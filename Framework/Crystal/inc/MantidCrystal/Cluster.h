#ifndef MANTID_CRYSTAL_CLUSTER_H_
#define MANTID_CRYSTAL_CLUSTER_H_

#include "MantidCrystal/ICluster.h"
#include "MantidKernel/System.h"
#include "MantidCrystal/DisjointElement.h"
#include <vector>
#include <boost/shared_ptr.hpp>
#include <boost/tuple/tuple.hpp>

namespace Mantid {
namespace Crystal {

/** Cluster : Image cluster used by connected component labeling

Copyright &copy; 2014 ISIS Rutherford Appleton Laboratory, NScD Oak Ridge
National Laboratory & European Spallation Source

This file is part of Mantid.

Mantid is free software; you can redistribute it and/or modify
it under the terms of the GNU General Public License as published by
the Free Software Foundation; either version 3 of the License, or
(at your option) any later version.

Mantid is distributed in the hope that it will be useful,
but WITHOUT ANY WARRANTY; without even the implied warranty of
MERCHANTABILITY or FITNESS FOR A PARTICULAR PURPOSE.  See the
GNU General Public License for more details.

You should have received a copy of the GNU General Public License
along with this program.  If not, see <http://www.gnu.org/licenses/>.

File change history is stored at: <https://github.com/mantidproject/mantid>
Code Documentation is available at: <http://doxygen.mantidproject.org>
*/
class DLLExport Cluster : public ICluster {

public:
  /// Constructor
  Cluster(const size_t &label);

  /// Destructor
<<<<<<< HEAD
  virtual ~Cluster() = default;
=======
  ~Cluster() override;
>>>>>>> fa8a40d8

  /// integrate the cluster
  ClusterIntegratedValues
  integrate(boost::shared_ptr<const Mantid::API::IMDHistoWorkspace> ws)
      const override;

  /// Apply labels to the workspace
  void
  writeTo(boost::shared_ptr<Mantid::API::IMDHistoWorkspace> ws) const override;

  /// Get the cluster label
  size_t getLabel() const override;

  /// Get the original label
  size_t getOriginalLabel() const override;

  /// Number of indexes tracked
  size_t size() const override;

  /// Track a linear IMDHistoWorkspace index that belongs to the cluster.
  void addIndex(const size_t &index) override;

  /// Resolve the proper label for this cluster.
  void toUniformMinimum(std::vector<DisjointElement> &disjointSet) override;

  /// Overloaded equals.
  bool operator==(const Cluster &other) const;

  /// Set the root cluster
  void setRootCluster(ICluster const *root) override;

  /// Get a representative index of the cluster
  size_t getRepresentitiveIndex() const override;

  /// Does the cluster contain the label.
  bool containsLabel(const size_t &label) const override;

private:
  /// Disabled copy construction
  Cluster(const Cluster &);
  /// Disabled assignement
  Cluster &operator=(const Cluster &);
  /// original label on cluster
  size_t m_originalLabel;
  /// indexes belonging to cluster. This is how we track cluster objects.
  std::vector<size_t> m_indexes;
  /// Root cluster.
  ICluster const *m_rootCluster;
};

} // namespace Crystal
} // namespace Mantid

#endif /* MANTID_CRYSTAL_CLUSTER_H_ */<|MERGE_RESOLUTION|>--- conflicted
+++ resolved
@@ -39,13 +39,6 @@
 public:
   /// Constructor
   Cluster(const size_t &label);
-
-  /// Destructor
-<<<<<<< HEAD
-  virtual ~Cluster() = default;
-=======
-  ~Cluster() override;
->>>>>>> fa8a40d8
 
   /// integrate the cluster
   ClusterIntegratedValues
