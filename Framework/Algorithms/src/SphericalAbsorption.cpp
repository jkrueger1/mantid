//----------------------------------------------------------------------
// Includes
//----------------------------------------------------------------------
#include "MantidAlgorithms/SphericalAbsorption.h"
#include "MantidAPI/InstrumentValidator.h"
#include "MantidAPI/Sample.h"
#include "MantidAPI/WorkspaceFactory.h"
#include "MantidAPI/WorkspaceUnitValidator.h"
#include "MantidDataObjects/EventWorkspace.h"
#include "MantidDataObjects/Workspace2D.h"
#include "MantidGeometry/Objects/ShapeFactory.h"
#include "MantidKernel/BoundedValidator.h"
#include "MantidKernel/CompositeValidator.h"
#include "MantidKernel/Fast_Exponential.h"
#include "MantidKernel/Material.h"
#include "MantidKernel/UnitFactory.h"
#include "MantidKernel/VectorHelper.h"

using namespace Mantid::PhysicalConstants;

namespace Mantid {
namespace Algorithms {

// Register the algorithm into the AlgorithmFactory
DECLARE_ALGORITHM(SphericalAbsorption)

using namespace Kernel;
using namespace Geometry;
using namespace API;
using namespace DataObjects;

SphericalAbsorption::SphericalAbsorption()
    : API::Algorithm(), m_inputWS(), m_sampleObject(nullptr), m_beamDirection(),
      m_L1s(), m_elementVolumes(), m_elementPositions(), m_numVolumeElements(0),
      m_sampleVolume(0.), m_refAtten(0.0), m_scattering(0.), n_lambda(0),
      x_step(0), m_emode(0), m_lambdaFixed(0.) {}

void SphericalAbsorption::init() {
  // The input workspace must have an instrument and units of wavelength
  auto wsValidator = boost::make_shared<CompositeValidator>();
  wsValidator->add<WorkspaceUnitValidator>("Wavelength");
  wsValidator->add<InstrumentValidator>();

  declareProperty(
      make_unique<WorkspaceProperty<>>("InputWorkspace", "", Direction::Input,
                                       wsValidator),
      "The X values for the input workspace must be in units of wavelength");
  declareProperty(make_unique<WorkspaceProperty<>>("OutputWorkspace", "",
                                                   Direction::Output),
                  "Output workspace name");

  auto mustBePositive = boost::make_shared<BoundedValidator<double>>();
  mustBePositive->setLower(0.0);
  declareProperty("AttenuationXSection", EMPTY_DBL(), mustBePositive,
                  "The '''absorption''' cross-section, at 1.8 Angstroms, for "
                  "the sample material in barns, if not set with "
                  "SetSampleMaterial.");
  declareProperty("ScatteringXSection", EMPTY_DBL(), mustBePositive,
                  "The (coherent + incoherent) scattering cross-section for "
                  "the sample material in barns, if not set with "
                  "SetSampleMaterial.");
  declareProperty("SampleNumberDensity", EMPTY_DBL(), mustBePositive,
                  "The number density of the sample in number of atoms per "
                  "cubic angstrom, if not set with SetSampleMaterial");
  declareProperty("SphericalSampleRadius", EMPTY_DBL(), mustBePositive,
                  "The radius of the spherical sample in centimetres");
}

void SphericalAbsorption::exec() {
  // Retrieve the input workspace
  m_inputWS = getProperty("InputWorkspace");

  // Get the input parameters
  retrieveBaseProperties();

  // Create the output workspace
  MatrixWorkspace_sptr correctionFactors =
      WorkspaceFactory::Instance().create(m_inputWS);
  correctionFactors->setDistribution(
      true);                       // The output of this is a distribution
  correctionFactors->setYUnit(""); // Need to explicitly set YUnit to nothing
  correctionFactors->setYUnitLabel("Attenuation factor");
  double m_sphRadius = getProperty("SphericalSampleRadius"); // in cm

  Progress progress(this, 0.0, 1.0, 2);

  progress.report("AnvredCorrection");

  IAlgorithm_sptr anvred = createChildAlgorithm("AnvredCorrection");
  anvred->setProperty<MatrixWorkspace_sptr>("InputWorkspace", m_inputWS);
  anvred->setProperty<MatrixWorkspace_sptr>("OutputWorkspace",
                                            correctionFactors);
  anvred->setProperty("PreserveEvents", true);
  anvred->setProperty("ReturnTransmissionOnly", true);
  anvred->setProperty("LinearScatteringCoef", m_scattering);
  anvred->setProperty("LinearAbsorptionCoef", m_refAtten);
  anvred->setProperty("Radius", m_sphRadius);
  anvred->executeAsChildAlg();

  progress.report();

  // Get back the result
  correctionFactors = anvred->getProperty("OutputWorkspace");
  setProperty("OutputWorkspace", correctionFactors);
}

/// Fetch the properties and set the appropriate member variables
void SphericalAbsorption::retrieveBaseProperties() {
  double sigma_atten = getProperty("AttenuationXSection"); // in barns
  double sigma_s = getProperty("ScatteringXSection");      // in barns
  double rho = getProperty("SampleNumberDensity");         // in Angstroms-3
  const Material &sampleMaterial = m_inputWS->sample().getMaterial();
  if (sampleMaterial.totalScatterXSection(NeutronAtom::ReferenceLambda) !=
      0.0) {
    if (rho == EMPTY_DBL())
      rho = sampleMaterial.numberDensity();
    if (sigma_s == EMPTY_DBL())
      sigma_s =
          sampleMaterial.totalScatterXSection(NeutronAtom::ReferenceLambda);
    if (sigma_atten == EMPTY_DBL())
      sigma_atten = sampleMaterial.absorbXSection(NeutronAtom::ReferenceLambda);
  } else // Save input in Sample with wrong atomic number and name
  {
    NeutronAtom neutron(static_cast<uint16_t>(EMPTY_DBL()),
                        static_cast<uint16_t>(0), 0.0, 0.0, sigma_s, 0.0,
                        sigma_s, sigma_atten);
<<<<<<< HEAD
    auto shape =
        boost::shared_ptr<IObject>(m_inputWS->sample().getShape().clone());
    shape->setMaterial(Material("SetInSphericalAbsorption", neutron, rho));
=======
    auto shape = boost::shared_ptr<IObject>(
        m_inputWS->sample().getShape().cloneWithMaterial(
            Material("SetInSphericalAbsorption", neutron, rho)));
>>>>>>> 10b02868
    m_inputWS->mutableSample().setShape(shape);
  }

  m_refAtten = sigma_atten * rho;
  m_scattering = sigma_s * rho;
}

} // namespace Algorithms
} // namespace Mantid<|MERGE_RESOLUTION|>--- conflicted
+++ resolved
@@ -124,15 +124,9 @@
     NeutronAtom neutron(static_cast<uint16_t>(EMPTY_DBL()),
                         static_cast<uint16_t>(0), 0.0, 0.0, sigma_s, 0.0,
                         sigma_s, sigma_atten);
-<<<<<<< HEAD
-    auto shape =
-        boost::shared_ptr<IObject>(m_inputWS->sample().getShape().clone());
-    shape->setMaterial(Material("SetInSphericalAbsorption", neutron, rho));
-=======
     auto shape = boost::shared_ptr<IObject>(
         m_inputWS->sample().getShape().cloneWithMaterial(
             Material("SetInSphericalAbsorption", neutron, rho)));
->>>>>>> 10b02868
     m_inputWS->mutableSample().setShape(shape);
   }
 
