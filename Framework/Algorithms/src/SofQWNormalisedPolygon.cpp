--- conflicted
+++ resolved
@@ -3,22 +3,16 @@
 #include "MantidAPI/BinEdgeAxis.h"
 #include "MantidAPI/NearestNeighbourInfo.h"
 #include "MantidAPI/SpectrumDetectorMapping.h"
-<<<<<<< HEAD
-=======
 #include "MantidAPI/SpectrumInfo.h"
 #include "MantidAPI/WorkspaceFactory.h"
->>>>>>> 9e6796ce
 #include "MantidDataObjects/FractionalRebinning.h"
 #include "MantidDataObjects/WorkspaceCreation.h"
 #include "MantidGeometry/Instrument.h"
 #include "MantidGeometry/Instrument/DetectorGroup.h"
 #include "MantidGeometry/Instrument/ReferenceFrame.h"
-<<<<<<< HEAD
-#include "MantidIndexing/IndexInfo.h"
-=======
 #include "MantidGeometry/Objects/BoundingBox.h"
 #include "MantidGeometry/Objects/Object.h"
->>>>>>> 9e6796ce
+#include "MantidIndexing/IndexInfo.h"
 #include "MantidKernel/UnitFactory.h"
 #include "MantidKernel/VectorHelper.h"
 
@@ -110,11 +104,8 @@
   const auto &X = inputWS->x(0);
   int emode = m_EmodeProperties.m_emode;
 
-<<<<<<< HEAD
   const auto &inputIndices = inputWS->indexInfo();
-=======
   const auto &spectrumInfo = inputWS->spectrumInfo();
->>>>>>> 9e6796ce
 
   PARALLEL_FOR_IF(Kernel::threadSafe(*inputWS, *outputWS))
   for (int64_t i = 0; i < static_cast<int64_t>(nHistos);
@@ -141,13 +132,8 @@
     const double phiLower = phi - phiHalfWidth;
     const double phiUpper = phi + phiHalfWidth;
 
-<<<<<<< HEAD
-    const double efixed = m_EmodeProperties.getEFixed(*detector);
+    const double efixed = m_EmodeProperties.getEFixed(spectrumInfo.detector(i));
     const specnum_t specNo = inputIndices.spectrumNumber(i);
-=======
-    const double efixed = m_EmodeProperties.getEFixed(spectrumInfo.detector(i));
-    const specnum_t specNo = inputWS->getSpectrum(i).getSpectrumNo();
->>>>>>> 9e6796ce
     std::stringstream logStream;
     for (size_t j = 0; j < nEnergyBins; ++j) {
       m_progress->report("Computing polygon intersections");
@@ -184,13 +170,7 @@
       if (qIndex != 0 && qIndex < static_cast<int>(m_Qout.size())) {
         // Add this spectra-detector pair to the mapping
         PARALLEL_CRITICAL(SofQWNormalisedPolygon_spectramap) {
-<<<<<<< HEAD
-          detIDMapping[qIndex - 1].push_back(detector->getID());
-=======
-          specNumberMapping.push_back(
-              outputWS->getSpectrum(qIndex - 1).getSpectrumNo());
-          detIDMapping.push_back(spectrumInfo.detector(i).getID());
->>>>>>> 9e6796ce
+          detIDMapping[qIndex - 1].push_back(spectrumInfo.detector(i).getID());
         }
       }
     }
