--- conflicted
+++ resolved
@@ -145,12 +145,8 @@
   const int numSpec = static_cast<int>(m_dataWS->getNumberHistograms());
   Progress progress(this, 0.05, 1.0, numSpec + 1);
 
-<<<<<<< HEAD
+  const auto &spectrumInfo = m_dataWS->spectrumInfo();
   PARALLEL_FOR_IF(m_dataWS.get(), outputWS.get(), pixelAdj.get())
-=======
-  const auto &spectrumInfo = m_dataWS->spectrumInfo();
-  PARALLEL_FOR3(m_dataWS, outputWS, pixelAdj)
->>>>>>> 65710734
   for (int i = 0; i < numSpec; ++i) {
     PARALLEL_START_INTERUPT_REGION
     if (!spectrumInfo.hasDetectors(i)) {
