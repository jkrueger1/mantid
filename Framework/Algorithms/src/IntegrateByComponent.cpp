--- conflicted
+++ resolved
@@ -123,17 +123,9 @@
         if (spectrumInfo.isMasked(hists[i]))
           continue;
 
-<<<<<<< HEAD
         const double yValue = integratedWS->y(hists[i])[0];
         const double eValue = integratedWS->e(hists[i])[0];
-        if (boost::math::isnan(yValue) || boost::math::isinf(yValue) ||
-            boost::math::isnan(eValue) ||
-            boost::math::isinf(eValue)) // NaNs/Infs
-=======
-        const double yValue = integratedWS->readY(hists[i])[0];
-        const double eValue = integratedWS->readE(hists[i])[0];
         if (!std::isfinite(yValue) || !std::isfinite(eValue)) // NaNs/Infs
->>>>>>> df768b0f
           continue;
 
         // Now we have a good value
