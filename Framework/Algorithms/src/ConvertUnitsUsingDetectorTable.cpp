--- conflicted
+++ resolved
@@ -175,11 +175,7 @@
       boost::dynamic_pointer_cast<EventWorkspace>(outputWS);
   assert(static_cast<bool>(eventWS) == m_inputEvents); // Sanity check
 
-<<<<<<< HEAD
-  auto &spectrumInfo = outputWS->spectrumInfo();
-=======
   auto &spectrumInfo = outputWS->mutableSpectrumInfo();
->>>>>>> 9b25b73f
 
   // TODO: Check why this parallel stuff breaks
   // Loop over the histograms (detector spectra)
