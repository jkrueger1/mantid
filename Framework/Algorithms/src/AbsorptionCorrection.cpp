#include "MantidAlgorithms/AbsorptionCorrection.h"
#include "MantidAPI/InstrumentValidator.h"
#include "MantidAPI/Sample.h"
#include "MantidAPI/SpectrumInfo.h"
#include "MantidAPI/WorkspaceFactory.h"
#include "MantidAPI/WorkspaceUnitValidator.h"
#include "MantidGeometry/IDetector.h"
#include "MantidGeometry/Instrument.h"
#include "MantidGeometry/Objects/ShapeFactory.h"
#include "MantidGeometry/Objects/Track.h"
#include "MantidHistogramData/Interpolate.h"
#include "MantidKernel/BoundedValidator.h"
#include "MantidKernel/CompositeValidator.h"
#include "MantidKernel/Fast_Exponential.h"
#include "MantidKernel/Material.h"
#include "MantidKernel/ListValidator.h"
#include "MantidKernel/Unit.h"
#include "MantidKernel/UnitFactory.h"
#include "MantidKernel/NeutronAtom.h"

namespace Mantid {
namespace Algorithms {

using namespace API;
using namespace Geometry;
using HistogramData::interpolateLinearInplace;
using namespace Kernel;
using namespace Mantid::PhysicalConstants;

AbsorptionCorrection::AbsorptionCorrection()
    : API::Algorithm(), m_inputWS(), m_sampleObject(nullptr), m_L1s(),
      m_elementVolumes(), m_elementPositions(), m_numVolumeElements(0),
      m_sampleVolume(0.0), m_refAtten(0.0), m_scattering(0), n_lambda(0),
      m_xStep(0), m_emode(0), m_lambdaFixed(0.), EXPONENTIAL() {}

void AbsorptionCorrection::init() {

  // The input workspace must have an instrument and units of wavelength
  auto wsValidator = boost::make_shared<CompositeValidator>();
  wsValidator->add<WorkspaceUnitValidator>("Wavelength");
  wsValidator->add<InstrumentValidator>();

  declareProperty(
      make_unique<WorkspaceProperty<>>("InputWorkspace", "", Direction::Input,
                                       wsValidator),
      "The X values for the input workspace must be in units of wavelength");
  declareProperty(make_unique<WorkspaceProperty<>>("OutputWorkspace", "",
                                                   Direction::Output),
                  "Output workspace name");

  auto mustBePositive = boost::make_shared<BoundedValidator<double>>();
  mustBePositive->setLower(0.0);
  declareProperty("AttenuationXSection", EMPTY_DBL(), mustBePositive,
                  "The ABSORPTION cross-section, at 1.8 Angstroms, for the "
                  "sample material in barns. Column 8 of a table generated "
                  "from http://www.ncnr.nist.gov/resources/n-lengths/.");
  declareProperty("ScatteringXSection", EMPTY_DBL(), mustBePositive,
                  "The (coherent + incoherent) scattering cross-section for "
                  "the sample material in barns. Column 7 of a table generated "
                  "from http://www.ncnr.nist.gov/resources/n-lengths/.");
  declareProperty("SampleNumberDensity", EMPTY_DBL(), mustBePositive,
                  "The number density of the sample in number of atoms per "
                  "cubic angstrom if not set with SetSampleMaterial");

  auto positiveInt = boost::make_shared<BoundedValidator<int64_t>>();
  positiveInt->setLower(1);
  declareProperty(
      "NumberOfWavelengthPoints", static_cast<int64_t>(EMPTY_INT()),
      positiveInt,
      "The number of wavelength points for which the numerical integral is\n"
      "calculated (default: all points)");

  std::vector<std::string> exp_options{"Normal", "FastApprox"};
  declareProperty(
      "ExpMethod", "Normal",
      boost::make_shared<StringListValidator>(exp_options),
      "Select the method to use to calculate exponentials, normal or a\n"
      "fast approximation (default: Normal)");

  std::vector<std::string> propOptions{"Elastic", "Direct", "Indirect"};
  declareProperty("EMode", "Elastic",
                  boost::make_shared<StringListValidator>(propOptions),
                  "The energy mode (default: elastic)");
  declareProperty(
      "EFixed", 0.0, mustBePositive,
      "The value of the initial or final energy, as appropriate, in meV.\n"
      "Will be taken from the instrument definition file, if available.");

  // Call the virtual method for concrete algorithm to define any other
  // properties
  defineProperties();
}

void AbsorptionCorrection::exec() {
  // Retrieve the input workspace
  m_inputWS = getProperty("InputWorkspace");
  // Cache the beam direction
  m_beamDirection = m_inputWS->getInstrument()->getBeamDirection();
  // Get a reference to the parameter map (used for indirect instruments)
  const ParameterMap &pmap = m_inputWS->constInstrumentParameters();

  // Get the input parameters
  retrieveBaseProperties();

  // Create the output workspace
  MatrixWorkspace_sptr correctionFactors =
      WorkspaceFactory::Instance().create(m_inputWS);
  correctionFactors->setDistribution(
      true);                       // The output of this is a distribution
  correctionFactors->setYUnit(""); // Need to explicitly set YUnit to nothing
  correctionFactors->setYUnitLabel("Attenuation factor");

  constructSample(correctionFactors->mutableSample());

  const int64_t numHists =
      static_cast<int64_t>(m_inputWS->getNumberHistograms());
  const int64_t specSize = static_cast<int64_t>(m_inputWS->blocksize());

  // If the number of wavelength points has not been given, use them all
  if (isEmpty(n_lambda))
    n_lambda = specSize;
  m_xStep = specSize / n_lambda; // Bin step between points to calculate

  if (m_xStep == 0) // Number of wavelength points >number of histogram points
    m_xStep = 1;

  std::ostringstream message;
  message << "Numerical integration performed every " << m_xStep
          << " wavelength points\n";
  g_log.information(message.str());
  message.str("");

  // Calculate the cached values of L1 and element volumes.
  initialiseCachedDistances();
  // If sample not at origin, shift cached positions.
  const auto &spectrumInfo = m_inputWS->spectrumInfo();
  const V3D samplePos = spectrumInfo.samplePosition();
  if (samplePos != V3D(0, 0, 0)) {
    for (auto &elementPosition : m_elementPositions) {
      elementPosition += samplePos;
    }
  }

  Progress prog(this, 0.0, 1.0, numHists);
  // Loop over the spectra
  PARALLEL_FOR_IF(Kernel::threadSafe(*m_inputWS, *correctionFactors))
  for (int64_t i = 0; i < int64_t(numHists); ++i) {
    PARALLEL_START_INTERUPT_REGION

    // Copy over bins
    correctionFactors->setSharedX(i, m_inputWS->sharedX(i));

    if (!spectrumInfo.hasDetectors(i))
      continue;

    const auto &det = spectrumInfo.detector(i);

    std::vector<double> L2s(m_numVolumeElements);
    calculateDistances(det, L2s);

    // If an indirect instrument, see if there's an efixed in the parameter map
    double lambda_f = m_lambdaFixed;
    if (m_emode == 2) {
      try {
        Parameter_sptr par = pmap.get(&det, "Efixed");
        if (par) {
          Unit_const_sptr energy = UnitFactory::Instance().create("Energy");
          double factor, power;
          energy->quickConversion(*UnitFactory::Instance().create("Wavelength"),
                                  factor, power);
          lambda_f = factor * std::pow(par->value<double>(), power);
        }
      } catch (std::runtime_error &) { /* Throws if a DetectorGroup, use single
                                          provided value */
      }
    }

    const auto lambdas = m_inputWS->points(i);
    // Get a reference to the Y's in the output WS for storing the factors
    auto &Y = correctionFactors->mutableY(i);

    // Loop through the bins in the current spectrum every m_xStep
    for (int64_t j = 0; j < specSize; j = j + m_xStep) {
      const double lambda = lambdas[j];
      if (m_emode == 0) // Elastic
      {
        Y[j] = this->doIntegration(lambda, L2s);
      } else if (m_emode == 1) // Direct
      {
        Y[j] = this->doIntegration(m_lambdaFixed, lambda, L2s);
      } else if (m_emode == 2) // Indirect
      {
        Y[j] = this->doIntegration(lambda, lambda_f, L2s);
      }
      Y[j] /= m_sampleVolume; // Divide by total volume of the cylinder

      // Make certain that last point is calculates
      if (m_xStep > 1 && j + m_xStep >= specSize && j + 1 != specSize) {
        j = specSize - m_xStep - 1;
      }
    }

    // Interpolate linearly between points separated by m_xStep,
    // last point required
    if (m_xStep > 1) {
      auto histnew = correctionFactors->histogram(i);
      interpolateLinearInplace(histnew, m_xStep);
      correctionFactors->setHistogram(i, histnew);
    }

    prog.report();

    PARALLEL_END_INTERUPT_REGION
  }
  PARALLEL_CHECK_INTERUPT_REGION

  g_log.information() << "Total number of elements in the integration was "
                      << m_L1s.size() << '\n';
  setProperty("OutputWorkspace", correctionFactors);

  // Now do some cleaning-up since destructor may not be called immediately
  m_L1s.clear();
  m_elementVolumes.clear();
  m_elementPositions.clear();
}

/// Fetch the properties and set the appropriate member variables
void AbsorptionCorrection::retrieveBaseProperties() {
  double sigma_atten = getProperty("AttenuationXSection"); // in barns
  double sigma_s = getProperty("ScatteringXSection");      // in barns
  double rho = getProperty("SampleNumberDensity");         // in Angstroms-3
  const Material &sampleMaterial = m_inputWS->sample().getShape().material();
  if (sampleMaterial.totalScatterXSection(NeutronAtom::ReferenceLambda) !=
      0.0) {
    if (rho == EMPTY_DBL())
      rho = sampleMaterial.numberDensity();
    if (sigma_s == EMPTY_DBL())
      sigma_s =
          sampleMaterial.totalScatterXSection(NeutronAtom::ReferenceLambda);
    if (sigma_atten == EMPTY_DBL())
      sigma_atten = sampleMaterial.absorbXSection(NeutronAtom::ReferenceLambda);
  } else // Save input in Sample with wrong atomic number and name
  {
    NeutronAtom neutron(static_cast<uint16_t>(EMPTY_DBL()),
                        static_cast<uint16_t>(0), 0.0, 0.0, sigma_s, 0.0,
                        sigma_s, sigma_atten);

<<<<<<< HEAD
    auto shape =
        boost::shared_ptr<IObject>(m_inputWS->sample().getShape().clone());
    shape->setMaterial(Material("SetInAbsorptionCorrection", neutron, rho));
=======
    auto shape = boost::shared_ptr<IObject>(
        m_inputWS->sample().getShape().cloneWithMaterial(
            Material("SetInAbsorptionCorrection", neutron, rho)));
>>>>>>> 10b02868
    m_inputWS->mutableSample().setShape(shape);
  }
  rho *= 100; // Will give right units in going from
              // mu in cm^-1 to m^-1 for mu*total flight path( in m )

  // NOTE: the angstrom^-2 to barns and the angstrom^-1 to cm^-1
  // will cancel for mu to give units: cm^-1
  m_refAtten = -sigma_atten * rho / NeutronAtom::ReferenceLambda;
  m_scattering = -sigma_s * rho;

  n_lambda = getProperty("NumberOfWavelengthPoints");

  std::string exp_string = getProperty("ExpMethod");
  if (exp_string == "Normal") // Use the system exp function
    EXPONENTIAL = exp;
  else if (exp_string == "FastApprox") // Use the compact approximation
    EXPONENTIAL = fast_exp;

  // Get the energy mode
  const std::string emodeStr = getProperty("EMode");
  // Convert back to an integer representation
  m_emode = 0;
  if (emodeStr == "Direct")
    m_emode = 1;
  else if (emodeStr == "Indirect")
    m_emode = 2;
  // If inelastic, get the fixed energy and convert it to a wavelength
  if (m_emode) {
    const double efixed = getProperty("Efixed");
    Unit_const_sptr energy = UnitFactory::Instance().create("Energy");
    double factor, power;
    energy->quickConversion(*UnitFactory::Instance().create("Wavelength"),
                            factor, power);
    m_lambdaFixed = factor * std::pow(efixed, power);
  }

  // Call the virtual function for any further properties
  retrieveProperties();
}

/// Create the sample object using the Geometry classes, or use the existing one
void AbsorptionCorrection::constructSample(API::Sample &sample) {
  const std::string xmlstring = sampleXML();
  if (xmlstring.empty()) {
    // This means that we should use the shape already defined on the sample.
    m_sampleObject = &sample.getShape();
    // Check there is one, and fail if not
    if (!m_sampleObject->hasValidShape()) {
      const std::string mess(
          "No shape has been defined for the sample in the input workspace");
      g_log.error(mess);
      throw std::invalid_argument(mess);
    }
  } else {
    boost::shared_ptr<IObject> shape = ShapeFactory().createShape(xmlstring);
    sample.setShape(shape);
    m_sampleObject = &sample.getShape();

    g_log.information("Successfully constructed the sample object");
  }
}

/// Calculate the distances traversed by the neutrons within the sample
/// @param detector :: The detector we are working on
/// @param L2s :: A vector of the sample-detector distance for  each segment of
/// the sample
void AbsorptionCorrection::calculateDistances(const IDetector &detector,
                                              std::vector<double> &L2s) const {
  V3D detectorPos(detector.getPos());
  if (detector.nDets() > 1) {
    // We need to make sure this is right for grouped detectors - should use
    // average theta & phi
    detectorPos.spherical(detectorPos.norm(),
                          detector.getTwoTheta(V3D(), V3D(0, 0, 1)) * 180.0 /
                              M_PI,
                          detector.getPhi() * 180.0 / M_PI);
  }

  for (size_t i = 0; i < m_numVolumeElements; ++i) {
    // Create track for distance in cylinder between scattering point and
    // detector
    V3D direction = detectorPos - m_elementPositions[i];
    direction.normalize();
    Track outgoing(m_elementPositions[i], direction);
    int temp = m_sampleObject->interceptSurface(outgoing);

    /* Most of the time, the number of hits is 1. Sometime, we have more than
     * one intersection due to
     * arithmetic imprecision. If it is the case, then selecting the first
     * intersection is valid.
     * In principle, one could check the consistency of all distances if hits is
     * larger than one by doing:
     * Mantid::Geometry::Track::LType::const_iterator it=outgoing.begin();
     * and looping until outgoing.end() checking the distances with it->Dist
     */
    // Not hitting the cylinder from inside, usually means detector is badly
    // defined,
    // i.e, position is (0,0,0).
    if (temp < 1) {
      // FOR NOW AT LEAST, JUST IGNORE THIS ERROR AND USE A ZERO PATH LENGTH,
      // WHICH I RECKON WILL MAKE A
      // NEGLIGIBLE DIFFERENCE ANYWAY (ALWAYS SEEMS TO HAPPEN WITH ELEMENT RIGHT
      // AT EDGE OF SAMPLE)
      L2s[i] = 0.0;

      // std::ostringstream message;
      // message << "Problem with detector at " << detectorPos << " ID:" <<
      // detector->getID() << '\n';
      // message << "This usually means that this detector is defined inside the
      // sample cylinder";
      // g_log.error(message.str());
      // throw std::runtime_error("Problem in
      // AbsorptionCorrection::calculateDistances");
    } else // The normal situation
    {
      L2s[i] = outgoing.cbegin()->distFromStart;
    }
  }
}

/// Carries out the numerical integration over the sample for elastic
/// instruments
double
AbsorptionCorrection::doIntegration(const double &lambda,
                                    const std::vector<double> &L2s) const {
  double integral = 0.0;

  size_t el = L2s.size();
  // Iterate over all the elements, summing up the integral
  for (size_t i = 0; i < el; ++i) {
    // Equation is exponent * element volume
    // where exponent is e^(-mu * wavelength/1.8 * (L1+L2) )
    const double exponent =
        ((m_refAtten * lambda) + m_scattering) * (m_L1s[i] + L2s[i]);
    integral += (EXPONENTIAL(exponent) * (m_elementVolumes[i]));
  }

  return integral;
}

/// Carries out the numerical integration over the sample for inelastic
/// instruments
double
AbsorptionCorrection::doIntegration(const double &lambda_i,
                                    const double &lambda_f,
                                    const std::vector<double> &L2s) const {
  double integral = 0.0;

  size_t el = L2s.size();
  // Iterate over all the elements, summing up the integral
  for (size_t i = 0; i < el; ++i) {
    // Equation is exponent * element volume
    // where exponent is e^(-mu * wavelength/1.8 * (L1+L2) )
    double exponent = ((m_refAtten * lambda_i) + m_scattering) * m_L1s[i];
    exponent += ((m_refAtten * lambda_f) + m_scattering) * L2s[i];
    integral += (EXPONENTIAL(exponent) * (m_elementVolumes[i]));
  }

  return integral;
}

} // namespace Algorithms
} // namespace Mantid<|MERGE_RESOLUTION|>--- conflicted
+++ resolved
@@ -245,15 +245,9 @@
                         static_cast<uint16_t>(0), 0.0, 0.0, sigma_s, 0.0,
                         sigma_s, sigma_atten);
 
-<<<<<<< HEAD
-    auto shape =
-        boost::shared_ptr<IObject>(m_inputWS->sample().getShape().clone());
-    shape->setMaterial(Material("SetInAbsorptionCorrection", neutron, rho));
-=======
     auto shape = boost::shared_ptr<IObject>(
         m_inputWS->sample().getShape().cloneWithMaterial(
             Material("SetInAbsorptionCorrection", neutron, rho)));
->>>>>>> 10b02868
     m_inputWS->mutableSample().setShape(shape);
   }
   rho *= 100; // Will give right units in going from
