#include "MantidAlgorithms/NormaliseToMonitor.h"
#include "MantidAPI/HistogramValidator.h"
#include "MantidAPI/RawCountValidator.h"
#include "MantidAPI/SingleCountValidator.h"
#include "MantidAPI/SpectraAxis.h"
#include "MantidAPI/SpectrumInfo.h"
#include "MantidAPI/WorkspaceFactory.h"
#include "MantidAPI/WorkspaceOpOverloads.h"
#include "MantidDataObjects/EventWorkspace.h"
#include "MantidGeometry/Instrument.h"
#include "MantidGeometry/Instrument/DetectorInfo.h"
#include "MantidKernel/BoundedValidator.h"
#include "MantidKernel/CompositeValidator.h"
#include "MantidKernel/EnabledWhenProperty.h"
#include "MantidKernel/ListValidator.h"
#include "MantidKernel/VectorHelper.h"
#include "MantidTypes/SpectrumDefinition.h"

#include <cfloat>
#include <numeric>

using namespace Mantid::API;
using namespace Mantid::DataObjects;
using namespace Mantid::HistogramData;
using Mantid::Kernel::IPropertyManager;

namespace Mantid {

//
namespace Algorithms {

// Method of complex validator class
// method checks if the property is enabled
bool MonIDPropChanger::isEnabled(const IPropertyManager *algo) const {
  int sp_id = algo->getProperty(SpectraNum);
  // if there is spectra number set to normalize by, nothing else can be
  // selected;
  if (sp_id > 0) {
    is_enabled = false;
    return false;
  } else {
    is_enabled = true;
  }

  // is there the ws property, which describes monitors ws. It also disables the
  // monitors ID property
  MatrixWorkspace_const_sptr monitorsWS =
      algo->getProperty(MonitorWorkspaceProp);
  if (monitorsWS) {
    is_enabled = false;
  } else {
    is_enabled = true;
  }
  return is_enabled;
}

// method checks if other properties have changed and these changes affected
// MonID property
bool MonIDPropChanger::isConditionChanged(const IPropertyManager *algo) const {
  // is enabled is based on other properties:
  if (!is_enabled)
    return false;
  // read monitors list from the input workspace
  MatrixWorkspace_const_sptr inputWS = algo->getProperty(hostWSname);
  return monitorIdReader(inputWS);
}

// function which modifies the allowed values for the list of monitors.
void MonIDPropChanger::applyChanges(const IPropertyManager *algo,
                                    Kernel::Property *const pProp) {
  Kernel::PropertyWithValue<int> *piProp =
      dynamic_cast<Kernel::PropertyWithValue<int> *>(pProp);
  if (!piProp) {
    throw(std::invalid_argument(
        "modify allowed value has been called on wrong property"));
  }

  if (iExistingAllowedValues.empty()) {
    MatrixWorkspace_const_sptr inputWS = algo->getProperty(hostWSname);
    int spectra_max(-1);
    if (inputWS) {
      // let's assume that detectors IDs correspond to spectraID --
      // not always the case but often. TODO: should be fixed
      spectra_max = static_cast<int>(inputWS->getNumberHistograms()) + 1;
    }
    piProp->replaceValidator(
        boost::make_shared<Kernel::BoundedValidator<int>>(-1, spectra_max));
  } else {
    piProp->replaceValidator(
        boost::make_shared<Kernel::ListValidator<int>>(iExistingAllowedValues));
  }
}

// read the monitors list from the workspace and try to do it once for any
// particular ws;
bool MonIDPropChanger::monitorIdReader(
    MatrixWorkspace_const_sptr inputWS) const {
  // no workspace
  if (!inputWS)
    return false;

  // no instrument
  Geometry::Instrument_const_sptr pInstr = inputWS->getInstrument();
  if (!pInstr)
    return false;

  std::vector<detid_t> mon = pInstr->getMonitors();
  if (mon.empty()) {
    if (iExistingAllowedValues.empty()) {
      return false;
    } else {
      iExistingAllowedValues.clear();
      return true;
    }
  }
  // are these monitors really there?
  // got the index of correspondent spectra.
  std::vector<size_t> indexList = inputWS->getIndicesFromDetectorIDs(mon);
  if (indexList.empty()) {
    if (iExistingAllowedValues.empty()) {
      return false;
    } else {
      iExistingAllowedValues.clear();
      return true;
    }
  }
  // index list can be less or equal to the mon list size (some monitors do
  // not have spectra)
  size_t mon_count =
      (mon.size() < indexList.size()) ? mon.size() : indexList.size();
  mon.resize(mon_count);

  // are known values the same as the values we have just identified?
  if (iExistingAllowedValues.size() != mon.size()) {
    iExistingAllowedValues.clear();
    iExistingAllowedValues.assign(mon.begin(), mon.end());
    return true;
  }
  // the monitor list has the same size as before. Is it equivalent to the
  // existing one?
  bool values_redefined = false;
  for (size_t i = 0; i < mon.size(); i++) {
    if (iExistingAllowedValues[i] != mon[i]) {
      values_redefined = true;
      iExistingAllowedValues[i] = mon[i];
    }
  }
  return values_redefined;
}

bool spectrumDefinitionsMatchTimeIndex(const SpectrumDefinition &specDef,
                                       const size_t timeIndex) {

  for (const auto &spec : specDef)
    if (spec.second != timeIndex)
      return false;
  return true;
}

// Register with the algorithm factory
DECLARE_ALGORITHM(NormaliseToMonitor)

using namespace Kernel;
using namespace API;
using std::size_t;

void NormaliseToMonitor::init() {
  // Must be histograms OR one count per bin
  // Must be raw counts
  auto validatorHistSingle =
      boost::make_shared<CompositeValidator>(CompositeRelation::OR);
  validatorHistSingle->add<HistogramValidator>();
  validatorHistSingle->add<SingleCountValidator>();
  auto validator = boost::make_shared<CompositeValidator>();
  validator->add(validatorHistSingle);
  validator->add<RawCountValidator>();

  declareProperty(
      make_unique<WorkspaceProperty<>>("InputWorkspace", "", Direction::Input,
                                       validator),
      "Name of the input workspace. Must be a non-distribution histogram.");

  declareProperty(make_unique<WorkspaceProperty<>>("OutputWorkspace", "",
                                                   Direction::Output),
                  "Name to use for the output workspace");
  // should be any spectrum number, but named this property MonitorSpectrum to
  // keep compatibility with previous scripts
  // Can either set a spectrum within the workspace to be the monitor
  // spectrum.....
  declareProperty("MonitorSpectrum", -1,
                  "The spectrum number within the InputWorkspace you want to "
                  "normalize by (It can be a monitor spectrum or a spectrum "
                  "responsible for a group of detectors or monitors)",
                  Direction::InOut);

  // Or take monitor ID to identify the spectrum one wish to use or
  declareProperty("MonitorID", -1,
                  "The MonitorID (pixel ID), which defines the monitor's data "
                  "within the InputWorkspace. Will be overridden by the values "
                  "correspondent to MonitorSpectrum field if one is provided "
                  "in the field above.\n"
                  "If workspace do not have monitors, the MonitorID can refer "
                  "to empty data and the field then can accepts any MonitorID "
                  "within the InputWorkspace.");
  // set up the validator, which would verify if spectrum is correct
  setPropertySettings("MonitorID", Kernel::make_unique<MonIDPropChanger>(
                                       "InputWorkspace", "MonitorSpectrum",
                                       "MonitorWorkspace"));

  // ...or provide it in a separate workspace (note: optional WorkspaceProperty)
  declareProperty(
      make_unique<WorkspaceProperty<>>("MonitorWorkspace", "", Direction::Input,
                                       PropertyMode::Optional, validator),
      "A workspace containing one or more spectra to normalize the "
      "InputWorkspace by.");
  setPropertySettings("MonitorWorkspace",
                      Kernel::make_unique<Kernel::EnabledWhenProperty>(
                          "MonitorSpectrum", IS_DEFAULT));

  declareProperty("MonitorWorkspaceIndex", 0,
                  "The index of the spectrum within the MonitorWorkspace(2 "
                  "(0<=ind<=nHistograms in MonitorWorkspace) you want to "
                  "normalize by\n"
                  "(usually related to the index, responsible for the "
                  "monitor's data but can be any).\n"
                  "If no value is provided in this field, '''InputWorkspace''' "
                  "will be normalized by first spectra (with index 0)",
                  Direction::InOut);
  setPropertySettings("MonitorWorkspaceIndex",
                      Kernel::make_unique<Kernel::EnabledWhenProperty>(
                          "MonitorSpectrum", IS_DEFAULT));

  // If users set either of these optional properties two things happen
  // 1) normalization is by an integrated count instead of bin-by-bin
  // 2) if the value is within the range of X's in the spectrum it crops the
  // spectrum
  declareProperty("IntegrationRangeMin", EMPTY_DBL(),
                  "If set, normalization will be by integrated count from this "
                  "minimum x value");
  declareProperty("IntegrationRangeMax", EMPTY_DBL(),
                  "If set, normalization will be by integrated count up to "
                  "this maximum x value");
  declareProperty(
      "IncludePartialBins", false,
      "If true and an integration range is set then partial bins at either \n"
      "end of the integration range are also included");

  declareProperty(
      make_unique<WorkspaceProperty<>>("NormFactorWS", "", Direction::Output,
                                       PropertyMode::Optional),
      "Name of the workspace, containing the normalization factor.\n"
      "If this name is empty, normalization workspace is not returned. If the "
      "name coincides with the output workspace name, _normFactor suffix is "
      "added to this name");
}

void NormaliseToMonitor::exec() {
  // Get the input workspace
  const MatrixWorkspace_sptr inputWS = getProperty("InputWorkspace");
  MatrixWorkspace_sptr outputWS = getProperty("OutputWorkspace");
  // First check the inputs
  checkProperties(inputWS);

  bool isSingleCountWorkspace = false;
  try {
    isSingleCountWorkspace =
        (!inputWS->isHistogramData()) && (inputWS->blocksize() == 1);
  } catch (std::length_error &) {
    // inconsistent bin size, not a single count workspace
    isSingleCountWorkspace = false;
  }

  // See if the normalization with integration properties are set.
  const bool integrate = setIntegrationProps(isSingleCountWorkspace);

  if (integrate)
    normaliseByIntegratedCount(inputWS, outputWS, isSingleCountWorkspace);
  else
    normaliseBinByBin(inputWS, outputWS);

  setProperty("OutputWorkspace", outputWS);
  std::string norm_ws_name = getPropertyValue("NormFactorWS");
  if (!norm_ws_name.empty()) {
    std::string out_name = getPropertyValue("OutputWorkspace");
    if (out_name == norm_ws_name) {
      // if the normalization factor workspace name coincides with output
      // workspace name, add _normFactor suffix to this name
      norm_ws_name = norm_ws_name + "_normFactor";
      auto pProp = (this->getPointerToProperty("NormFactorWS"));
      pProp->setValue(norm_ws_name);
    }
    if (!integrate)
      m_monitor = extractMonitorSpectra(m_monitor, m_workspaceIndexes);
    setProperty("NormFactorWS", m_monitor);
  }
}

/**
 * Pulls the monitor spectra out of a larger workspace
 * @param ws
 * @param workspaceIndexes The indexes of the spectra to extract
 * @return A workspace containing the spectra requested
 */
MatrixWorkspace_sptr NormaliseToMonitor::extractMonitorSpectra(
    const MatrixWorkspace_sptr &ws,
    const std::vector<std::size_t> &workspaceIndexes) {
  IAlgorithm_sptr childAlg = createChildAlgorithm("ExtractSpectra");
  childAlg->setProperty<MatrixWorkspace_sptr>("InputWorkspace", ws);
  childAlg->setProperty("WorkspaceIndexList", workspaceIndexes);
  childAlg->executeAsChildAlg();
  MatrixWorkspace_sptr outWS = childAlg->getProperty("OutputWorkspace");
  return outWS;
}

/** Validates input properties.
 *  @return A map of input properties as keys and (error) messages as values.
 */
std::map<std::string, std::string> NormaliseToMonitor::validateInputs() {
  std::map<std::string, std::string> issues;
  // Check where the monitor spectrum should come from
  const Property *monSpecProp = getProperty("MonitorSpectrum");
  const Property *monIDProp = getProperty("MonitorID");
  MatrixWorkspace_const_sptr monWS = getProperty("MonitorWorkspace");
  // something has to be set
  if (monSpecProp->isDefault() && !monWS && monIDProp->isDefault()) {
    const std::string mess("Either MonitorSpectrum, MonitorID or "
                           "MonitorWorkspace has to be provided.");
    issues["MonitorSpectrum"] = mess;
    issues["MonitorID"] = mess;
    issues["MonitorWorkspace"] = mess;
  }

  const double intMin = getProperty("IntegrationRangeMin");
  const double intMax = getProperty("IntegrationRangeMax");
  if (!isEmpty(intMin) && !isEmpty(intMax)) {
    if (intMin > intMax) {
      issues["IntegrationRangeMin"] =
          "Range minimum set to a larger value than maximum.";
      issues["IntegrationRangeMax"] =
          "Range maximum set to a smaller value than minimum.";
    }
  }

  if (monWS && monSpecProp->isDefault()) {
    const int monIndex = getProperty("MonitorWorkspaceIndex");
    if (monIndex < 0) {
      issues["MonitorWorkspaceIndex"] = "A workspace index cannot be negative.";
    } else if (monWS->getNumberHistograms() <= static_cast<size_t>(monIndex)) {
      issues["MonitorWorkspaceIndex"] =
          "The MonitorWorkspace must contain the MonitorWorkspaceIndex.";
    }
    MatrixWorkspace_const_sptr inWS = getProperty("InputWorkspace");
    if (monWS->getInstrument()->getName() != inWS->getInstrument()->getName()) {
      issues["MonitorWorkspace"] = "The Input and Monitor workspaces must come "
                                   "from the same instrument.";
    }
    if (monWS->getAxis(0)->unit()->unitID() !=
        inWS->getAxis(0)->unit()->unitID()) {
      issues["MonitorWorkspace"] =
          "The Input and Monitor workspaces must have the same unit";
    }
  }

  return issues;
}

/** Makes sure that the input properties are set correctly
 *  @param inputWorkspace The input workspace
 */
void NormaliseToMonitor::checkProperties(
    const MatrixWorkspace_sptr &inputWorkspace) {

  // Check where the monitor spectrum should come from
  Property *monSpec = getProperty("MonitorSpectrum");
  MatrixWorkspace_sptr monWS = getProperty("MonitorWorkspace");
  Property *monID = getProperty("MonitorID");
  // Is the monitor spectrum within the main input workspace
  const bool inWS = !monSpec->isDefault();
  m_syncScanInput = inputWorkspace->detectorInfo().isSyncScan();
  // Or is it in a separate workspace
  bool sepWS{monWS};
  // or monitor ID
  bool monIDs = !monID->isDefault();
  // something has to be set
  // One and only one of these properties should have been set
  // input from separate workspace is overwritten by monitor spectrum
  if (inWS && sepWS) {
    g_log.information("Both input workspace MonitorSpectrum number and monitor "
                      "workspace are specified. Ignoring Monitor Workspace");
    sepWS = false;
  }
  // input from detector ID is rejected in favor of monitor sp
  if (inWS && monIDs) {
    g_log.information("Both input workspace MonitorSpectrum number and "
                      "detector ID are specified. Ignoring Detector ID");
    monIDs = false;
  }
  // separate ws takes over detectorID (this logic is duplicated within
  // getInWSMonitorSpectrum)
  if (sepWS && monIDs) {
    g_log.information("Both input MonitorWorkspace and detector ID are "
                      "specified. Ignoring Detector ID");
  }

  // Do a check for common binning and store
  m_commonBins = WorkspaceHelpers::commonBoundaries(*inputWorkspace);

  // Check the monitor spectrum or workspace and extract into new workspace
  m_monitor = sepWS ? getMonitorWorkspace(inputWorkspace)
                    : getInWSMonitorSpectrum(inputWorkspace);

  // Check that the 'monitor' spectrum actually relates to a monitor - warn if
  // not
  try {
    const auto &monitorSpecInfo = m_monitor->spectrumInfo();
    for (const auto workspaceIndex : m_workspaceIndexes)
      if (!monitorSpecInfo.isMonitor(workspaceIndex))
        g_log.warning() << "The spectrum N: " << workspaceIndex
                        << " in MonitorWorkspace does not refer to a monitor.\n"
                        << "Continuing with normalization regardless.";
  } catch (Kernel::Exception::NotFoundError &e) {
    g_log.warning("Unable to check if the spectrum provided relates to a "
                  "monitor - the instrument is not fully specified.\n "
                  "Continuing with normalization regardless.");
    g_log.warning() << "Error was: " << e.what() << "\n";
    if (m_syncScanInput)
      throw std::runtime_error("Can not continue, spectrum can not be obtained "
                               "for monitor workspace, but the input workspace "
                               "has a detector scan.");
  }
}

/** Checks and retrieves the requested spectrum out of the input workspace
 *
 *  @param inputWorkspace The input workspace
 *  @returns The unchanged input workspace (so that signature is the same as
 *getMonitorWorkspace)
 *  @throw std::runtime_error If the properties are invalid
 */
MatrixWorkspace_sptr NormaliseToMonitor::getInWSMonitorSpectrum(
    const MatrixWorkspace_sptr &inputWorkspace) {
  // this is the index of the spectra within the workspace and we need to
  // identify it either from DetID or from SpecID
  // size_t spectra_num(-1);
  // try monitor spectrum. If it is specified, it overrides everything
  int monitorSpec = getProperty("MonitorSpectrum");
  if (monitorSpec < 0) {
    // Get hold of the monitor spectrum through detector ID
    int monitorID = getProperty("MonitorID");
    if (monitorID < 0) {
      throw std::runtime_error(
          "Both MonitorSpectrum and MonitorID can not be negative");
    }
    // set spectra of detector's ID of one selected monitor ID
    std::vector<detid_t> detID(1, monitorID);
    // got the index of correspondent spectra (should be only one).
    auto indexList = inputWorkspace->getIndicesFromDetectorIDs(detID);
    if (indexList.empty()) {
      throw std::runtime_error(
          "Can not find spectra, corresponding to the requested monitor ID");
    }
    if (indexList.size() > 1 && !m_syncScanInput) {
      throw std::runtime_error("More then one spectrum corresponds to the "
                               "requested monitor ID. This is unexpected in a "
                               "non-scanning workspace.");
    }
    m_workspaceIndexes = indexList;
  } else { // monitor spectrum is specified.
    if (m_syncScanInput)
      throw std::runtime_error("For a sync-scan input workspace the monitor ID "
                               "must be provided. Normalisation can not be "
                               "performed to a spectrum.");
    const SpectraAxis *axis =
        dynamic_cast<const SpectraAxis *>(inputWorkspace->getAxis(1));
    if (!axis) {
      throw std::runtime_error("Cannot retrieve monitor spectrum - spectrum "
                               "numbers not attached to workspace");
    }
    auto specs = axis->getSpectraIndexMap();
    if (!specs.count(monitorSpec)) {
      throw std::runtime_error("Input workspace does not contain spectrum "
                               "number given for MonitorSpectrum");
    }
    m_workspaceIndexes = std::vector<size_t>(1, specs[monitorSpec]);
  }
  return inputWorkspace;
}

/** Checks and retrieves the monitor spectrum out of the input workspace
 *  @param inputWorkspace The input workspace
 *  @returns A workspace containing the monitor spectrum only
 */
MatrixWorkspace_sptr NormaliseToMonitor::getMonitorWorkspace(
    const MatrixWorkspace_sptr &inputWorkspace) {
  MatrixWorkspace_sptr monitorWS = getProperty("MonitorWorkspace");
  const int wsID = getProperty("MonitorWorkspaceIndex");
  m_workspaceIndexes = std::vector<size_t>(1, wsID);
  // In this case we need to test whether the bins in the monitor workspace
  // match
  m_commonBins = (m_commonBins && WorkspaceHelpers::matchingBins(
                                      *inputWorkspace, *monitorWS, true));
  // Copy the monitor spectrum because it will get changed
  return monitorWS;
}

/**
 *  @return True if the maximum or minimum values are set
 */

/**
 * Sets the maximum and minimum X values of the monitor spectrum to use for
 * integration
 *
 * @param isSingleCountWorkspace Whether or not the input workspace is point
 *data with single counts per spectrum
 * @return True if the maximum or minimum values are set, or it is a single
 *count workspace
 */
bool NormaliseToMonitor::setIntegrationProps(
    const bool isSingleCountWorkspace) {
  m_integrationMin = getProperty("IntegrationRangeMin");
  m_integrationMax = getProperty("IntegrationRangeMax");

  // Check if neither of these have been changed from their defaults
  // (EMPTY_DBL())
  if ((isEmpty(m_integrationMin) && isEmpty(m_integrationMax)) &&
      !isSingleCountWorkspace) {
    // Nothing has been set so the user doesn't want to use integration so let's
    // move on
    return false;
  }
  // Yes integration is going to be used...

  // Now check the end X values are within the X value range of the workspace
  if (isEmpty(m_integrationMin) || m_integrationMin < m_monitor->x(0).front()) {
    g_log.warning() << "Integration range minimum set to workspace min: "
                    << m_integrationMin << '\n';
    m_integrationMin = m_monitor->x(0).front();
  }
  if (isEmpty(m_integrationMax) || m_integrationMax > m_monitor->x(0).back()) {
    g_log.warning() << "Integration range maximum set to workspace max: "
                    << m_integrationMax << '\n';
    m_integrationMax = m_monitor->x(0).back();
  }

  // Return indicating that these properties should be used
  return true;
}

/** Carries out a normalization based on the integrated count of the monitor
 * over a range
 * @param inputWorkspace The input workspace
 * @param outputWorkspace The result workspace
 * @param isSingleCountWorkspace Whether or not the input workspace is point
 *data with single counts per spectrum
 */
void NormaliseToMonitor::normaliseByIntegratedCount(
    const MatrixWorkspace_sptr &inputWorkspace,
    MatrixWorkspace_sptr &outputWorkspace, const bool isSingleCountWorkspace) {
  m_monitor = extractMonitorSpectra(m_monitor, m_workspaceIndexes);

  // If single counting no need to integrate, monitor already guaranteed to be a
  // single count
  if (!isSingleCountWorkspace) {
    // Add up all the bins so it's just effectively a series of values with
    // errors
    IAlgorithm_sptr integrate = createChildAlgorithm("Integration");
    integrate->setProperty<MatrixWorkspace_sptr>("InputWorkspace", m_monitor);
    integrate->setProperty("RangeLower", m_integrationMin);
    integrate->setProperty("RangeUpper", m_integrationMax);
    integrate->setProperty<bool>("IncludePartialBins",
                                 getProperty("IncludePartialBins"));
    integrate->executeAsChildAlg();
    m_monitor = integrate->getProperty("OutputWorkspace");
  }

  EventWorkspace_sptr inputEvent =
      boost::dynamic_pointer_cast<EventWorkspace>(inputWorkspace);

  if (inputEvent) {
    // Run the divide algorithm explicitly to enable progress reporting
    IAlgorithm_sptr divide = createChildAlgorithm("Divide", 0.0, 1.0);
    divide->setProperty<MatrixWorkspace_sptr>("LHSWorkspace", inputWorkspace);
    divide->setProperty<MatrixWorkspace_sptr>("RHSWorkspace", m_monitor);
    divide->setProperty<MatrixWorkspace_sptr>("OutputWorkspace",
                                              outputWorkspace);
    divide->executeAsChildAlg();

    // Get back the result
    outputWorkspace = divide->getProperty("OutputWorkspace");
  } else {
    performHistogramDivision(inputWorkspace, outputWorkspace);
  }
}

/**
 * This performs a similar operation to divide, but is a separate algorithm so
 *that the correct spectra are used in the case of detector scans. This
 *currently does not support event workspaces properly, but should be made to in
 *the future.
 *
 * @param inputWorkspace The workspace with the spectra to divide by the monitor
 * @param outputWorkspace The resulting workspace
 */
void NormaliseToMonitor::performHistogramDivision(
    const MatrixWorkspace_sptr &inputWorkspace,
    MatrixWorkspace_sptr &outputWorkspace) {
  if (outputWorkspace != inputWorkspace)
    outputWorkspace = inputWorkspace->clone();

  size_t monitorWorkspaceIndex = 0;

  const auto &specInfo = inputWorkspace->spectrumInfo();
  for (const auto workspaceIndex : m_workspaceIndexes) {
    // Errors propagated according to
    // http://docs.mantidproject.org/nightly/concepts/ErrorPropagation.html#error-propagation
    // This is similar to that in MantidAlgorithms::Divide

    size_t timeIndex = 0;
    if (m_syncScanInput)
      timeIndex = specInfo.spectrumDefinition(workspaceIndex)[0].second;

    const auto newYFactor =
        1.0 / m_monitor->histogram(monitorWorkspaceIndex).y()[0];
    const auto divisorError =
        m_monitor->histogram(monitorWorkspaceIndex).e()[0];
    const double yErrorFactor = pow(divisorError * newYFactor, 2);
    monitorWorkspaceIndex++;

    for (size_t i = 0; i < outputWorkspace->getNumberHistograms(); ++i) {
      const auto &specDef = specInfo.spectrumDefinition(i);

      if (!spectrumDefinitionsMatchTimeIndex(specDef, timeIndex))
        continue;

      auto hist = outputWorkspace->histogram(i);
      auto &yValues = hist.mutableY();
      auto &eValues = hist.mutableE();

      for (size_t j = 0; j < yValues.size(); ++j) {
        eValues[j] = newYFactor * sqrt(eValues[j] * eValues[j] +
                                       yValues[j] * yValues[j] * yErrorFactor);
        yValues[j] *= newYFactor;
      }

      outputWorkspace->setHistogram(i, hist);
    }
  }
}

/** Carries out the bin-by-bin normalization
 *  @param inputWorkspace The input workspace
 *  @param outputWorkspace The result workspace
 */
void NormaliseToMonitor::normaliseBinByBin(
    const MatrixWorkspace_sptr &inputWorkspace,
    MatrixWorkspace_sptr &outputWorkspace) {
  EventWorkspace_sptr inputEvent =
      boost::dynamic_pointer_cast<EventWorkspace>(inputWorkspace);

  // Only create output workspace if different to input one
  if (outputWorkspace != inputWorkspace) {
    if (inputEvent) {
      outputWorkspace = inputWorkspace->clone();
    } else
      outputWorkspace = WorkspaceFactory::Instance().create(inputWorkspace);
  }
  auto outputEvent =
      boost::dynamic_pointer_cast<EventWorkspace>(outputWorkspace);

<<<<<<< HEAD
  // Get hold of the monitor spectrum
  const auto &monX = m_monitor->binEdges(0);
  auto monY = m_monitor->counts(0);
  auto monE = m_monitor->countStandardDeviations(0);
  // Calculate the overall normalization just the once if bins are all matching
  if (m_commonBins)
    this->normalisationFactor(monX, monY, monE);

  const size_t numHists = inputWorkspace->getNumberHistograms();
  // Flag set when a division by 0 is found
  bool hasZeroDivision = false;
  Progress prog(this, 0.0, 1.0, numHists);
  // Loop over spectra
  PARALLEL_FOR_IF(
      Kernel::threadSafe(*inputWorkspace, *outputWorkspace, *m_monitor))
  for (int64_t i = 0; i < int64_t(numHists); ++i) {
    PARALLEL_START_INTERUPT_REGION
    prog.report();

    const auto &X = inputWorkspace->binEdges(i);
    // If not rebinning, just point to our monitor spectra, otherwise create new
    // vectors

    const size_t specLength = inputWorkspace->y(i).size();
    auto Y = (m_commonBins ? monY : Counts(specLength));
    auto E = (m_commonBins ? monE : CountStandardDeviations(specLength));

    if (!m_commonBins) {
      // ConvertUnits can give X vectors of all zeros - skip these, they cause
      // problems
      if (X.back() == 0.0 && X.front() == 0.0)
=======
  const auto &inputSpecInfo = inputWorkspace->spectrumInfo();
  const auto &monitorSpecInfo = m_monitor->spectrumInfo();

  for (auto &workspaceIndex : m_workspaceIndexes) {
    // Get hold of the monitor spectrum
    const auto &monX = m_monitor->binEdges(workspaceIndex);
    auto monY = m_monitor->counts(workspaceIndex);
    auto monE = m_monitor->countStandardDeviations(workspaceIndex);
    size_t timeIndex = 0;
    if (m_syncScanInput)
      timeIndex = monitorSpecInfo.spectrumDefinition(workspaceIndex)[0].second;
    // Calculate the overall normalization just the once if bins are all
    // matching
    if (m_commonBins)
      this->normalisationFactor(monX, monY, monE);

    const size_t numHists = inputWorkspace->getNumberHistograms();
    auto specLength = inputWorkspace->blocksize();
    // Flag set when a division by 0 is found
    bool hasZeroDivision = false;
    Progress prog(this, 0.0, 1.0, numHists);
    // Loop over spectra
    PARALLEL_FOR_IF(
        Kernel::threadSafe(*inputWorkspace, *outputWorkspace, *m_monitor))
    for (int64_t i = 0; i < int64_t(numHists); ++i) {
      PARALLEL_START_INTERUPT_REGION
      prog.report();

      const auto &specDef = inputSpecInfo.spectrumDefinition(i);
      if (!spectrumDefinitionsMatchTimeIndex(specDef, timeIndex))
>>>>>>> fc71a367
        continue;

      const auto &X = inputWorkspace->binEdges(i);
      // If not rebinning, just point to our monitor spectra, otherwise create
      // new vectors

      auto Y = (m_commonBins ? monY : Counts(specLength));
      auto E = (m_commonBins ? monE : CountStandardDeviations(specLength));

      if (!m_commonBins) {
        // ConvertUnits can give X vectors of all zeros - skip these, they
        // cause
        // problems
        if (X.back() == 0.0 && X.front() == 0.0)
          continue;
        // Rebin the monitor spectrum to match the binning of the current data
        // spectrum
        VectorHelper::rebinHistogram(
            monX.rawData(), monY.mutableRawData(), monE.mutableRawData(),
            X.rawData(), Y.mutableRawData(), E.mutableRawData(), false);
        // Recalculate the overall normalization factor
        this->normalisationFactor(X, Y, E);
      }

      if (inputEvent) {
        // --- EventWorkspace ---
        EventList &outEL = outputEvent->getSpectrum(i);
        outEL.divide(X.rawData(), Y.mutableRawData(), E.mutableRawData());
      } else {
        // --- Workspace2D ---
        auto &YOut = outputWorkspace->mutableY(i);
        auto &EOut = outputWorkspace->mutableE(i);
        const auto &inY = inputWorkspace->y(i);
        const auto &inE = inputWorkspace->e(i);
        outputWorkspace->setSharedX(i, inputWorkspace->sharedX(i));

        // The code below comes more or less straight out of Divide.cpp
        for (size_t k = 0; k < specLength; ++k) {
          // Get the input Y's
          const double leftY = inY[k];
          const double rightY = Y[k];

          if (rightY == 0.0) {
            hasZeroDivision = true;
          }

          // Calculate result and store in local variable to avoid overwriting
          // original data if output workspace is same as one of the input
          // ones
          const double newY = leftY / rightY;

          if (fabs(rightY) > 1.0e-12 && fabs(newY) > 1.0e-12) {
            const double lhsFactor = (inE[k] < 1.0e-12 || fabs(leftY) < 1.0e-12)
                                         ? 0.0
                                         : pow((inE[k] / leftY), 2);
            const double rhsFactor =
                E[k] < 1.0e-12 ? 0.0 : pow((E[k] / rightY), 2);
            EOut[k] = std::abs(newY) * sqrt(lhsFactor + rhsFactor);
          }

          // Now store the result
          YOut[k] = newY;
        } // end Workspace2D case
      }   // end loop over current spectrum

      PARALLEL_END_INTERUPT_REGION
    } // end loop over spectra
    PARALLEL_CHECK_INTERUPT_REGION

    if (hasZeroDivision) {
      g_log.warning() << "Division by zero in some of the bins.\n";
    }
    if (inputEvent)
      outputEvent->clearMRU();
  }
}

/** Calculates the overall normalization factor.
 *  This multiplies result by (bin width * sum of monitor counts) / total
 * frame
 * width.
 *  @param X The BinEdges of the workspace
 *  @param Y The Counts of the workspace
 *  @param E The CountStandardDeviations of the workspace
 */
void NormaliseToMonitor::normalisationFactor(const BinEdges &X, Counts &Y,
                                             CountStandardDeviations &E) {
  const double monitorSum = std::accumulate(Y.begin(), Y.end(), 0.0);
  const double range = X.back() - X.front();
  auto specLength = Y.size();

  auto &yNew = Y.mutableRawData();
  auto &eNew = E.mutableRawData();

  for (size_t j = 0; j < specLength; ++j) {
    const double factor = range / ((X[j + 1] - X[j]) * monitorSum);
    yNew[j] *= factor;
    eNew[j] *= factor;
  }
}

} // namespace Algorithm
} // namespace Mantid<|MERGE_RESOLUTION|>--- conflicted
+++ resolved
@@ -668,39 +668,6 @@
   auto outputEvent =
       boost::dynamic_pointer_cast<EventWorkspace>(outputWorkspace);
 
-<<<<<<< HEAD
-  // Get hold of the monitor spectrum
-  const auto &monX = m_monitor->binEdges(0);
-  auto monY = m_monitor->counts(0);
-  auto monE = m_monitor->countStandardDeviations(0);
-  // Calculate the overall normalization just the once if bins are all matching
-  if (m_commonBins)
-    this->normalisationFactor(monX, monY, monE);
-
-  const size_t numHists = inputWorkspace->getNumberHistograms();
-  // Flag set when a division by 0 is found
-  bool hasZeroDivision = false;
-  Progress prog(this, 0.0, 1.0, numHists);
-  // Loop over spectra
-  PARALLEL_FOR_IF(
-      Kernel::threadSafe(*inputWorkspace, *outputWorkspace, *m_monitor))
-  for (int64_t i = 0; i < int64_t(numHists); ++i) {
-    PARALLEL_START_INTERUPT_REGION
-    prog.report();
-
-    const auto &X = inputWorkspace->binEdges(i);
-    // If not rebinning, just point to our monitor spectra, otherwise create new
-    // vectors
-
-    const size_t specLength = inputWorkspace->y(i).size();
-    auto Y = (m_commonBins ? monY : Counts(specLength));
-    auto E = (m_commonBins ? monE : CountStandardDeviations(specLength));
-
-    if (!m_commonBins) {
-      // ConvertUnits can give X vectors of all zeros - skip these, they cause
-      // problems
-      if (X.back() == 0.0 && X.front() == 0.0)
-=======
   const auto &inputSpecInfo = inputWorkspace->spectrumInfo();
   const auto &monitorSpecInfo = m_monitor->spectrumInfo();
 
@@ -731,7 +698,6 @@
 
       const auto &specDef = inputSpecInfo.spectrumDefinition(i);
       if (!spectrumDefinitionsMatchTimeIndex(specDef, timeIndex))
->>>>>>> fc71a367
         continue;
 
       const auto &X = inputWorkspace->binEdges(i);
