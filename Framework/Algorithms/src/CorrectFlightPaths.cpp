--- conflicted
+++ resolved
@@ -1,21 +1,5 @@
 #include "MantidAlgorithms/CorrectFlightPaths.h"
-<<<<<<< HEAD
-#include "MantidAPI/HistogramValidator.h"
-#include "MantidAPI/Run.h"
-#include "MantidAPI/SpectrumInfo.h"
-#include "MantidAPI/WorkspaceFactory.h"
-#include "MantidAPI/WorkspaceUnitValidator.h"
-#include "MantidDataObjects/EventWorkspace.h"
-#include "MantidDataObjects/Workspace2D.h"
-#include "MantidGeometry/Instrument/ComponentHelper.h"
-#include "MantidGeometry/Instrument/ParameterMap.h"
-#include "MantidKernel/CompositeValidator.h"
-#include "MantidKernel/UnitFactory.h"
-
-#include <cmath>
-=======
 #include "MantidAlgorithms/ConvertToConstantL2.h"
->>>>>>> 32386c36
 
 namespace Mantid {
 namespace Algorithms {
@@ -27,150 +11,9 @@
 // Register the class into the algorithm factory
 DECLARE_ALGORITHM(CorrectFlightPaths)
 
-<<<<<<< HEAD
-// Constructor
-CorrectFlightPaths::CorrectFlightPaths()
-    : API::Algorithm(), m_inputWS(), m_outputWS(), m_instrument(), m_l2(0.),
-      m_wavelength(0.) {}
-
-/** Initialisation method. Declares properties to be used in algorithm.
- *
- */
-void CorrectFlightPaths::init() {
-
-  // todo: add validator for TOF
-
-  auto wsValidator = boost::make_shared<CompositeValidator>();
-  wsValidator->add<WorkspaceUnitValidator>("TOF");
-  wsValidator->add<HistogramValidator>();
-  declareProperty(make_unique<WorkspaceProperty<API::MatrixWorkspace>>(
-                      "InputWorkspace", "", Direction::Input, wsValidator),
-                  "Name of the input workspace");
-  declareProperty(make_unique<WorkspaceProperty<API::MatrixWorkspace>>(
-                      "OutputWorkspace", "", Direction::Output),
-                  "Name of the output workspace, can be the same as the input");
-}
-
-/**
- * Initialises input and output workspaces.
- *
- */
-void CorrectFlightPaths::initWorkspaces() {
-  // Get the workspaces
-  m_inputWS = this->getProperty("InputWorkspace");
-  m_outputWS = this->getProperty("OutputWorkspace");
-  m_instrument = m_inputWS->getInstrument();
-  // If input and output workspaces are not the same, create a new workspace for
-  // the output
-  if (m_outputWS != this->m_inputWS) {
-    m_outputWS = API::WorkspaceFactory::Instance().create(m_inputWS);
-  }
-
-  m_wavelength = getRunProperty("wavelength");
-  g_log.debug() << "Wavelength = " << m_wavelength;
-  m_l2 = getInstrumentProperty("l2");
-  g_log.debug() << " L2 = " << m_l2 << '\n';
-}
-
-/**
- * Executes the algorithm
- *
- */
-void CorrectFlightPaths::exec() {
-
-  initWorkspaces();
-
-  Geometry::ParameterMap &pmap = m_outputWS->instrumentParameters();
-
-  const size_t numberOfChannels = this->m_inputWS->blocksize();
-  // Calculate the number of spectra in this workspace
-  const int numberOfSpectra =
-      static_cast<int>(this->m_inputWS->size() / numberOfChannels);
-  API::Progress prog(this, 0.0, 1.0, numberOfSpectra);
-
-  int64_t numberOfSpectra_i =
-      static_cast<int64_t>(numberOfSpectra); // cast to make openmp happy
-
-  const auto &spectrumInfo = m_inputWS->spectrumInfo();
-
-  // Loop over the histograms (detector spectra)
-  PARALLEL_FOR_IF(Kernel::threadSafe(*m_inputWS, *m_outputWS))
-  for (int64_t i = 0; i < numberOfSpectra_i; ++i) {
-    PARALLEL_START_INTERUPT_REGION
-    m_outputWS->setHistogram(i, m_outputWS->histogram(i));
-    // Copy the energy transfer axis
-    // TOF
-
-    // subract the diference in l2
-    double thisDetL2 = spectrumInfo.l2(i);
-    double deltaL2 = std::abs(thisDetL2 - m_l2);
-    double deltaTOF = calculateTOF(deltaL2);
-    deltaTOF *= 1e6; // micro sec
-
-    // position - set all detector distance to constant l2
-    double r, theta, phi;
-    V3D oldPos = spectrumInfo.position(i);
-    oldPos.getSpherical(r, theta, phi);
-    V3D newPos;
-    newPos.spherical(m_l2, theta, phi);
-    ComponentHelper::moveComponent(spectrumInfo.detector(i), pmap, newPos,
-                                   ComponentHelper::Absolute);
-
-    m_outputWS->mutableX(i) -= deltaTOF;
-
-    prog.report("Aligning elastic line...");
-    PARALLEL_END_INTERUPT_REGION
-  } // end for i
-  PARALLEL_CHECK_INTERUPT_REGION
-
-  this->setProperty("OutputWorkspace", this->m_outputWS);
-}
-
-/*
- * Get run property as double
- * @s - input property name
- *
- */
-double CorrectFlightPaths::getRunProperty(std::string s) {
-  Mantid::Kernel::Property *prop = m_inputWS->run().getProperty(s);
-  double val;
-  if (!prop || !Strings::convert(prop->value(), val)) {
-    std::string mesg = "Run property " + s + "doesn't exist!";
-    g_log.error(mesg);
-    throw std::runtime_error(mesg);
-  }
-  return val;
-}
-/*
- * Get instrument property as double
- * @s - input property name
- *
- */
-double CorrectFlightPaths::getInstrumentProperty(std::string s) {
-  std::vector<std::string> prop = m_instrument->getStringParameter(s);
-  if (prop.empty()) {
-    std::string mesg = "Property <" + s + "> doesn't exist!";
-    g_log.error(mesg);
-    throw std::runtime_error(mesg);
-  }
-  g_log.debug() << "prop[0] = " << prop[0] << '\n';
-  return boost::lexical_cast<double>(prop[0]);
-}
-
-/*
- * Returns the neutron TOF
- * @distance - Distance in meters
- */
-double CorrectFlightPaths::calculateTOF(double distance) {
-  double velocity = PhysicalConstants::h / (PhysicalConstants::NeutronMass *
-                                            m_wavelength * 1e-10); // m/s
-
-  return distance / velocity;
-=======
 /// Constructor
 CorrectFlightPaths::CorrectFlightPaths() : ConvertToConstantL2() {
   this->useAlgorithm("ConvertToConstantL2", 1);
->>>>>>> 32386c36
 }
 
 } // namespace Algorithm
