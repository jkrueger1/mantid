--- conflicted
+++ resolved
@@ -151,11 +151,7 @@
  */
 template <typename ProductType> class CommandParserBase : public CommandParser {
 public:
-<<<<<<< HEAD
-  virtual Command *interpret(const std::string &instruction) const {
-=======
   Command *interpret(const std::string &instruction) const override {
->>>>>>> 9e47fc0d
     Command *command = nullptr;
     boost::regex ex = getRegex();
     if (boost::regex_match(instruction, ex)) {
@@ -195,11 +191,7 @@
 public:
   ~AdditionParser() override {}
 
-<<<<<<< HEAD
-  virtual Command *interpret(const std::string &instruction) const {
-=======
   Command *interpret(const std::string &instruction) const override {
->>>>>>> 9e47fc0d
     Command *command = nullptr;
     boost::regex ex("^\\s*[0-9]+\\s*\\+\\s*[0-9]+\\s*$");
     if (boost::regex_match(instruction, ex)) {
@@ -241,11 +233,7 @@
 public:
   ~CropParserIndex() override {}
 
-<<<<<<< HEAD
-  virtual Command *interpret(const std::string &instruction) const {
-=======
   Command *interpret(const std::string &instruction) const override {
->>>>>>> 9e47fc0d
     Command *command = nullptr;
     boost::regex ex("^\\s*[0-9]+\\s*$");
     if (boost::regex_match(instruction, ex)) {
