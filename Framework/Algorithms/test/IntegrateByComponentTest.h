#ifndef MANTID_ALGORITHMS_IntegrateByComponentTEST_H_
#define MANTID_ALGORITHMS_IntegrateByComponentTEST_H_

#include <cxxtest/TestSuite.h>

#include "MantidAPI/DetectorInfo.h"
#include "MantidAPI/SpectrumInfo.h"
#include "MantidAlgorithms/IntegrateByComponent.h"
#include "MantidDataObjects/Workspace2D.h"
#include "MantidGeometry/Instrument/ParameterMap.h"
#include "MantidTestHelpers/ComponentCreationHelper.h"
#include "MantidTestHelpers/WorkspaceCreationHelper.h"

using Mantid::Algorithms::IntegrateByComponent;
using namespace Mantid::API;
using namespace Mantid::DataObjects;
using namespace Mantid::Kernel;
using namespace Mantid::Geometry;

class IntegrateByComponentTest : public CxxTest::TestSuite {
public:
  // This pair of boilerplate methods prevent the suite being created statically
  // This means the constructor isn't called when running other tests
  static IntegrateByComponentTest *createSuite() {
    return new IntegrateByComponentTest();
  }
  static void destroySuite(IntegrateByComponentTest *suite) { delete suite; }

  void test_Init() {
    IntegrateByComponent alg;
    TS_ASSERT_THROWS_NOTHING(alg.initialize())
    TS_ASSERT(alg.isInitialized())
  }

  void test_exec_0() {
    std::string outputWSname("IntegrateByComponentTest_OutputWS_0");
    std::string inputWSname("IntegrateByComponentTest_InputWS_0");
    ABCtestWorkspace(inputWSname, false);

    IntegrateByComponent alg;
    TS_ASSERT_THROWS_NOTHING(alg.initialize())
    TS_ASSERT(alg.isInitialized())
    TS_ASSERT_THROWS_NOTHING(
        alg.setPropertyValue("InputWorkspace", inputWSname));
    TS_ASSERT_THROWS_NOTHING(
        alg.setPropertyValue("OutputWorkspace", outputWSname));
    TS_ASSERT_THROWS_NOTHING(alg.setProperty("LevelsUp", 0));
    TS_ASSERT_THROWS_NOTHING(alg.execute(););
    TS_ASSERT(alg.isExecuted());

    Workspace2D_sptr result;
    TS_ASSERT_THROWS_NOTHING(
        result = AnalysisDataService::Instance().retrieveWS<Workspace2D>(
            outputWSname));
    TS_ASSERT(result);
    if (!result)
      return;
    for (size_t i = 0; i < result->getNumberHistograms(); i++) {
      TS_ASSERT_DELTA(static_cast<double>(i) * 2, result->y(i)[0], 1e-10);
    }

    // Remove workspace from the data service.
    AnalysisDataService::Instance().remove(outputWSname);
    AnalysisDataService::Instance().remove(inputWSname);
  }

  void test_exec_1() {
    std::string outputWSname("IntegrateByComponentTest_OutputWS_1");
    std::string inputWSname("IntegrateByComponentTest_InputWS_1");
    ABCtestWorkspace(inputWSname, false);

    IntegrateByComponent alg;
    TS_ASSERT_THROWS_NOTHING(alg.initialize())
    TS_ASSERT(alg.isInitialized())
    TS_ASSERT_THROWS_NOTHING(
        alg.setPropertyValue("InputWorkspace", inputWSname));
    TS_ASSERT_THROWS_NOTHING(
        alg.setPropertyValue("OutputWorkspace", outputWSname));
    TS_ASSERT_THROWS_NOTHING(alg.setProperty("LevelsUp", 1));
    TS_ASSERT_THROWS_NOTHING(alg.execute(););
    TS_ASSERT(alg.isExecuted());

    Workspace2D_sptr result;
    TS_ASSERT_THROWS_NOTHING(
        result = AnalysisDataService::Instance().retrieveWS<Workspace2D>(
            outputWSname));
    TS_ASSERT(result);
    if (!result)
      return;
    for (size_t i = 0; i < result->getNumberHistograms() / 2; i++) {
      TS_ASSERT_DELTA(result->y(i * 2)[0], result->y(i * 2 + 1)[0], 1e-10);
      TS_ASSERT_DELTA(static_cast<double>(i) * 4 + 1, result->y(i * 2 + 1)[0],
                      1e-10);
    }

    // Remove workspace from the data service.
    AnalysisDataService::Instance().remove(outputWSname);
    AnalysisDataService::Instance().remove(inputWSname);
  }

  void test_exec_2() {
    std::string outputWSname("IntegrateByComponentTest_OutputWS_2");
    std::string inputWSname("IntegrateByComponentTest_InputWS_2");
    ABCtestWorkspace(inputWSname, false);

    IntegrateByComponent alg;
    TS_ASSERT_THROWS_NOTHING(alg.initialize())
    TS_ASSERT(alg.isInitialized())
    TS_ASSERT_THROWS_NOTHING(
        alg.setPropertyValue("InputWorkspace", inputWSname));
    TS_ASSERT_THROWS_NOTHING(
        alg.setPropertyValue("OutputWorkspace", outputWSname));
    TS_ASSERT_THROWS_NOTHING(alg.setProperty("LevelsUp", 2));
    TS_ASSERT_THROWS_NOTHING(alg.execute(););
    TS_ASSERT(alg.isExecuted());

    Workspace2D_sptr result;
    TS_ASSERT_THROWS_NOTHING(
        result = AnalysisDataService::Instance().retrieveWS<Workspace2D>(
            outputWSname));
    TS_ASSERT(result);
    if (!result)
      return;
    for (size_t i = 0; i < result->getNumberHistograms() / 4; i++) {
      TS_ASSERT_DELTA(result->y(i * 4)[0], result->y(i * 4 + 1)[0], 1e-10);
      TS_ASSERT_DELTA(result->y(i * 4)[0], result->y(i * 4 + 2)[0], 1e-10);
      TS_ASSERT_DELTA(result->y(i * 4)[0], result->y(i * 4 + 3)[0], 1e-10);
      TS_ASSERT_DELTA(static_cast<double>(i) * 8 + 3, result->y(i * 4)[0],
                      1e-10);
    }

    // Remove workspace from the data service.
    AnalysisDataService::Instance().remove(outputWSname);
    AnalysisDataService::Instance().remove(inputWSname);
  }

  void test_exec_3() {
    std::string outputWSname("IntegrateByComponentTest_OutputWS_3");
    std::string inputWSname("IntegrateByComponentTest_InputWS_3");
    ABCtestWorkspace(inputWSname, false);

    IntegrateByComponent alg;
    TS_ASSERT_THROWS_NOTHING(alg.initialize())
    TS_ASSERT(alg.isInitialized())
    TS_ASSERT_THROWS_NOTHING(
        alg.setPropertyValue("InputWorkspace", inputWSname));
    TS_ASSERT_THROWS_NOTHING(
        alg.setPropertyValue("OutputWorkspace", outputWSname));
    TS_ASSERT_THROWS_NOTHING(alg.setProperty("LevelsUp", 3));
    TS_ASSERT_THROWS_NOTHING(alg.execute(););
    TS_ASSERT(alg.isExecuted());

    Workspace2D_sptr result;
    TS_ASSERT_THROWS_NOTHING(
        result = AnalysisDataService::Instance().retrieveWS<Workspace2D>(
            outputWSname));
    TS_ASSERT(result);
    if (!result)
      return;
    for (size_t i = 0; i < result->getNumberHistograms(); i++) {
      TS_ASSERT_DELTA(result->y(i)[0], 11., 1e-10);
    }

    // Remove workspace from the data service.
    AnalysisDataService::Instance().remove(outputWSname);
    AnalysisDataService::Instance().remove(inputWSname);
  }

  void test_exec_15() {
    std::string outputWSname("IntegrateByComponentTest_OutputWS_15");
    std::string inputWSname("IntegrateByComponentTest_InputWS_15");
    ABCtestWorkspace(inputWSname, false);

    IntegrateByComponent alg;
    TS_ASSERT_THROWS_NOTHING(alg.initialize())
    TS_ASSERT(alg.isInitialized())
    TS_ASSERT_THROWS_NOTHING(
        alg.setPropertyValue("InputWorkspace", inputWSname));
    TS_ASSERT_THROWS_NOTHING(
        alg.setPropertyValue("OutputWorkspace", outputWSname));
    TS_ASSERT_THROWS_NOTHING(alg.setProperty("LevelsUp", 15));
    TS_ASSERT_THROWS_NOTHING(alg.execute(););
    TS_ASSERT(alg.isExecuted());

    Workspace2D_sptr result;
    TS_ASSERT_THROWS_NOTHING(
        result = AnalysisDataService::Instance().retrieveWS<Workspace2D>(
            outputWSname));
    TS_ASSERT(result);
    if (!result)
      return;
    for (size_t i = 0; i < result->getNumberHistograms(); i++) {
      TS_ASSERT_DELTA(result->y(i)[0], 11., 1e-10);
    }

    // Remove workspace from the data service.
    AnalysisDataService::Instance().remove(outputWSname);
    AnalysisDataService::Instance().remove(inputWSname);
  }

  void test_exec_2_mask() {
    std::string outputWSname("IntegrateByComponentTest_OutputWS_2_mask");
    std::string inputWSname("IntegrateByComponentTest_InputWS_2_mask");
    ABCtestWorkspace(inputWSname, true);

    IntegrateByComponent alg;
    TS_ASSERT_THROWS_NOTHING(alg.initialize())
    TS_ASSERT(alg.isInitialized())
    TS_ASSERT_THROWS_NOTHING(
        alg.setPropertyValue("InputWorkspace", inputWSname));
    TS_ASSERT_THROWS_NOTHING(
        alg.setPropertyValue("OutputWorkspace", outputWSname));
    TS_ASSERT_THROWS_NOTHING(alg.setProperty("LevelsUp", 2));
    TS_ASSERT_THROWS_NOTHING(alg.execute(););
    TS_ASSERT(alg.isExecuted());

    Workspace2D_sptr result;
    TS_ASSERT_THROWS_NOTHING(
        result = AnalysisDataService::Instance().retrieveWS<Workspace2D>(
            outputWSname));
    TS_ASSERT(result);
    if (!result)
      return;
    const auto &spectrumInfo = result->spectrumInfo();
    for (size_t i = 0; i < result->getNumberHistograms() / 4; i++) {
<<<<<<< HEAD
      TS_ASSERT_DELTA(result->y(4 * i + 1)[0], 8 * i + 4, 1e-10);
      TS_ASSERT_DELTA(result->y(4 * i + 2)[0], 8 * i + 4, 1e-10);
      TS_ASSERT_DELTA(result->y(4 * i + 3)[0], 8 * i + 4, 1e-10);
      TS_ASSERT(result->getDetector(4 * i)->isMasked());
=======
      TS_ASSERT_DELTA(result->readY(4 * i + 1)[0], 8 * i + 4, 1e-10);
      TS_ASSERT_DELTA(result->readY(4 * i + 2)[0], 8 * i + 4, 1e-10);
      TS_ASSERT_DELTA(result->readY(4 * i + 3)[0], 8 * i + 4, 1e-10);
      TS_ASSERT(spectrumInfo.isMasked(4 * i));
>>>>>>> 7b5062c4
    }

    // Remove workspace from the data service.
    AnalysisDataService::Instance().remove(outputWSname);
    AnalysisDataService::Instance().remove(inputWSname);
  }

private:
  void ABCtestWorkspace(std::string inputWSname, bool mask) {
    int nSpectra(12);
    Workspace2D_sptr ws2D =
        WorkspaceCreationHelper::create2DWorkspaceWhereYIsWorkspaceIndex(
            nSpectra, 2);
    ws2D->setInstrument(
        ComponentCreationHelper::createTestInstrumentRectangular(3, 2, 0));

    auto &detectorInfo = ws2D->mutableDetectorInfo();
    for (int i = 0; i < nSpectra; i++) {
      ws2D->getSpectrum(i).setDetectorID(i + 4);
      if (mask && (i % 4 == 0)) {
        detectorInfo.setMasked(i, true);
      }
    }

    AnalysisDataService::Instance().add(inputWSname, ws2D);
  }
};

#endif /* MANTID_ALGORITHMS_IntegrateByComponentTEST_H_ */<|MERGE_RESOLUTION|>--- conflicted
+++ resolved
@@ -223,17 +223,10 @@
       return;
     const auto &spectrumInfo = result->spectrumInfo();
     for (size_t i = 0; i < result->getNumberHistograms() / 4; i++) {
-<<<<<<< HEAD
       TS_ASSERT_DELTA(result->y(4 * i + 1)[0], 8 * i + 4, 1e-10);
       TS_ASSERT_DELTA(result->y(4 * i + 2)[0], 8 * i + 4, 1e-10);
       TS_ASSERT_DELTA(result->y(4 * i + 3)[0], 8 * i + 4, 1e-10);
-      TS_ASSERT(result->getDetector(4 * i)->isMasked());
-=======
-      TS_ASSERT_DELTA(result->readY(4 * i + 1)[0], 8 * i + 4, 1e-10);
-      TS_ASSERT_DELTA(result->readY(4 * i + 2)[0], 8 * i + 4, 1e-10);
-      TS_ASSERT_DELTA(result->readY(4 * i + 3)[0], 8 * i + 4, 1e-10);
       TS_ASSERT(spectrumInfo.isMasked(4 * i));
->>>>>>> 7b5062c4
     }
 
     // Remove workspace from the data service.
