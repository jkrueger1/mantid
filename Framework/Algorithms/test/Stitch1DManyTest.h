// Mantid Repository : https://github.com/mantidproject/mantid
//
// Copyright &copy; 2018 ISIS Rutherford Appleton Laboratory UKRI,
//     NScD Oak Ridge National Laboratory, European Spallation Source
//     & Institut Laue - Langevin
// SPDX - License - Identifier: GPL - 3.0 +
#ifndef MANTID_ALGORITHMS_STITCH1DMANYTEST_H_
#define MANTID_ALGORITHMS_STITCH1DMANYTEST_H_

#include <cxxtest/TestSuite.h>

#include "MantidAPI/AnalysisDataService.h"
#include "MantidAPI/Axis.h"
#include "MantidAPI/ITableWorkspace.h"
#include "MantidAPI/MatrixWorkspace.h"
#include "MantidAPI/WorkspaceFactory.h"
#include "MantidAPI/WorkspaceGroup.h"
#include "MantidAPI/WorkspaceHistory.h"
#include "MantidAlgorithms/CreateWorkspace.h"
#include "MantidAlgorithms/GroupWorkspaces.h"
#include "MantidAlgorithms/Stitch1D.h"
#include "MantidAlgorithms/Stitch1DMany.h"
#include "MantidDataObjects/Workspace2D.h"
#include "MantidHistogramData/Counts.h"
#include "MantidHistogramData/Histogram.h"
#include "MantidHistogramData/Points.h"
#include "MantidKernel/UnitFactory.h"
#include <math.h>

using namespace Mantid::API;
using namespace Mantid::Kernel;
using Mantid::Algorithms::CreateWorkspace;
using Mantid::Algorithms::GroupWorkspaces;
using Mantid::Algorithms::Stitch1DMany;

class Stitch1DManyTest : public CxxTest::TestSuite {
private:
  /** Create a histogram workspace with two spectra and 10 bins. This can also
   * be run using the CreateWorkspace algorithm which leaves the output
   * workspace in the ADS as well.
   * @param xstart :: the first X value (common to both spectra)
   * @param deltax :: the bin width
   * @param value1 :: the Y counts in the first spectrum (constant for all X)
   * @param value2 :: the Y counts in the second spectrum (constant for all X)
   * @param runAlg :: set true to run the CreateWorkspace algorithm
   * @param outWSName :: output workspace name used if running CreateWorkspace
   */
  void createUniformWorkspace(double xstart, double deltax, double value1,
                              double value2, std::string outWSName,
                              bool runAlg = false) {

    const int nbins = 10;
    std::vector<double> xData1(nbins + 1);
    std::vector<double> yData1(nbins);
    std::vector<double> eData1(nbins);
    std::vector<double> xData2(nbins + 1);
    std::vector<double> yData2(nbins);
    std::vector<double> eData2(nbins);

    for (int i = 0; i < nbins; i++) {
      // First spectrum
      xData1[i] = xstart + i * deltax;
      yData1[i] = value1;
      eData1[i] = std::sqrt(value1);
      // Second spectrum
      xData2[i] = xstart + i * deltax;
      yData2[i] = value2;
      eData2[i] = std::sqrt(value2);
    }
    xData1[nbins] = xData1[nbins - 1] + deltax;
    xData2[nbins] = xData2[nbins - 1] + deltax;

    MatrixWorkspace_sptr ws;

    if (!runAlg) {
      ws = WorkspaceFactory::Instance().create("Workspace2D", 2, nbins + 1,
                                               nbins);
      ws->dataX(0) = xData1;
      ws->dataX(1) = xData2;
      ws->dataY(0) = yData1;
      ws->dataY(1) = yData2;
      ws->dataE(0) = eData1;
      ws->dataE(1) = eData2;
      ws->getAxis(0)->unit() = UnitFactory::Instance().create("Wavelength");
    } else {
      // Concatenate data vectors into one vector
      xData1.insert(xData1.end(), xData2.begin(), xData2.end());
      yData1.insert(yData1.end(), yData2.begin(), yData2.end());
      eData1.insert(eData1.end(), eData2.begin(), eData2.end());

      CreateWorkspace cw;
      cw.initialize();
      cw.setProperty("DataX", xData1);
      cw.setProperty("DataY", yData1);
      cw.setProperty("DataE", eData1);
      cw.setProperty("NSpec", 2);
      cw.setProperty("UnitX", "Wavelength");
      cw.setProperty("OutputWorkspace", outWSName);
      cw.execute();

      ws = AnalysisDataService::Instance().retrieveWS<MatrixWorkspace>(
          outWSName);
    }
    AnalysisDataService::Instance().addOrReplace(outWSName, ws);
  }

  /** Groups workspaces using GroupWorkspaces algorithm. The output workpace is
   * left in the ADS as well.
   * @param inputWSNames :: input workspaces names
   * @param outputWSName :: output workspace name
   */
  void doGroupWorkspaces(std::string inputWSNames, std::string outWSName) {
    GroupWorkspaces gw;
    gw.initialize();
    gw.setProperty("InputWorkspaces", inputWSNames);
    gw.setProperty("OutputWorkspace", outWSName);
    gw.execute();
    auto ws =
        AnalysisDataService::Instance().retrieveWS<WorkspaceGroup>(outWSName);
    AnalysisDataService::Instance().addOrReplace(outWSName, ws);
  }

  /** Obtain all algorithm histories from a workspace
   * @param inputWS :: the input workspace
   * @return vector of names of algorithm histories
   */
  std::vector<std::string> getHistory(MatrixWorkspace_sptr inputWS) {
    std::vector<std::string> histNames;
    auto histories = inputWS->history().getAlgorithmHistories();
    for (auto &hist : histories) {
      histNames.push_back(hist->name());
    }
    return histNames;
  }

public:
  // This pair of boilerplate methods prevent the suite being created statically
  // This means the constructor isn't called when running other tests
  static Stitch1DManyTest *createSuite() { return new Stitch1DManyTest(); }
  static void destroySuite(Stitch1DManyTest *suite) { delete suite; }

  Stitch1DManyTest() {}

  void test_testWorkspaces() {
    createUniformWorkspace(0.1, 0.1, 1., 2., "ws1");
    createUniformWorkspace(0.8, 0.1, 1.1, 2.1, "ws2");
    TS_ASSERT(AnalysisDataService::Instance().doesExist("ws1"));
    TS_ASSERT(AnalysisDataService::Instance().doesExist("ws2"));
    doGroupWorkspaces("ws1, ws2", "out");
    TS_ASSERT(AnalysisDataService::Instance().doesExist("out"));
    AnalysisDataService::Instance().clear();
    TS_ASSERT(!AnalysisDataService::Instance().doesExist("out"));
  }

  void test_init() {
    Stitch1DMany alg;
    TS_ASSERT_THROWS_NOTHING(alg.initialize());
    TS_ASSERT(alg.isInitialized());
  }

  void test_throws_with_too_few_workspaces() {
    createUniformWorkspace(0.1, 0.1, 1., 2., "ws1");
    Stitch1DMany alg;
    alg.setChild(true);
    alg.initialize();
    alg.setRethrows(true);
    TS_ASSERT_THROWS_NOTHING(alg.setProperty("InputWorkspaces", "ws1"));
    TS_ASSERT_THROWS_NOTHING(alg.setProperty("Params", "0.1, 0.1, 1.8"));
    TS_ASSERT_THROWS_NOTHING(alg.setProperty("OutputWorkspace", "outws"));
    TS_ASSERT_THROWS(alg.execute(), const std::runtime_error &);
    AnalysisDataService::Instance().clear();
  }

  void test_throws_with_wrong_number_of_start_overlaps() {
    createUniformWorkspace(0.1, 0.1, 1., 2., "ws1");
    createUniformWorkspace(0.8, 0.1, 1.1, 2.1, "ws2");
    Stitch1DMany alg;
    alg.setChild(true);
    alg.initialize();
    alg.setRethrows(true);
    TS_ASSERT_THROWS_NOTHING(alg.setProperty("InputWorkspaces", "ws1, ws2"));
    TS_ASSERT_THROWS_NOTHING(alg.setProperty("Params", "0.1"));
    TS_ASSERT_THROWS_NOTHING(alg.setProperty("StartOverlaps", "-0.5, -0.6"));
    TS_ASSERT_THROWS_NOTHING(alg.setProperty("EndOverlaps", "0.5"));
    TS_ASSERT_THROWS_NOTHING(alg.setProperty("OutputWorkspace", "outws"));
    TS_ASSERT_THROWS(alg.execute(), const std::runtime_error &);
    AnalysisDataService::Instance().clear();
  }

  void test_throws_with_wrong_number_of_end_overlaps() {
    createUniformWorkspace(0.1, 0.1, 1., 2., "ws1");
    createUniformWorkspace(0.8, 0.1, 1.1, 2.1, "ws2");
    Stitch1DMany alg;
    alg.setChild(true);
    alg.initialize();
    alg.setProperty("InputWorkspaces", "ws1, ws2");
    alg.setProperty("Params", "0.1");
    alg.setProperty("StartOverlaps", "-0.5");
    alg.setProperty("EndOverlaps", "0.5, 0.6");
    alg.setProperty("OutputWorkspace", "outws");
    TS_ASSERT_THROWS(alg.execute(), const std::runtime_error &);
    AnalysisDataService::Instance().clear();
  }

  void test_throws_with_wrong_number_of_given_scale_factors() {
    createUniformWorkspace(0.1, 0.1, 1., 2., "ws1");
    createUniformWorkspace(0.8, 0.1, 1.1, 2.1, "ws2");
    Stitch1DMany alg;
    alg.setChild(true);
    alg.initialize();
    alg.setProperty("InputWorkspaces", "ws1, ws2");
    alg.setProperty("Params", "0.1");
    alg.setProperty("UseManualScaleFactors", "1");
    alg.setProperty("ManualScaleFactors", "0.5, 0.7");
    alg.setProperty("OutputWorkspace", "outws");
    TS_ASSERT_THROWS(alg.execute(), const std::runtime_error &);
    AnalysisDataService::Instance().clear();
  }

  void test_matrix_and_non_matrix_workspace_types_throws() {
    // One matrix workspace, one table workspace
    createUniformWorkspace(0.1, 0.1, 1., 2., "ws1");
    auto ws2 = WorkspaceFactory::Instance().createTable();
    AnalysisDataService::Instance().addOrReplace("ws2", ws2);
    Stitch1DMany alg;
    alg.setChild(true);
    alg.initialize();
    alg.setProperty("InputWorkspaces", "ws1, ws2");
    alg.setProperty("Params", "0.1");
    alg.setProperty("OutputWorkspace", "outws");
    TS_ASSERT_THROWS(alg.execute(), const std::runtime_error &);
    AnalysisDataService::Instance().clear();
  }

  void test_group_and_non_group_workspace_types_throws() {
    // One group workspace, one matrix workspace
    createUniformWorkspace(0.1, 0.1, 1., 2., "ws1");
    createUniformWorkspace(0.8, 0.1, 1.1, 2.1, "ws2");
    doGroupWorkspaces("ws2", "group1");
    Stitch1DMany alg;
    alg.setChild(true);
    alg.initialize();
    alg.setProperty("InputWorkspaces", "group1, ws1");
    alg.setProperty("Params", "0.1");
    alg.setProperty("OutputWorkspace", "outws");
    TS_ASSERT_THROWS(alg.execute(), const std::runtime_error &);
    Stitch1DMany alg2;
    alg2.setChild(true);
    alg2.initialize();
    alg2.setProperty("InputWorkspaces", "ws1, group1");
    alg2.setProperty("Params", "0.1");
    alg2.setProperty("OutputWorkspace", "outws");
    TS_ASSERT_THROWS(alg2.execute(), const std::runtime_error &);
    AnalysisDataService::Instance().clear();
  }

  void test_group_containing_non_matrix_workspace_types_throws() {
    // One group workspace, one group workspace of non-matrix workspace types
    createUniformWorkspace(0.1, 0.1, 1., 2., "ws1");
    auto ws2 = WorkspaceFactory::Instance().createTable();
    AnalysisDataService::Instance().addOrReplace("ws2", ws2);
    doGroupWorkspaces("ws1", "group1");
    doGroupWorkspaces("ws2", "group2");
    Stitch1DMany alg;
    alg.setChild(true);
    alg.initialize();
    alg.setProperty("InputWorkspaces", "group1, group2");
    alg.setProperty("Params", "0.1");
    alg.setProperty("OutputWorkspace", "outws");
    TS_ASSERT_THROWS(alg.execute(), const std::runtime_error &);
    AnalysisDataService::Instance().clear();
  }

  void test_workspace_group_size_differ_throws() {

    createUniformWorkspace(0.1, 0.1, 1., 2., "ws1");
    createUniformWorkspace(0.8, 0.1, 1.1, 2.1, "ws2");
    createUniformWorkspace(1.6, 0.1, 1.5, 2.5, "ws3");
    doGroupWorkspaces("ws1, ws2", "group1");
    doGroupWorkspaces("ws3", "group2");
    Stitch1DMany alg;
    alg.setChild(true);
    alg.initialize();
    alg.setProperty("InputWorkspaces", "group1, group2");
    alg.setProperty("Params", "0.1, 0.1, 2.6");
    alg.setProperty("OutputWorkspace", "outws");
    TS_ASSERT_THROWS(alg.execute(), const std::runtime_error &);
    AnalysisDataService::Instance().clear();
  }

  void test_scale_factor_from_period_out_of_range_throws() {

    // First group
    createUniformWorkspace(0.1, 0.1, 1., 2., "ws1");
    createUniformWorkspace(0.1, 0.1, 1.5, 2.5, "ws2");
    doGroupWorkspaces("ws1, ws2", "group1");
    // Second group
    createUniformWorkspace(0.8, 0.1, 1.1, 2.1, "ws3");
    createUniformWorkspace(0.8, 0.1, 1.6, 2.6, "ws4");
    doGroupWorkspaces("ws3, ws4", "group2");
    // Third group
    createUniformWorkspace(1.6, 0.1, 1.5, 2.5, "ws5");
    createUniformWorkspace(1.6, 0.1, 1.6, 3.0, "ws6");
    doGroupWorkspaces("ws5, ws6", "group3");
    Stitch1DMany alg;
    alg.setChild(true);
    alg.initialize();
    alg.setProperty("InputWorkspaces", "group1, group2, group3");
    alg.setProperty("Params", "0.1, 0.1, 2.6");
    alg.setProperty("ScaleFactorFromPeriod", 4);
    alg.setProperty("OutputWorkspace", "outws");
    TS_ASSERT_THROWS(alg.execute(), const std::runtime_error &);
    AnalysisDataService::Instance().clear();
  }

  void test_two_workspaces() {
    // Two matrix workspaces with two spectra each
    createUniformWorkspace(0.1, 0.1, 1., 2., "ws1");
    createUniformWorkspace(0.8, 0.1, 1.1, 2.1, "ws2");
    Stitch1DMany alg;
    alg.setChild(true);
    alg.initialize();
    alg.setProperty("InputWorkspaces", "ws1, ws2");
    alg.setProperty("Params", "0.1, 0.1, 1.8");
    alg.setProperty("StartOverlaps", "0.8");
    alg.setProperty("EndOverlaps", "1.1");
    alg.setProperty("OutputWorkspace", "outws");
    alg.execute();
    TS_ASSERT(alg.isExecuted());
    // Test output ws
    Workspace_sptr outws = alg.getProperty("OutputWorkspace");
    TS_ASSERT(outws);
    auto stitched = boost::dynamic_pointer_cast<MatrixWorkspace>(outws);
    TS_ASSERT_EQUALS(stitched->getNumberHistograms(), 2);
    TS_ASSERT_EQUALS(stitched->blocksize(), 17);
    TS_ASSERT_DELTA(stitched->y(0)[0], 1, 0.00001);
    TS_ASSERT_DELTA(stitched->y(0)[9], 1, 0.00001);
    TS_ASSERT_DELTA(stitched->y(0)[16], 1, 0.00001);
    TS_ASSERT_DELTA(stitched->y(1)[0], 2, 0.00001);
    TS_ASSERT_DELTA(stitched->y(1)[9], 2, 0.00001);
    TS_ASSERT_DELTA(stitched->y(1)[16], 2, 0.00001);
    TS_ASSERT_DELTA(stitched->e(0)[0], 1, 0.00001);
    TS_ASSERT_DELTA(stitched->e(0)[9], 0.77919, 0.00001);
    TS_ASSERT_DELTA(stitched->e(0)[16], 1.24316, 0.00001);
    TS_ASSERT_DELTA(stitched->e(1)[0], 1.41421, 0.00001);
    TS_ASSERT_DELTA(stitched->e(1)[9], 1.10982, 0.00001);
    TS_ASSERT_DELTA(stitched->e(1)[16], 1.79063, 0.00001);
    // Test out scale factors
    std::vector<double> scales = alg.getProperty("OutScaleFactors");
    TS_ASSERT_EQUALS(scales.size(), 1);
    // Only scale factor for first spectrum is returned
    TS_ASSERT_DELTA(scales.front(), 0.90909, 0.00001);
    // If scale factor for second spectrum was returned it should be 0.952381

    // Cross-check that the result of using Stitch1DMany with two workspaces
    // is the same as using Stitch1D
    Mantid::Algorithms::Stitch1D alg2;
    alg2.setChild(true);
    alg2.initialize();
    alg2.setProperty("LHSWorkspace", "ws1");
    alg2.setProperty("RHSWorkspace", "ws2");
    alg2.setProperty("Params", "0.1, 0.1, 1.8");
    alg2.setProperty("StartOverlap", "0.8");
    alg2.setProperty("EndOverlap", "1.1");
    alg2.setProperty("OutputWorkspace", "outws");
    alg2.execute();
    MatrixWorkspace_sptr stitched2 = alg2.getProperty("OutputWorkspace");

    TS_ASSERT_EQUALS(stitched->x(0).rawData(), stitched2->x(0).rawData());
    TS_ASSERT_EQUALS(stitched->y(0).rawData(), stitched2->y(0).rawData());
    TS_ASSERT_EQUALS(stitched->e(0).rawData(), stitched2->e(0).rawData());

    // Check workspaces in ADS
    auto wsInADS = AnalysisDataService::Instance().getObjectNames();
    // In ADS: ws1, ws2
    TS_ASSERT_EQUALS(wsInADS.size(), 2)
    // Remove workspaces from ADS
    AnalysisDataService::Instance().clear();
  }

  void test_three_workspaces() {
    // Three matrix workspaces with two spectra each

    createUniformWorkspace(0.1, 0.1, 1., 2., "ws1");
    createUniformWorkspace(0.8, 0.1, 1.1, 2.1, "ws2");
    createUniformWorkspace(1.6, 0.1, 1.5, 2.5, "ws3");

    Stitch1DMany alg;
    alg.setChild(true);
    alg.initialize();
    alg.setProperty("InputWorkspaces", "ws1, ws2, ws3");
    alg.setProperty("Params", "0.1, 0.1, 2.6");
    alg.setProperty("StartOverlaps", "0.8, 1.6");
    alg.setProperty("EndOverlaps", "1.1, 1.8");
    alg.setProperty("OutputWorkspace", "outws");
    alg.execute();
    TS_ASSERT(alg.isExecuted())

    // Test output ws
    Workspace_sptr outws = alg.getProperty("OutputWorkspace");
    TS_ASSERT(outws)
    auto stitched = boost::dynamic_pointer_cast<MatrixWorkspace>(outws);
    TS_ASSERT_EQUALS(stitched->getNumberHistograms(), 2)
    TS_ASSERT_EQUALS(stitched->blocksize(), 25)
    for (size_t i = 0; i < 25; ++i) {
      TS_ASSERT_DELTA(stitched->y(0)[i], 1., 1.e-9)
      TS_ASSERT_DELTA(stitched->y(1)[i], 2., 1.e-9)
    }
    TS_ASSERT_DELTA(stitched->e(0)[0], 1., 1.e-9)
    TS_ASSERT_DELTA(stitched->e(0)[9], 0.7791937228, 1.e-9)
    TS_ASSERT_DELTA(stitched->e(1)[0], std::sqrt(2), 1.e-9)
    TS_ASSERT_DELTA(stitched->e(1)[9], 1.1098231015, 1.e-9)
    for (size_t i = 16; i < 25;
         ++i) { // end overlap is 1.8, all values from 1.6 are constant
      TS_ASSERT_DELTA(stitched->e(0)[i], 1.6966991128, 1.e-9)
      TS_ASSERT_DELTA(stitched->e(1)[i], 2.5310766891, 1.e-9)
    }
    // Test out scale factors
    std::vector<double> scales = alg.getProperty("OutScaleFactors");
    TS_ASSERT_EQUALS(scales.size(), 2)
    TS_ASSERT_DELTA(scales.front(), 0.9090, 0.0001)
    TS_ASSERT_DELTA(scales.back(), 2. / 3., 1.e-9)

    // Check workspaces in ADS
    auto wsInADS = AnalysisDataService::Instance().getObjectNames();
    // In ADS: ws1, ws2, ws3
    TS_ASSERT_EQUALS(wsInADS.size(), 3)
    // Remove workspaces from ADS
    AnalysisDataService::Instance().clear();
  }

  void test_stitches_three_no_overlaps_specified_should_still_work() {

    createUniformWorkspace(0.1, 0.1, 1., 2., "ws1");
    createUniformWorkspace(0.8, 0.1, 1.1, 2.1, "ws2");
    createUniformWorkspace(1.6, 0.1, 1.5, 2.5, "ws3");

    Stitch1DMany alg;
    alg.setChild(true);
    alg.initialize();
    alg.setProperty("InputWorkspaces", "ws1, ws2, ws3");
    alg.setProperty("Params", "0.1, 0.1, 2.6");
    alg.setProperty("OutputWorkspace", "outws");
    TS_ASSERT_THROWS_NOTHING(alg.execute());
    TS_ASSERT(alg.isExecuted());
    // Check workspaces in ADS
    auto wsInADS = AnalysisDataService::Instance().getObjectNames();
    // In ADS: ws1, ws2, ws3
    TS_ASSERT_EQUALS(wsInADS.size(), 3)
    // Remove workspaces from ADS
    AnalysisDataService::Instance().clear();
  }

  void test_three_workspaces_single_scale_factor_given() {
    // Three matrix workspaces with two spectra each

    createUniformWorkspace(0.1, 0.1, 1., 2., "ws1");
    createUniformWorkspace(0.8, 0.1, 1.1, 2.1, "ws2");
    createUniformWorkspace(1.6, 0.1, 1.5, 2.5, "ws3");

    Stitch1DMany alg;
    alg.setChild(true);
    alg.initialize();
    alg.setProperty("InputWorkspaces", "ws1, ws2, ws3");
    alg.setProperty("Params", "0.1, 0.1, 2.6");
    alg.setProperty("StartOverlaps", "0.8, 1.6");
    alg.setProperty("EndOverlaps", "1.1, 1.8");
    alg.setProperty("OutputWorkspace", "outws");
    alg.setProperty("UseManualScaleFactors", "1");
    alg.setProperty("ManualScaleFactors", "0.5");
    alg.execute();
    TS_ASSERT(alg.isExecuted());

    // Test output ws
    Workspace_sptr outws = alg.getProperty("OutputWorkspace");
    TS_ASSERT(outws);
    auto stitched = boost::dynamic_pointer_cast<MatrixWorkspace>(outws);
    TS_ASSERT_EQUALS(stitched->getNumberHistograms(), 2);
    TS_ASSERT_EQUALS(stitched->blocksize(), 25);
    // First spectrum, Y values
    TS_ASSERT_DELTA(stitched->y(0)[0], 1, 0.00001);
    TS_ASSERT_DELTA(stitched->y(0)[10], 0.55000, 0.00001);
    TS_ASSERT_DELTA(stitched->y(0)[18], 0.75000, 0.00001);
    // Second spectrum, Y values
    TS_ASSERT_DELTA(stitched->y(1)[0], 2, 0.00001);
    TS_ASSERT_DELTA(stitched->y(1)[10], 1.05000, 0.00001);
    TS_ASSERT_DELTA(stitched->y(1)[18], 1.25000, 0.00001);
    // First spectrum, E values
    TS_ASSERT_DELTA(stitched->e(0)[0], 1.00000, 0.00001);
    TS_ASSERT_DELTA(stitched->e(0)[10], 0.52440, 0.00001);
    TS_ASSERT_DELTA(stitched->e(0)[18], 0.61237, 0.00001);
    // Second spectrum, E values
    TS_ASSERT_DELTA(stitched->e(1)[0], 1.41421, 0.00001);
    TS_ASSERT_DELTA(stitched->e(1)[10], 0.72457, 0.00001);
    TS_ASSERT_DELTA(stitched->e(1)[18], 0.79057, 0.00001);

    // Test out scale factors
    std::vector<double> scales = alg.getProperty("OutScaleFactors");
    TS_ASSERT_EQUALS(scales.size(), 2);
    TS_ASSERT_EQUALS(scales[0], 0.5);
    TS_ASSERT_EQUALS(scales[1], 0.5);

    auto wsInADS = AnalysisDataService::Instance().getObjectNames();
    // In ADS: ws1, ws2, ws3
    TS_ASSERT_EQUALS(wsInADS.size(), 3)
    // Remove workspaces from ADS
    AnalysisDataService::Instance().clear();
  }

  void test_three_workspaces_multiple_scale_factors_given() {
    // Three matrix workspaces with two spectra each

    createUniformWorkspace(0.1, 0.1, 1., 2., "ws1");
    createUniformWorkspace(0.8, 0.1, 1.1, 2.1, "ws2");
    createUniformWorkspace(1.6, 0.1, 1.5, 2.5, "ws3");

    Stitch1DMany alg;
    alg.setChild(true);
    alg.initialize();
    alg.setProperty("InputWorkspaces", "ws1, ws2, ws3");
    alg.setProperty("Params", "0.1, 0.1, 2.6");
    alg.setProperty("StartOverlaps", "0.8, 1.6");
    alg.setProperty("EndOverlaps", "1.1, 1.8");
    alg.setProperty("OutputWorkspace", "outws");
    alg.setProperty("UseManualScaleFactors", "1");
    alg.setProperty("ManualScaleFactors", "0.5, 0.7");
    alg.execute();
    TS_ASSERT(alg.isExecuted());

    // Test output ws
    Workspace_sptr outws = alg.getProperty("OutputWorkspace");
    TS_ASSERT(outws);
    const auto stitched = boost::dynamic_pointer_cast<MatrixWorkspace>(outws);

    TS_ASSERT_EQUALS(stitched->getNumberHistograms(), 2);
    TS_ASSERT_EQUALS(stitched->blocksize(), 25);
    // First spectrum, Y values
    TS_ASSERT_DELTA(stitched->y(0)[0], 1, 0.00001);
    TS_ASSERT_DELTA(stitched->y(0)[10], 0.55, 0.00001);
    TS_ASSERT_DELTA(stitched->y(0)[18], 1.05, 0.00001);
    // Second spectrum, Y values
    TS_ASSERT_DELTA(stitched->y(1)[0], 2, 0.00001);
    TS_ASSERT_DELTA(stitched->y(1)[10], 1.05, 0.00001);
    TS_ASSERT_DELTA(stitched->y(1)[18], 1.75, 0.00001);
    // First spectrum, E values
    TS_ASSERT_DELTA(stitched->e(0)[0], 1, 0.00001);
    TS_ASSERT_DELTA(stitched->e(0)[10], 0.5244, 0.00001);
    TS_ASSERT_DELTA(stitched->e(0)[18], 0.85732, 0.00001);
    // Second spectrum, E values
    TS_ASSERT_DELTA(stitched->e(1)[0], 1.41421, 0.00001);
    TS_ASSERT_DELTA(stitched->e(1)[10], 0.72457, 0.00001);
    TS_ASSERT_DELTA(stitched->e(1)[18], 1.1068, 0.00001);

    // Test out scale factors
    std::vector<double> scales = alg.getProperty("OutScaleFactors");
    TS_ASSERT_EQUALS(scales.size(), 2);
    TS_ASSERT_EQUALS(scales[0], 0.5);
    TS_ASSERT_EQUALS(scales[1], 0.7);

    // Check workspaces in ADS
    auto wsInADS = AnalysisDataService::Instance().getObjectNames();
    // In ADS: ws1, ws2, ws3
    TS_ASSERT_EQUALS(wsInADS.size(), 3)
    // Remove workspaces from ADS
    AnalysisDataService::Instance().clear();
  }

  void test_one_group_two_workspaces() {
    // One group with two workspaces
    // Wrong: this algorithm can't stitch workspaces within a group

    createUniformWorkspace(0.1, 0.1, 1., 2., "ws1");
    createUniformWorkspace(0.8, 0.1, 1.1, 2.1, "ws2");
    doGroupWorkspaces("ws1, ws2", "group1");

    Stitch1DMany alg;
    alg.setChild(true);
    alg.initialize();
    alg.setProperty("InputWorkspaces", "group1");
    alg.setProperty("Params", "0.1");
    alg.setProperty("StartOverlaps", "0.8");
    alg.setProperty("EndOverlaps", "1.1");
    alg.setProperty("OutputWorkspace", "outws");
    TS_ASSERT_THROWS(alg.execute(), const std::runtime_error &);
    AnalysisDataService::Instance().clear();
  }

  void test_groups_with_single_workspace() {
    // Three groups with a single matrix workspace each. Each matrix workspace
    // has two spectra.

    createUniformWorkspace(0.1, 0.1, 1., 2., "ws1");
    createUniformWorkspace(0.8, 0.1, 1.1, 2.1, "ws2");
    createUniformWorkspace(1.6, 0.1, 1.5, 2.5, "ws3");
    doGroupWorkspaces("ws1", "group1");
    doGroupWorkspaces("ws2", "group2");
    doGroupWorkspaces("ws3", "group3");

    Stitch1DMany alg;
    alg.setChild(true);
    alg.initialize();
    alg.setProperty("InputWorkspaces", "group1, group2, group3");
    alg.setProperty("Params", "0.1, 0.1, 2.6");
    alg.setProperty("StartOverlaps", "0.8, 1.6");
    alg.setProperty("EndOverlaps", "1.1, 1.8");
    alg.setProperty("OutputWorkspace", "outws");
    alg.execute();
    TS_ASSERT(alg.isExecuted())

    // The above is equivalent to what we've done in test_three_workspaces()
    // so we should get the same values in the output workspace
    // the only difference is that output will be a group

    // Test output ws
    Workspace_sptr outws = alg.getProperty("OutputWorkspace");
    TS_ASSERT(outws);
    auto group = boost::dynamic_pointer_cast<WorkspaceGroup>(outws);
    TS_ASSERT_EQUALS(group->getNumberOfEntries(), 1)
    auto stitched =
        boost::dynamic_pointer_cast<MatrixWorkspace>(group->getItem(0));
    TS_ASSERT_EQUALS(stitched->getNumberHistograms(), 2)
    TS_ASSERT_EQUALS(stitched->blocksize(), 25)
    // First spectrum, Y values
    for (size_t i = 0; i < 25; ++i) {
      TS_ASSERT_DELTA(stitched->y(0)[i], 1., 1.e-9)
      TS_ASSERT_DELTA(stitched->y(1)[i], 2, 1.e-9)
    }
    // First spectrum, E values
    TS_ASSERT_DELTA(stitched->e(0)[0], 1., 0.00001)
    TS_ASSERT_DELTA(stitched->e(0)[9], 0.77919, 0.00001)
    // Second spectrum, E values
    TS_ASSERT_DELTA(stitched->e(1)[0], 1.41421, 0.00001)
    TS_ASSERT_DELTA(stitched->e(1)[9], 1.10982, 0.00001)
    for (size_t i = 16; i < 25; ++i) { // after end overlap -> constant values
      TS_ASSERT_DELTA(stitched->e(0)[16], 1.6966991128, 1.e-9)
      TS_ASSERT_DELTA(stitched->e(1)[16], 2.5310766891, 1.e-9)
    }

    // Test out scale factors
    std::vector<double> scales = alg.getProperty("OutScaleFactors");
    TS_ASSERT_EQUALS(scales.size(), 2)
    TS_ASSERT_DELTA(scales.front(), 0.9090, 0.0001)
    TS_ASSERT_DELTA(scales.back(), 2. / 3., 1.e-9)

    // Check workspaces in ADS
    auto wsInADS = AnalysisDataService::Instance().getObjectNames();
    // In ADS: group1, group2, group3, ws1, ws2, ws3 and
    TS_ASSERT_EQUALS(wsInADS.size(), 8)
    TS_ASSERT_EQUALS(wsInADS[3], "outws")
    TS_ASSERT_EQUALS(wsInADS[4], "outws_ws1_ws2_ws3")
    // Clear the ADS
    AnalysisDataService::Instance().clear();
  }

  void test_two_groups_with_two_workspaces_each() {
    // Two groups with two matrix workspaces each.
    // Each matrix workspace has two spectra.

    // First group
    createUniformWorkspace(0.1, 0.1, 1., 2., "ws1");
    createUniformWorkspace(0.1, 0.1, 1.5, 2.5, "ws2");
    doGroupWorkspaces("ws1, ws2", "group1");
    // Second group
    createUniformWorkspace(0.8, 0.1, 1.1, 2.1, "ws3");
    createUniformWorkspace(0.8, 0.1, 1.6, 2.6, "ws4");
    doGroupWorkspaces("ws3, ws4", "group2");

    // will produce a group outws containing outws_ws1_ws3, outws_ws2_ws4
    Stitch1DMany alg;
    alg.setChild(true);
    alg.initialize();
    alg.setProperty("InputWorkspaces", "group1, group2");
    alg.setProperty("Params", "0.1");
    alg.setProperty("StartOverlaps", "0.8");
    alg.setProperty("EndOverlaps", "1.1");
    alg.setProperty("OutputWorkspace", "outws");
    alg.execute();
    TS_ASSERT(alg.isExecuted());

    // Test output ws
    Workspace_sptr outws = alg.getProperty("OutputWorkspace");
    TS_ASSERT(outws);
    auto group = boost::dynamic_pointer_cast<WorkspaceGroup>(outws);
    TS_ASSERT_EQUALS(group->getNumberOfEntries(), 2);

    // First item in the output group
    auto stitched =
        boost::dynamic_pointer_cast<MatrixWorkspace>(group->getItem(0));
    TS_ASSERT_EQUALS(stitched->getNumberHistograms(), 2);
    TS_ASSERT_EQUALS(stitched->blocksize(), 17);
    // First spectrum, Y values
    TS_ASSERT_DELTA(stitched->y(0)[0], 1, 0.00001);
    TS_ASSERT_DELTA(stitched->y(0)[9], 1, 0.00001);
    TS_ASSERT_DELTA(stitched->y(0)[16], 1, 0.00001);
    // Second spectrum, Y values
    TS_ASSERT_DELTA(stitched->y(1)[0], 2, 0.00001);
    TS_ASSERT_DELTA(stitched->y(1)[9], 2, 0.00001);
    TS_ASSERT_DELTA(stitched->y(1)[16], 2, 0.00001);
    // First spectrum, E values
    TS_ASSERT_DELTA(stitched->e(0)[0], 1, 0.00001);
    TS_ASSERT_DELTA(stitched->e(0)[9], 0.77919, 0.00001);
    TS_ASSERT_DELTA(stitched->e(0)[16], 1.24316, 0.00001);
    // Second spectrum, E values
    TS_ASSERT_DELTA(stitched->e(1)[0], 1.41421, 0.00001);
    TS_ASSERT_DELTA(stitched->e(1)[9], 1.10982, 0.00001);
    TS_ASSERT_DELTA(stitched->e(1)[16], 1.79063, 0.00001);

    // Second item in the output group
    stitched = boost::dynamic_pointer_cast<MatrixWorkspace>(group->getItem(1));
    TS_ASSERT_EQUALS(stitched->getNumberHistograms(), 2);
    TS_ASSERT_EQUALS(stitched->blocksize(), 17);
    // First spectrum, Y values
    TS_ASSERT_DELTA(stitched->y(0)[0], 1.5, 0.00001);
    TS_ASSERT_DELTA(stitched->y(0)[9], 1.5, 0.00001);
    TS_ASSERT_DELTA(stitched->y(0)[16], 1.5, 0.00001);
    // Second spectrum, Y values
    TS_ASSERT_DELTA(stitched->y(1)[0], 2.5, 0.00001);
    TS_ASSERT_DELTA(stitched->y(1)[9], 2.5, 0.00001);
    TS_ASSERT_DELTA(stitched->y(1)[16], 2.5, 0.00001);
    // First spectrum, E values
    TS_ASSERT_DELTA(stitched->e(0)[0], 1.22474, 0.00001);
    TS_ASSERT_DELTA(stitched->e(0)[9], 0.95883, 0.00001);
    TS_ASSERT_DELTA(stitched->e(0)[16], 1.54110, 0.00001);
    // Second spectrum, E values
    TS_ASSERT_DELTA(stitched->e(1)[0], 1.58114, 0.00001);
    TS_ASSERT_DELTA(stitched->e(1)[9], 1.24263, 0.00001);
    TS_ASSERT_DELTA(stitched->e(1)[16], 2.00959, 0.00001);

    // Test out scale factors
    std::vector<double> scales = alg.getProperty("OutScaleFactors");
    TS_ASSERT_EQUALS(scales.size(), 2);
    TS_ASSERT_DELTA(scales.front(), 0.9090, 0.0001);
    TS_ASSERT_DELTA(scales.back(), 0.9375, 0.0001);

    // Check workspaces in ADS
    auto wsInADS = AnalysisDataService::Instance().getObjectNames();
    // In ADS: group1, group2, ws1, ws2, ws3, ws4, and
    TS_ASSERT_EQUALS(wsInADS.size(), 9)
    TS_ASSERT_EQUALS(wsInADS[2], "outws")
    TS_ASSERT_EQUALS(wsInADS[3], "outws_ws1_ws3")
    TS_ASSERT_EQUALS(wsInADS[4], "outws_ws2_ws4")
    // Clear the ADS
    AnalysisDataService::Instance().clear();
  }

  void test_two_groups_with_two_workspaces_single_scale_factor_given() {
    // Two groups with two matrix workspaces each.
    // Each matrix workspace has two spectra.

    // First group
    createUniformWorkspace(0.1, 0.1, 1., 2., "ws1");
    createUniformWorkspace(0.1, 0.1, 1.5, 2.5, "ws2");
    doGroupWorkspaces("ws1, ws2", "group1");
    // Second group
    createUniformWorkspace(0.8, 0.1, 1.1, 2.1, "ws3");
    createUniformWorkspace(0.8, 0.1, 1.6, 2.6, "ws4");
    doGroupWorkspaces("ws3, ws4", "group2");

    // Will produce a group outws containing outws_ws1_ws3, outws_ws2_ws4
    Stitch1DMany alg;
    alg.setChild(true);
    alg.initialize();
    alg.setProperty("InputWorkspaces", "group1, group2");
    alg.setProperty("Params", "0.1");
    alg.setProperty("StartOverlaps", "0.8");
    alg.setProperty("EndOverlaps", "1.1");
    alg.setProperty("UseManualScaleFactors", "1");
    alg.setProperty("ManualScaleFactors", "0.5");
    alg.setProperty("OutputWorkspace", "outws");
    alg.execute();
    TS_ASSERT(alg.isExecuted());

    // The above is equivalent to what we've done in test_three_workspaces()
    // so we should get the same values in the output workspace
    // the only difference is that output will be a group

    // Test output ws
    Workspace_sptr outws = alg.getProperty("OutputWorkspace");
    TS_ASSERT(outws);
    auto group = boost::dynamic_pointer_cast<WorkspaceGroup>(outws);
    TS_ASSERT_EQUALS(group->getNumberOfEntries(), 2);

    // First item in the output group
    auto stitched =
        boost::dynamic_pointer_cast<MatrixWorkspace>(group->getItem(0));
    TS_ASSERT_EQUALS(stitched->getNumberHistograms(), 2);
    TS_ASSERT_EQUALS(stitched->blocksize(), 17);
    // First spectrum, Y values
    TS_ASSERT_DELTA(stitched->y(0)[0], 1, 0.00001);
    TS_ASSERT_DELTA(stitched->y(0)[9], 0.64705, 0.00001);
    TS_ASSERT_DELTA(stitched->y(0)[16], 0.55000, 0.00001);
    // Second spectrum, Y values
    TS_ASSERT_DELTA(stitched->y(1)[0], 2, 0.00001);
    TS_ASSERT_DELTA(stitched->y(1)[9], 1.24752, 0.00001);
    TS_ASSERT_DELTA(stitched->y(1)[16], 1.05000, 0.00001);
    // First spectrum, E values
    TS_ASSERT_DELTA(stitched->e(0)[0], 1, 0.00001);
    TS_ASSERT_DELTA(stitched->e(0)[9], 0.46442, 0.00001);
    TS_ASSERT_DELTA(stitched->e(0)[16], 0.52440, 0.00001);
    // Second spectrum, E values
    TS_ASSERT_DELTA(stitched->e(1)[0], 1.41421, 0.00001);
    TS_ASSERT_DELTA(stitched->e(1)[9], 0.64485, 0.00001);
    TS_ASSERT_DELTA(stitched->e(1)[16], 0.72456, 0.00001);

    // Second item in the output group
    stitched = boost::dynamic_pointer_cast<MatrixWorkspace>(group->getItem(1));
    TS_ASSERT_EQUALS(stitched->getNumberHistograms(), 2);
    TS_ASSERT_EQUALS(stitched->blocksize(), 17);
    // First spectrum, Y values
    TS_ASSERT_DELTA(stitched->y(0)[0], 1.5, 0.00001);
    TS_ASSERT_DELTA(stitched->y(0)[9], 0.94736, 0.00001);
    TS_ASSERT_DELTA(stitched->y(0)[16], 0.8, 0.00001);
    // Second spectrum, Y values
    TS_ASSERT_DELTA(stitched->y(1)[0], 2.5, 0.00001);
    TS_ASSERT_DELTA(stitched->y(1)[9], 1.54762, 0.00001);
    TS_ASSERT_DELTA(stitched->y(1)[16], 1.3, 0.00001);
    // First spectrum, E values
    TS_ASSERT_DELTA(stitched->e(0)[0], 1.22474, 0.00001);
    TS_ASSERT_DELTA(stitched->e(0)[9], 0.56195, 0.00001);
    TS_ASSERT_DELTA(stitched->e(0)[16], 0.63245, 0.00001);
    // Second spectrum, E values
    TS_ASSERT_DELTA(stitched->e(1)[0], 1.58114, 0.00001);
    TS_ASSERT_DELTA(stitched->e(1)[9], 0.71824, 0.00001);
    TS_ASSERT_DELTA(stitched->e(1)[16], 0.80622, 0.00001);

    // Test out scale factors
    std::vector<double> scales = alg.getProperty("OutScaleFactors");
    TS_ASSERT_EQUALS(scales.size(), 2);
    TS_ASSERT_DELTA(scales.front(), 0.5000, 0.0001);
    TS_ASSERT_DELTA(scales.back(), 0.5000, 0.0001);

    // Check workspaces in ADS
    auto wsInADS = AnalysisDataService::Instance().getObjectNames();
    // In ADS: group1, group2, ws1, ws2, ws3, ws4 and
    TS_ASSERT_EQUALS(wsInADS.size(), 9)
    TS_ASSERT_EQUALS(wsInADS[2], "outws")
    TS_ASSERT_EQUALS(wsInADS[3], "outws_ws1_ws3")
    TS_ASSERT_EQUALS(wsInADS[4], "outws_ws2_ws4")
    // Clear the ADS
    AnalysisDataService::Instance().clear();
  }

  void test_two_groups_with_three_workspaces_multiple_scale_factors_given() {
    // Three groups with two matrix workspaces each.
    // Each matrix workspace has two spectra.

    // First group
    createUniformWorkspace(0.1, 0.1, 1., 2., "ws1");
    createUniformWorkspace(0.1, 0.1, 1.5, 2.5, "ws2");
    doGroupWorkspaces("ws1, ws2", "group1");
    // Second group
    createUniformWorkspace(0.8, 0.1, 1.1, 2.1, "ws3");
    createUniformWorkspace(0.8, 0.1, 1.6, 2.6, "ws4");
    doGroupWorkspaces("ws3, ws4", "group2");
    // Third group
    createUniformWorkspace(1.6, 0.1, 1.5, 2.5, "ws5");
    createUniformWorkspace(1.6, 0.1, 1.6, 3.0, "ws6");
    doGroupWorkspaces("ws5, ws6", "group3");

    // Will produce a group outws containing outws_ws1_ws3_ws5,
    // outws_ws2_ws4_ws6
    Stitch1DMany alg;
    alg.setChild(true);
    alg.initialize();
    alg.setProperty("InputWorkspaces", "group1, group2, group3");
    alg.setProperty("Params", "0.1, 0.1, 2.6");
    alg.setProperty("StartOverlaps", "0.8, 1.6");
    alg.setProperty("EndOverlaps", "1.1, 1.9");
    alg.setProperty("UseManualScaleFactors", "1");
    alg.setProperty("ManualScaleFactors", "0.5, 0.7");
    alg.setProperty("OutputWorkspace", "outws");
    alg.execute();
    TS_ASSERT(alg.isExecuted());

    // Test output ws
    Workspace_sptr outws = alg.getProperty("OutputWorkspace");
    TS_ASSERT(outws);
    auto group = boost::dynamic_pointer_cast<WorkspaceGroup>(outws);
    TS_ASSERT_EQUALS(group->getNumberOfEntries(), 2);

    // First item in the output group
    auto stitched =
        boost::dynamic_pointer_cast<MatrixWorkspace>(group->getItem(0));

    TS_ASSERT_EQUALS(stitched->getNumberHistograms(), 2);
    TS_ASSERT_EQUALS(stitched->blocksize(), 25);
    // First spectrum, Y values
    TS_ASSERT_DELTA(stitched->y(0)[0], 1, 0.00001);
    TS_ASSERT_DELTA(stitched->y(0)[9], 0.64706, 0.00001);
    TS_ASSERT_DELTA(stitched->y(0)[16], 0.68614, 0.00001);
    TS_ASSERT_DELTA(stitched->y(0)[24], 1.05, 0.00001);
    // Second spectrum, Y values
    TS_ASSERT_DELTA(stitched->y(1)[0], 2, 0.00001);
    TS_ASSERT_DELTA(stitched->y(1)[9], 1.24752, 0.00001);
    TS_ASSERT_DELTA(stitched->y(1)[16], 1.26, 0.00001);
    TS_ASSERT_DELTA(stitched->y(1)[24], 1.75, 0.00001);
    // First spectrum, E values
    TS_ASSERT_DELTA(stitched->e(0)[0], 1, 0.00001);
    TS_ASSERT_DELTA(stitched->e(0)[9], 0.46442, 0.00001);
    TS_ASSERT_DELTA(stitched->e(0)[16], 0.44735, 0.00001);
    TS_ASSERT_DELTA(stitched->e(0)[24], 0.85732, 0.00001);
    // Second spectrum, E values
    TS_ASSERT_DELTA(stitched->e(1)[0], 1.41421, 0.00001);
    TS_ASSERT_DELTA(stitched->e(1)[9], 0.64486, 0.00001);
    TS_ASSERT_DELTA(stitched->e(1)[16], 0.60622, 0.00001);
    TS_ASSERT_DELTA(stitched->e(1)[24], 1.1068, 0.00001);

    // Second item in the output group
    stitched = boost::dynamic_pointer_cast<MatrixWorkspace>(group->getItem(1));

    TS_ASSERT_EQUALS(stitched->getNumberHistograms(), 2);
    TS_ASSERT_EQUALS(stitched->blocksize(), 25);
    // First spectrum, Y values
    TS_ASSERT_DELTA(stitched->y(0)[0], 1.5, 0.00001);
    TS_ASSERT_DELTA(stitched->y(0)[9], 0.94737, 0.00001);
    TS_ASSERT_DELTA(stitched->y(0)[16], 0.90811, 0.00001);
    TS_ASSERT_DELTA(stitched->y(0)[24], 1.12, 0.00001);
    // Second spectrum, Y values
    TS_ASSERT_DELTA(stitched->y(1)[0], 2.5, 0.00001);
    TS_ASSERT_DELTA(stitched->y(1)[9], 1.54762, 0.00001);
    TS_ASSERT_DELTA(stitched->y(1)[16], 1.54528, 0.00001);
    TS_ASSERT_DELTA(stitched->y(1)[24], 2.1, 0.00001);
    // First spectrum, E values
    TS_ASSERT_DELTA(stitched->e(0)[0], 1.22474, 0.00001);
    TS_ASSERT_DELTA(stitched->e(0)[9], 0.56195, 0.00001);
    TS_ASSERT_DELTA(stitched->e(0)[16], 0.51465, 0.00001);
    TS_ASSERT_DELTA(stitched->e(0)[24], 0.88544, 0.00001);
    // Second spectrum, E values
    TS_ASSERT_DELTA(stitched->e(1)[0], 1.58114, 0.00001);
    TS_ASSERT_DELTA(stitched->e(1)[9], 0.71824, 0.00001);
    TS_ASSERT_DELTA(stitched->e(1)[16], 0.67135, 0.00001);
    TS_ASSERT_DELTA(stitched->e(1)[24], 1.21244, 0.00001);

    // Test out scale factors
    std::vector<double> scales = alg.getProperty("OutScaleFactors");

    TS_ASSERT_EQUALS(scales.size(), 4);
    TS_ASSERT_DELTA(scales[0], 0.5, 0.0001);
    TS_ASSERT_DELTA(scales[1], 0.7, 0.0001);
    TS_ASSERT_DELTA(scales[2], 0.5, 0.0001);
    TS_ASSERT_DELTA(scales[3], 0.7, 0.0001);

    // Check workspaces in ADS
    auto wsInADS = AnalysisDataService::Instance().getObjectNames();
    // In ADS: group1, group2, grou3, ws1, ws2, ws3, ws4, ws5, ws6 and
    TS_ASSERT_EQUALS(wsInADS.size(), 12)
    TS_ASSERT_EQUALS(wsInADS[3], "outws")
    TS_ASSERT_EQUALS(wsInADS[4], "outws_ws1_ws3_ws5")
    TS_ASSERT_EQUALS(wsInADS[5], "outws_ws2_ws4_ws6")
    // Clear the ADS
    AnalysisDataService::Instance().clear();
  }

  void test_two_groups_with_three_workspaces_scale_factor_from_period() {
    // Three groups with two matrix workspaces each.
    // Each matrix workspace has two spectra.

    // First group
    createUniformWorkspace(0.1, 0.1, 1., 2., "ws1");
    createUniformWorkspace(0.1, 0.1, 1.5, 2.5, "ws2");
    doGroupWorkspaces("ws1, ws2", "group1");
    // Second group
    createUniformWorkspace(0.8, 0.1, 1.1, 2.1, "ws3");
    createUniformWorkspace(0.8, 0.1, 1.6, 2.6, "ws4");
    doGroupWorkspaces("ws3, ws4", "group2");
    // Third group
    createUniformWorkspace(1.6, 0.1, 1.5, 2.5, "ws5");
    createUniformWorkspace(1.6, 0.1, 1.6, 3.0, "ws6");
    doGroupWorkspaces("ws5, ws6", "group3");

    // Will produce a group outws containing outws_ws1_ws3_ws5 and
    // outws_ws2_ws4_ws6
    Stitch1DMany alg;
    alg.setChild(true);
    alg.initialize();
    alg.setRethrows(true);
    TS_ASSERT_THROWS_NOTHING(
        alg.setProperty("InputWorkspaces", "group1, group2, group3"));
    TS_ASSERT_THROWS_NOTHING(alg.setProperty("Params", "0.1, 0.1, 2.6"));
    TS_ASSERT_THROWS_NOTHING(alg.setProperty("StartOverlaps", "0.8, 1.6"));
    TS_ASSERT_THROWS_NOTHING(alg.setProperty("EndOverlaps", "1.1, 1.9"));
    TS_ASSERT_THROWS_NOTHING(alg.setProperty("UseManualScaleFactors", "1"));
    TS_ASSERT_THROWS_NOTHING(alg.setProperty("ScaleFactorFromPeriod", 2));
    TS_ASSERT_THROWS_NOTHING(alg.setProperty("OutputWorkspace", "outws"));
    TS_ASSERT_THROWS_NOTHING(alg.execute());
    TS_ASSERT(alg.isExecuted());

    // By keeping ManualScaleFactors empty (default value) it allows workspaces
    // in other periods to be scaled by scale factors from a specific period.
    // Periods 0 and 2 workspaces will be scaled by scale factors from period 1.

    // Test output ws
    Workspace_sptr outws = alg.getProperty("OutputWorkspace");
    TS_ASSERT(outws);
    auto group = boost::dynamic_pointer_cast<WorkspaceGroup>(outws);
    TS_ASSERT_EQUALS(group->getNumberOfEntries(), 2);

    // First item in the output group
    auto stitched =
        boost::dynamic_pointer_cast<MatrixWorkspace>(group->getItem(0));
    TS_ASSERT_EQUALS(stitched->getNumberHistograms(), 2);
    TS_ASSERT_EQUALS(stitched->blocksize(), 25);
    // First spectrum, Y values
    TS_ASSERT_DELTA(stitched->y(0)[0], 1., 1.e-9)
    TS_ASSERT_DELTA(stitched->y(0)[9], 1.01589, 0.00001);
    TS_ASSERT_DELTA(stitched->y(0)[16], 1.1899038469, 1.e-9)
    TS_ASSERT_DELTA(stitched->y(0)[24], 1.4062499991, 1.e-9)
    // Second spectrum, Y values
    TS_ASSERT_DELTA(stitched->y(1)[0], 2., 1.e-9)
    TS_ASSERT_DELTA(stitched->y(1)[9], 1.98375, 0.00001)
    TS_ASSERT_DELTA(stitched->y(1)[16], 2.1399456527, 1.e-9)
    TS_ASSERT_DELTA(stitched->y(1)[24], 2.3437499999, 1.e-9)
    // First spectrum, E values
    TS_ASSERT_DELTA(stitched->e(0)[0], 1., 1.e-9)
    TS_ASSERT_DELTA(stitched->e(0)[9], 0.70111, 0.00001)
    TS_ASSERT_DELTA(stitched->e(0)[16], 0.7468382870, 1.e-9)
    TS_ASSERT_DELTA(stitched->e(0)[24], 1.1481983167, 1.e-9)
    // Second spectrum, E values
    TS_ASSERT_DELTA(stitched->e(1)[0], std::sqrt(2.), 1.e-9)
    TS_ASSERT_DELTA(stitched->e(1)[9], 0.97973, 0.00001);
    TS_ASSERT_DELTA(stitched->e(1)[16], 1.0015485630, 1.e-9)
    TS_ASSERT_DELTA(stitched->e(1)[24], 1.4823176534, 1.e-9)

    // Second item in the output group
    stitched = boost::dynamic_pointer_cast<MatrixWorkspace>(group->getItem(1));

    TS_ASSERT_EQUALS(stitched->getNumberHistograms(), 2)
    TS_ASSERT_EQUALS(stitched->blocksize(), 25)
    // First spectrum, Y values
    for (size_t i = 0; i < 25; ++i) {
      TS_ASSERT_DELTA(stitched->y(0)[i], 1.5, 1.e-0)
    }
    // Second spectrum, Y values
    TS_ASSERT_DELTA(stitched->y(1)[0], 2.5, 1.e-9);
    TS_ASSERT_DELTA(stitched->y(1)[9], 2.46735, 0.00001)
    TS_ASSERT_DELTA(stitched->y(1)[16], 2.6116071422, 1.e-9)
    TS_ASSERT_DELTA(stitched->y(1)[24], 2.8124999993, 1.e-9)
    // First spectrum, E values
    TS_ASSERT_DELTA(stitched->e(0)[0], 1.22474, 0.00001);
    TS_ASSERT_DELTA(stitched->e(0)[9], 0.85194, 0.00001);
    TS_ASSERT_DELTA(stitched->e(0)[16], 0.8385254919, 1.e-9)
    TS_ASSERT_DELTA(stitched->e(0)[24], 1.1858541223, 1.e-9)
    // Second spectrum, E values
    TS_ASSERT_DELTA(stitched->e(1)[0], 1.58114, 0.00001);
    TS_ASSERT_DELTA(stitched->e(1)[9], 1.09265, 0.00001);
    TS_ASSERT_DELTA(stitched->e(1)[16], 1.1064315839, 1.e-9)
    TS_ASSERT_DELTA(stitched->e(1)[24], 1.6237976322, 1.e-9)

    // Test out scale factors
    std::vector<double> scales = alg.getProperty("OutScaleFactors");
    TS_ASSERT_EQUALS(scales.size(), 4)
    TS_ASSERT_DELTA(scales[0], 0.9374999997, 1.e-9)
    TS_ASSERT_DELTA(scales[1], 0.9374999997, 1.e-9)
    TS_ASSERT_DELTA(scales[2], 0.9374999997, 1.e-9)
    TS_ASSERT_DELTA(scales[3], 0.9374999997, 1.e-9)
    // Check workspaces in ADS
    auto wsInADS = AnalysisDataService::Instance().getObjectNames();
    // In ADS: group1, group2, grou3, ws1, ws2, ws3, ws4, ws5, ws6 and
    TS_ASSERT_EQUALS(wsInADS.size(), 12)
    TS_ASSERT_EQUALS(wsInADS[3], "outws")
    TS_ASSERT_EQUALS(wsInADS[4], "outws_ws1_ws3_ws5")
    TS_ASSERT_EQUALS(wsInADS[5], "outws_ws2_ws4_ws6")
    // Clear the ADS
    AnalysisDataService::Instance().clear();
  }

  void test_groups_containing_single_workspaces_scale_factor_from_period() {
    // Three groups with one matrix workspaces each.
    // Each matrix workspace has two spectra.

    // First group
    createUniformWorkspace(0.1, 0.1, 1., 2., "ws1");
    doGroupWorkspaces("ws1", "group1");
    // Second group
    createUniformWorkspace(0.8, 0.1, 1.1, 2.1, "ws3");
    doGroupWorkspaces("ws3", "group2");
    // Third group
    createUniformWorkspace(1.6, 0.1, 1.5, 2.5, "ws5");
    doGroupWorkspaces("ws5", "group3");
    // ws1 will be stitched with ws3 and ws5

    // Perid 2 is out of range, must be one like tested below
    Stitch1DMany alg0;
    alg0.setChild(true);
    alg0.initialize();
    alg0.setRethrows(true);
    TS_ASSERT_THROWS_NOTHING(
        alg0.setProperty("InputWorkspaces", "group1, group2, group3"))
    TS_ASSERT_THROWS_NOTHING(alg0.setProperty("Params", "0.1, 0.1, 2.6"))
    TS_ASSERT_THROWS_NOTHING(alg0.setProperty("StartOverlaps", "0.8, 1.6"))
    TS_ASSERT_THROWS_NOTHING(alg0.setProperty("EndOverlaps", "1.1, 1.9"))
    TS_ASSERT_THROWS_NOTHING(alg0.setProperty("UseManualScaleFactors", "1"))
    TS_ASSERT_THROWS_NOTHING(alg0.setProperty("ScaleFactorFromPeriod", 2))
    TS_ASSERT_THROWS_NOTHING(alg0.setProperty("OutputWorkspace", "outws"))
<<<<<<< HEAD
    TS_ASSERT_THROWS(alg0.execute(), std::runtime_error)
=======
    TS_ASSERT_THROWS(alg0.execute(), const std::runtime_error &);
>>>>>>> bf85fb01
    TS_ASSERT(!alg0.isExecuted())

    // Will produce a group outws containing a single workspace named
    // outws_ws1_ws3_ws5
    Stitch1DMany alg;
    alg.setChild(true);
    alg.initialize();
    alg.setRethrows(true);
    TS_ASSERT_THROWS_NOTHING(
        alg.setProperty("InputWorkspaces", "group1, group2, group3"))
    TS_ASSERT_THROWS_NOTHING(alg.setProperty("Params", "0.1, 0.1, 2.6"))
    TS_ASSERT_THROWS_NOTHING(alg.setProperty("StartOverlaps", "0.8, 1.6"))
    TS_ASSERT_THROWS_NOTHING(alg.setProperty("EndOverlaps", "1.1, 1.9"))
    TS_ASSERT_THROWS_NOTHING(alg.setProperty("UseManualScaleFactors", "1"))
    TS_ASSERT_THROWS_NOTHING(alg.setProperty("ScaleFactorFromPeriod", 1))
    TS_ASSERT_THROWS_NOTHING(alg.setProperty("OutputWorkspace", "outws"))
    TS_ASSERT_THROWS_NOTHING(alg.execute())
    TS_ASSERT(alg.isExecuted())

    // By keeping ManualScaleFactors empty (default value) it allows workspaces
    // in other periods to be scaled by scale factors from a specific period.
    // Periods 0 and 2 workspaces will be scaled by scale factors from period 1.

    // Test output ws
    Workspace_sptr outws = alg.getProperty("OutputWorkspace");
    TS_ASSERT(outws)
    auto group = boost::dynamic_pointer_cast<WorkspaceGroup>(outws);
    TS_ASSERT_EQUALS(group->getNumberOfEntries(), 1)

    // First item in the output group
    auto stitched =
        boost::dynamic_pointer_cast<MatrixWorkspace>(group->getItem(0));
    TS_ASSERT_EQUALS(stitched->getNumberHistograms(), 2)
    TS_ASSERT_EQUALS(stitched->blocksize(), 25)
    // First spectrum, Y values
    for (size_t i = 0; i < 25; ++i) {
      TS_ASSERT_DELTA(stitched->y(0)[i], 1., 1.e-9)
    }
    // Second spectrum, Y values
    TS_ASSERT_DELTA(stitched->y(1)[0], 2., 1.e-9)
    TS_ASSERT_DELTA(stitched->y(1)[9], 1.9513274332, 1.e-9)
    TS_ASSERT_DELTA(stitched->y(1)[16], 1.7612903221, 1.e-9)
    for (size_t i = 17; i < 25;
         ++i) { // end overlap is 1.9, all values from 1.7 are constant
      TS_ASSERT_DELTA(stitched->y(1)[i], 5. / 3., 1.e-9)
    }
    // First spectrum, E values
    TS_ASSERT_DELTA(stitched->e(0)[0], 1., 1.e-9)
    TS_ASSERT_DELTA(stitched->e(0)[9], 0.6900655597, 1.e-9)
    TS_ASSERT_DELTA(stitched->e(0)[16], 0.6201736723, 1.e-9)
    for (size_t i = 17; i < 25; ++i) {
      TS_ASSERT_DELTA(stitched->e(0)[i], 0.8164965803, 1.e-9)
    }
    // Second spectrum, E values
    TS_ASSERT_DELTA(stitched->e(1)[0], std::sqrt(2), 1.e-9)
    TS_ASSERT_DELTA(stitched->e(1)[9], 0.9639520420, 1.e-9)
    TS_ASSERT_DELTA(stitched->e(1)[16], 0.8230548911, 1.e-9)
    for (size_t i = 17; i < 25; ++i) {
      TS_ASSERT_DELTA(stitched->e(1)[i], 1.0540925531, 1.e-9)
    }

    // Test out scale factors
    std::vector<double> scales = alg.getProperty("OutScaleFactors");
    TS_ASSERT_EQUALS(scales.size(), 2)
    TS_ASSERT_DELTA(scales[0], 0.9090909098, 1.e-9)
    TS_ASSERT_DELTA(scales[1], 2. / 3., 1.e-9)
    // Check workspaces in ADS
    auto wsInADS = AnalysisDataService::Instance().getObjectNames();
    // In ADS: group1, group2, group3, ws1, ws3, ws5
    TS_ASSERT_EQUALS(wsInADS.size(), 8)
    // Clear the ADS
    AnalysisDataService::Instance().clear();
  }

  void test_two_workspaces_history() {
    // This test is functionally similar to test_two_workspaces

    // Two matrix workspaces with two spectra each
    createUniformWorkspace(0.1, 0.1, 1., 2., "ws1", true);
    createUniformWorkspace(0.8, 0.1, 1.1, 2.1, "ws2", true);
    Stitch1DMany alg;
    alg.initialize();
    alg.setRethrows(true);
    TS_ASSERT_THROWS_NOTHING(alg.setProperty("InputWorkspaces", "ws1, ws2"));
    TS_ASSERT_THROWS_NOTHING(alg.setProperty("Params", "0.1, 0.1, 1.8"));
    TS_ASSERT_THROWS_NOTHING(alg.setProperty("StartOverlaps", "0.8"));
    TS_ASSERT_THROWS_NOTHING(alg.setProperty("EndOverlaps", "1.1"));
    TS_ASSERT_THROWS_NOTHING(alg.setProperty("OutputWorkspace", "outws"));
    TS_ASSERT_THROWS_NOTHING(alg.execute());
    TS_ASSERT(alg.isExecuted());

    // Test output ws
    auto stitched =
        AnalysisDataService::Instance().retrieveWS<MatrixWorkspace>("outws");

    // Test the algorithm histories
    auto histNames = getHistory(stitched);
    TS_ASSERT_EQUALS(histNames.size(), 3)
    TS_ASSERT_EQUALS(histNames[0], "CreateWorkspace");
    TS_ASSERT_EQUALS(histNames[1], "CreateWorkspace");
    TS_ASSERT_EQUALS(histNames[2], "Stitch1DMany");

    // Check workspaces in ADS
    auto wsInADS = AnalysisDataService::Instance().getObjectNames();
    // In ADS: outws, ws1, ws2
    TS_ASSERT_EQUALS(wsInADS.size(), 3)
    TS_ASSERT_EQUALS(wsInADS[0], "outws")
    // Remove workspaces from ADS
    AnalysisDataService::Instance().clear();
  }

  void test_two_groups_history() {
    // This test is functionally similar to
    // test_two_groups_with_two_workspaces_each

    // Two groups with two matrix workspaces each.
    // Each matrix workspace has two spectra.

    // First group
    createUniformWorkspace(0.1, 0.1, 1., 2., "ws1", true);
    createUniformWorkspace(0.1, 0.1, 1.5, 2.5, "ws2", true);
    doGroupWorkspaces("ws1, ws2", "group1");
    // Second group
    createUniformWorkspace(0.8, 0.1, 1.1, 2.1, "ws3", true);
    createUniformWorkspace(0.8, 0.1, 1.6, 2.6, "ws4", true);
    doGroupWorkspaces("ws3, ws4", "group2");

    Stitch1DMany alg;
    alg.initialize();
    alg.setRethrows(true);
    TS_ASSERT_THROWS_NOTHING(
        alg.setProperty("InputWorkspaces", "group1, group2"));
    TS_ASSERT_THROWS_NOTHING(alg.setProperty("Params", "0.1"));
    TS_ASSERT_THROWS_NOTHING(alg.setProperty("StartOverlaps", "0.8"));
    TS_ASSERT_THROWS_NOTHING(alg.setProperty("EndOverlaps", "1.1"));
    TS_ASSERT_THROWS_NOTHING(alg.setProperty("OutputWorkspace", "outws"));
    TS_ASSERT_THROWS_NOTHING(alg.execute());
    TS_ASSERT(alg.isExecuted());

    // Test output ws
    auto group =
        AnalysisDataService::Instance().retrieveWS<WorkspaceGroup>("outws");
    TS_ASSERT_EQUALS(group->getNumberOfEntries(), 2);

    // First item in the output group
    auto stitched =
        boost::dynamic_pointer_cast<MatrixWorkspace>(group->getItem(0));

    // Test the algorithm histories
    std::vector<std::string> histNames = getHistory(stitched);
    TS_ASSERT_EQUALS(histNames.size(), 7)
    TS_ASSERT_EQUALS(histNames[0], "CreateWorkspace");
    TS_ASSERT_EQUALS(histNames[1], "CreateWorkspace");
    TS_ASSERT_EQUALS(histNames[2], "GroupWorkspaces");
    TS_ASSERT_EQUALS(histNames[3], "CreateWorkspace");
    TS_ASSERT_EQUALS(histNames[4], "CreateWorkspace");
    TS_ASSERT_EQUALS(histNames[5], "GroupWorkspaces");
    TS_ASSERT_EQUALS(histNames[6], "Stitch1DMany");

    // Check workspaces in ADS
    auto wsInADS = AnalysisDataService::Instance().getObjectNames();
    // In ADS: group1, group2, outws_ws1_ws3, outws_ws2_ws4, ws1, ws2, ws3, ws4
    TS_ASSERT_EQUALS(wsInADS.size(), 9)
    // Remove workspaces from ADS
    AnalysisDataService::Instance().clear();
  }

  void test_two_groups_scale_factor_from_period_history() {
    // This test is functionally similar to
    // test_two_groups_with_three_workspaces_scale_factor_from_period

    // Three groups with two matrix workspaces each.
    // Each matrix workspace has two spectra.

    // First group
    createUniformWorkspace(0.1, 0.1, 1., 2., "ws1", true);
    createUniformWorkspace(0.1, 0.1, 1.5, 2.5, "ws2", true);
    doGroupWorkspaces("ws1, ws2", "group1");
    // Second group
    createUniformWorkspace(0.8, 0.1, 1.1, 2.1, "ws3", true);
    createUniformWorkspace(0.8, 0.1, 1.6, 2.6, "ws4", true);
    doGroupWorkspaces("ws3, ws4", "group2");
    // Third group
    createUniformWorkspace(1.6, 0.1, 1.5, 2.5, "ws5", true);
    createUniformWorkspace(1.6, 0.1, 1.6, 3.0, "ws6", true);
    doGroupWorkspaces("ws5, ws6", "group3");

    Stitch1DMany alg;
    alg.initialize();
    alg.setRethrows(true);
    TS_ASSERT_THROWS_NOTHING(
        alg.setProperty("InputWorkspaces", "group1, group2, group3"));
    TS_ASSERT_THROWS_NOTHING(alg.setProperty("Params", "0.1, 0.1, 2.6"));
    TS_ASSERT_THROWS_NOTHING(alg.setProperty("StartOverlaps", "0.8, 1.6"));
    TS_ASSERT_THROWS_NOTHING(alg.setProperty("EndOverlaps", "1.1, 1.9"));
    TS_ASSERT_THROWS_NOTHING(alg.setProperty("UseManualScaleFactors", "1"));
    TS_ASSERT_THROWS_NOTHING(alg.setProperty("ScaleFactorFromPeriod", 2));
    TS_ASSERT_THROWS_NOTHING(alg.setProperty("OutputWorkspace", "outws"));
    TS_ASSERT_THROWS_NOTHING(alg.execute());
    TS_ASSERT(alg.isExecuted());

    // Test output ws
    auto group =
        AnalysisDataService::Instance().retrieveWS<WorkspaceGroup>("outws");
    auto stitched =
        boost::dynamic_pointer_cast<MatrixWorkspace>(group->getItem(0));

    // Test the algorithm histories
    std::vector<std::string> histNames = getHistory(stitched);
    TS_ASSERT_EQUALS(histNames.size(), 10);
    TS_ASSERT_EQUALS(histNames[0], "CreateWorkspace");
    TS_ASSERT_EQUALS(histNames[1], "CreateWorkspace");
    TS_ASSERT_EQUALS(histNames[2], "GroupWorkspaces");
    TS_ASSERT_EQUALS(histNames[3], "CreateWorkspace");
    TS_ASSERT_EQUALS(histNames[4], "CreateWorkspace");
    TS_ASSERT_EQUALS(histNames[5], "GroupWorkspaces");
    TS_ASSERT_EQUALS(histNames[6], "CreateWorkspace");
    TS_ASSERT_EQUALS(histNames[7], "CreateWorkspace");
    TS_ASSERT_EQUALS(histNames[8], "GroupWorkspaces");
    TS_ASSERT_EQUALS(histNames[9], "Stitch1DMany");

    // Check workspaces in ADS
    auto wsInADS = AnalysisDataService::Instance().getObjectNames();
    // In ADS: group1, group2, group3,
    // ws1, ws2, ws3, ws4, ws5, ws6 and
    TS_ASSERT_EQUALS(wsInADS.size(), 12)
    TS_ASSERT_EQUALS(wsInADS[3], "outws")
    TS_ASSERT_EQUALS(wsInADS[4], "outws_ws1_ws3_ws5")
    TS_ASSERT_EQUALS(wsInADS[5], "outws_ws2_ws4_ws6")
    TS_ASSERT_EQUALS(wsInADS.size(), 12)
    // Clear the ADS
    AnalysisDataService::Instance().clear();
  }

  void test_MatrixWorkspace_inputs_manualScaleFactors() {
    // If the input workspaces are MatrixWorkspaces and not WorkspaceGroups, the
    // user must specify ManualScaleFactors if UseManualScaleFactors is true.
    createUniformWorkspace(0.1, 0.1, 1., 2., "ws1", true);
    createUniformWorkspace(0.1, 0.1, 1.5, 2.5, "ws2", true);
    Stitch1DMany alg;
    alg.initialize();
    alg.setRethrows(true);
    TS_ASSERT_THROWS_NOTHING(alg.setProperty("InputWorkspaces", "ws1, ws2"));
    TS_ASSERT_THROWS_NOTHING(alg.setProperty("UseManualScaleFactors", "1"));
    TS_ASSERT_THROWS_NOTHING(alg.setProperty("OutputWorkspace", "ws"));
    TS_ASSERT_THROWS(alg.execute(), const std::runtime_error &);
    TS_ASSERT(!alg.isExecuted());
  }

  void test_three_point_data_workspaces() {
    const auto &x1 = Mantid::HistogramData::Points({0.2, 0.9, 1.6});
    const auto &y1 = Mantid::HistogramData::Counts({56., 77., 48.});
    Mantid::HistogramData::Histogram histogram1(x1, y1);
    histogram1.setPointStandardDeviations(std::vector<double>{2., 1., 3.589});
    auto ws1 = boost::make_shared<Mantid::DataObjects::Workspace2D>();
    ws1->initialize(1, std::move(histogram1));
    const auto &x2 = Mantid::HistogramData::Points({0.23, 1.3, 2.6});
    const auto &y2 = Mantid::HistogramData::Counts({1.1, 2., 3.7});
    Mantid::HistogramData::Histogram histogram2(x2, y2);
    histogram2.setPointStandardDeviations(std::vector<double>{1.34, 1.4, 3.1});
    auto ws2 = boost::make_shared<Mantid::DataObjects::Workspace2D>();
    ws2->initialize(1, std::move(histogram2));
    Mantid::API::AnalysisDataService::Instance().addOrReplace("ws1", ws1);
    Mantid::API::AnalysisDataService::Instance().addOrReplace("ws2", ws2);
    Stitch1DMany alg;
    alg.setChild(true);
    alg.initialize();
    alg.setRethrows(true);
    TS_ASSERT_THROWS_NOTHING(alg.setProperty("InputWorkspaces", "ws1, ws2"));
    TS_ASSERT_THROWS_NOTHING(alg.setProperty("UseManualScaleFactors", "1"));
    TS_ASSERT_THROWS_NOTHING(alg.setProperty("ManualScaleFactors", "1"));
    TS_ASSERT_THROWS_NOTHING(alg.setProperty("OutputWorkspace", "ws"));
    TS_ASSERT_THROWS_NOTHING(alg.execute());
    TS_ASSERT(alg.isExecuted());
    Workspace_sptr outws = alg.getProperty("OutputWorkspace");
    TS_ASSERT(outws);
    const auto stitched = boost::dynamic_pointer_cast<MatrixWorkspace>(outws);
    const std::vector<double> x_values{0.2, 0.23, 0.9, 1.3, 1.6, 2.6};
    TS_ASSERT_EQUALS(stitched->x(0).rawData(), x_values);
    const std::vector<double> y_values{56., 1.1, 77., 2., 48., 3.7};
    TS_ASSERT_EQUALS(stitched->y(0).rawData(), y_values);
    const std::vector<double> dx_values{2., 1.34, 1., 1.4, 3.589, 3.1};
    TS_ASSERT_EQUALS(stitched->dx(0).rawData(), dx_values);
    // Check workspaces in ADS
    auto wsInADS = AnalysisDataService::Instance().getObjectNames();
    // In ADS: ws1, ws2
    TS_ASSERT_EQUALS(wsInADS.size(), 2)
    Mantid::API::AnalysisDataService::Instance().clear();
  }
};

#endif /* MANTID_ALGORITHMS_STITCH1DMANYTEST_H_ */<|MERGE_RESOLUTION|>--- conflicted
+++ resolved
@@ -1092,11 +1092,7 @@
     TS_ASSERT_THROWS_NOTHING(alg0.setProperty("UseManualScaleFactors", "1"))
     TS_ASSERT_THROWS_NOTHING(alg0.setProperty("ScaleFactorFromPeriod", 2))
     TS_ASSERT_THROWS_NOTHING(alg0.setProperty("OutputWorkspace", "outws"))
-<<<<<<< HEAD
-    TS_ASSERT_THROWS(alg0.execute(), std::runtime_error)
-=======
     TS_ASSERT_THROWS(alg0.execute(), const std::runtime_error &);
->>>>>>> bf85fb01
     TS_ASSERT(!alg0.isExecuted())
 
     // Will produce a group outws containing a single workspace named
