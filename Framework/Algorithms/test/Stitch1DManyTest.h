#ifndef MANTID_ALGORITHMS_STITCH1DMANYTEST_H_
#define MANTID_ALGORITHMS_STITCH1DMANYTEST_H_

#include <cxxtest/TestSuite.h>

#include "MantidAPI/AnalysisDataService.h"
#include "MantidAPI/Axis.h"
#include "MantidAPI/ITableWorkspace.h"
#include "MantidAPI/MatrixWorkspace.h"
#include "MantidAPI/WorkspaceFactory.h"
#include "MantidAPI/WorkspaceGroup.h"
#include "MantidAPI/WorkspaceHistory.h"
#include "MantidAlgorithms/CreateWorkspace.h"
#include "MantidAlgorithms/GroupWorkspaces.h"
#include "MantidAlgorithms/Stitch1D.h"
#include "MantidAlgorithms/Stitch1DMany.h"
#include "MantidDataObjects/Workspace2D.h"
#include "MantidHistogramData/Counts.h"
#include "MantidHistogramData/Histogram.h"
#include "MantidHistogramData/Points.h"
#include "MantidKernel/UnitFactory.h"
#include <math.h>

using namespace Mantid::API;
using namespace Mantid::Kernel;
using Mantid::Algorithms::CreateWorkspace;
using Mantid::Algorithms::GroupWorkspaces;
using Mantid::Algorithms::Stitch1DMany;

class Stitch1DManyTest : public CxxTest::TestSuite {
private:
  /** Create a histogram workspace with two spectra and 10 bins. This can also
<<<<<<< HEAD
  * be run using the CreateWorkspace algorithm which leaves the output workspace
  * in the ADS as well.
  * @param xstart :: the first X value (common to both spectra)
  * @param deltax :: the bin width
  * @param value1 :: the Y counts in the first spectrum (constant for all X)
  * @param value2 :: the Y counts in the second spectrum (constant for all X)
  * @param runAlg :: set true to run the CreateWorkspace algorithm
  * @param outWSName :: output workspace name used if running CreateWorkspace
  */
=======
   * be run using the CreateWorkspace algorithm which leaves the output
   * workspace in the ADS as well.
   * @param xstart :: the first X value (common to both spectra)
   * @param deltax :: the bin width
   * @param value1 :: the Y counts in the first spectrum (constant for all X)
   * @param value2 :: the Y counts in the second spectrum (constant for all X)
   * @param runAlg :: set true to run the CreateWorkspace algorithm
   * @param outWSName :: output workspace name used if running CreateWorkspace
   */
>>>>>>> 46dc4bf3
  void createUniformWorkspace(double xstart, double deltax, double value1,
                              double value2, std::string outWSName,
                              bool runAlg = false) {

    const int nbins = 10;
    std::vector<double> xData1(nbins + 1);
    std::vector<double> yData1(nbins);
    std::vector<double> eData1(nbins);
    std::vector<double> xData2(nbins + 1);
    std::vector<double> yData2(nbins);
    std::vector<double> eData2(nbins);

    for (int i = 0; i < nbins; i++) {
      // First spectrum
      xData1[i] = xstart + i * deltax;
      yData1[i] = value1;
      eData1[i] = std::sqrt(value1);
      // Second spectrum
      xData2[i] = xstart + i * deltax;
      yData2[i] = value2;
      eData2[i] = std::sqrt(value2);
    }
    xData1[nbins] = xData1[nbins - 1] + deltax;
    xData2[nbins] = xData2[nbins - 1] + deltax;

    MatrixWorkspace_sptr ws;

    if (!runAlg) {
      ws = WorkspaceFactory::Instance().create("Workspace2D", 2, nbins + 1,
                                               nbins);
      ws->dataX(0) = xData1;
      ws->dataX(1) = xData2;
      ws->dataY(0) = yData1;
      ws->dataY(1) = yData2;
      ws->dataE(0) = eData1;
      ws->dataE(1) = eData2;
      ws->getAxis(0)->unit() = UnitFactory::Instance().create("Wavelength");
    } else {
      // Concatenate data vectors into one vector
      xData1.insert(xData1.end(), xData2.begin(), xData2.end());
      yData1.insert(yData1.end(), yData2.begin(), yData2.end());
      eData1.insert(eData1.end(), eData2.begin(), eData2.end());

      CreateWorkspace cw;
      cw.initialize();
      cw.setProperty("DataX", xData1);
      cw.setProperty("DataY", yData1);
      cw.setProperty("DataE", eData1);
      cw.setProperty("NSpec", 2);
      cw.setProperty("UnitX", "Wavelength");
      cw.setProperty("OutputWorkspace", outWSName);
      cw.execute();

      ws = AnalysisDataService::Instance().retrieveWS<MatrixWorkspace>(
          outWSName);
    }
    AnalysisDataService::Instance().addOrReplace(outWSName, ws);
  }

  /** Groups workspaces using GroupWorkspaces algorithm. The output workpace is
<<<<<<< HEAD
  * left in the ADS as well.
  * @param inputWSNames :: input workspaces names
  * @param outputWSName :: output workspace name
  */
=======
   * left in the ADS as well.
   * @param inputWSNames :: input workspaces names
   * @param outputWSName :: output workspace name
   */
>>>>>>> 46dc4bf3
  void doGroupWorkspaces(std::string inputWSNames, std::string outWSName) {
    GroupWorkspaces gw;
    gw.initialize();
    gw.setProperty("InputWorkspaces", inputWSNames);
    gw.setProperty("OutputWorkspace", outWSName);
    gw.execute();
    auto ws =
        AnalysisDataService::Instance().retrieveWS<WorkspaceGroup>(outWSName);
    AnalysisDataService::Instance().addOrReplace(outWSName, ws);
  }

  /** Obtain all algorithm histories from a workspace
   * @param inputWS :: the input workspace
   * @return vector of names of algorithm histories
   */
  std::vector<std::string> getHistory(MatrixWorkspace_sptr inputWS) {
    std::vector<std::string> histNames;
    auto histories = inputWS->history().getAlgorithmHistories();
    for (auto &hist : histories) {
      histNames.push_back(hist->name());
    }
    return histNames;
  }

public:
  // This pair of boilerplate methods prevent the suite being created statically
  // This means the constructor isn't called when running other tests
  static Stitch1DManyTest *createSuite() { return new Stitch1DManyTest(); }
  static void destroySuite(Stitch1DManyTest *suite) { delete suite; }

  Stitch1DManyTest() {}

  void test_testWorkspaces() {
    createUniformWorkspace(0.1, 0.1, 1., 2., "ws1");
    createUniformWorkspace(0.8, 0.1, 1.1, 2.1, "ws2");
    TS_ASSERT(AnalysisDataService::Instance().doesExist("ws1"));
    TS_ASSERT(AnalysisDataService::Instance().doesExist("ws2"));
    doGroupWorkspaces("ws1, ws2", "out");
    TS_ASSERT(AnalysisDataService::Instance().doesExist("out"));
    AnalysisDataService::Instance().clear();
    TS_ASSERT(!AnalysisDataService::Instance().doesExist("out"));
  }

  void test_init() {
    Stitch1DMany alg;
    TS_ASSERT_THROWS_NOTHING(alg.initialize());
    TS_ASSERT(alg.isInitialized());
  }

  void test_throws_with_too_few_workspaces() {
    createUniformWorkspace(0.1, 0.1, 1., 2., "ws1");
    Stitch1DMany alg;
    alg.setChild(true);
    alg.initialize();
    alg.setRethrows(true);
    TS_ASSERT_THROWS_NOTHING(alg.setProperty("InputWorkspaces", "ws1"));
    TS_ASSERT_THROWS_NOTHING(alg.setProperty("Params", "0.1, 0.1, 1.8"));
    TS_ASSERT_THROWS_NOTHING(alg.setProperty("OutputWorkspace", "outws"));
    TS_ASSERT_THROWS(alg.execute(), std::runtime_error);
    AnalysisDataService::Instance().clear();
  }

  void test_throws_with_wrong_number_of_start_overlaps() {
    createUniformWorkspace(0.1, 0.1, 1., 2., "ws1");
    createUniformWorkspace(0.8, 0.1, 1.1, 2.1, "ws2");
    Stitch1DMany alg;
    alg.setChild(true);
    alg.initialize();
    alg.setRethrows(true);
    TS_ASSERT_THROWS_NOTHING(alg.setProperty("InputWorkspaces", "ws1, ws2"));
    TS_ASSERT_THROWS_NOTHING(alg.setProperty("Params", "0.1"));
    TS_ASSERT_THROWS_NOTHING(alg.setProperty("StartOverlaps", "-0.5, -0.6"));
    TS_ASSERT_THROWS_NOTHING(alg.setProperty("EndOverlaps", "0.5"));
    TS_ASSERT_THROWS_NOTHING(alg.setProperty("OutputWorkspace", "outws"));
    TS_ASSERT_THROWS(alg.execute(), std::runtime_error);
    AnalysisDataService::Instance().clear();
  }

  void test_throws_with_wrong_number_of_end_overlaps() {
    createUniformWorkspace(0.1, 0.1, 1., 2., "ws1");
    createUniformWorkspace(0.8, 0.1, 1.1, 2.1, "ws2");
    Stitch1DMany alg;
    alg.setChild(true);
    alg.initialize();
    alg.setProperty("InputWorkspaces", "ws1, ws2");
    alg.setProperty("Params", "0.1");
    alg.setProperty("StartOverlaps", "-0.5");
    alg.setProperty("EndOverlaps", "0.5, 0.6");
    alg.setProperty("OutputWorkspace", "outws");
    TS_ASSERT_THROWS(alg.execute(), std::runtime_error);
    AnalysisDataService::Instance().clear();
  }

  void test_throws_with_wrong_number_of_given_scale_factors() {
    createUniformWorkspace(0.1, 0.1, 1., 2., "ws1");
    createUniformWorkspace(0.8, 0.1, 1.1, 2.1, "ws2");
    Stitch1DMany alg;
    alg.setChild(true);
    alg.initialize();
    alg.setProperty("InputWorkspaces", "ws1, ws2");
    alg.setProperty("Params", "0.1");
    alg.setProperty("UseManualScaleFactors", "1");
    alg.setProperty("ManualScaleFactors", "0.5, 0.7");
    alg.setProperty("OutputWorkspace", "outws");
    TS_ASSERT_THROWS(alg.execute(), std::runtime_error);
    AnalysisDataService::Instance().clear();
  }

  void test_matrix_and_non_matrix_workspace_types_throws() {
    // One matrix workspace, one table workspace
    createUniformWorkspace(0.1, 0.1, 1., 2., "ws1");
    auto ws2 = WorkspaceFactory::Instance().createTable();
    AnalysisDataService::Instance().addOrReplace("ws2", ws2);
    Stitch1DMany alg;
    alg.setChild(true);
    alg.initialize();
    alg.setProperty("InputWorkspaces", "ws1, ws2");
    alg.setProperty("Params", "0.1");
    alg.setProperty("OutputWorkspace", "outws");
    TS_ASSERT_THROWS(alg.execute(), std::runtime_error);
    AnalysisDataService::Instance().clear();
  }

  void test_group_and_non_group_workspace_types_throws() {
    // One group workspace, one matrix workspace
    createUniformWorkspace(0.1, 0.1, 1., 2., "ws1");
    createUniformWorkspace(0.8, 0.1, 1.1, 2.1, "ws2");
    doGroupWorkspaces("ws2", "group1");
    Stitch1DMany alg;
    alg.setChild(true);
    alg.initialize();
    alg.setProperty("InputWorkspaces", "group1, ws1");
    alg.setProperty("Params", "0.1");
    alg.setProperty("OutputWorkspace", "outws");
    TS_ASSERT_THROWS(alg.execute(), std::runtime_error);
    Stitch1DMany alg2;
    alg2.setChild(true);
    alg2.initialize();
    alg2.setProperty("InputWorkspaces", "ws1, group1");
    alg2.setProperty("Params", "0.1");
    alg2.setProperty("OutputWorkspace", "outws");
    TS_ASSERT_THROWS(alg2.execute(), std::runtime_error);
    AnalysisDataService::Instance().clear();
  }

  void test_group_containing_non_matrix_workspace_types_throws() {
    // One group workspace, one group workspace of non-matrix workspace types
    createUniformWorkspace(0.1, 0.1, 1., 2., "ws1");
    auto ws2 = WorkspaceFactory::Instance().createTable();
    AnalysisDataService::Instance().addOrReplace("ws2", ws2);
    doGroupWorkspaces("ws1", "group1");
    doGroupWorkspaces("ws2", "group2");
    Stitch1DMany alg;
    alg.setChild(true);
    alg.initialize();
    alg.setProperty("InputWorkspaces", "group1, group2");
    alg.setProperty("Params", "0.1");
    alg.setProperty("OutputWorkspace", "outws");
    TS_ASSERT_THROWS(alg.execute(), std::runtime_error);
    AnalysisDataService::Instance().clear();
  }

  void test_workspace_group_size_differ_throws() {

    createUniformWorkspace(0.1, 0.1, 1., 2., "ws1");
    createUniformWorkspace(0.8, 0.1, 1.1, 2.1, "ws2");
    createUniformWorkspace(1.6, 0.1, 1.5, 2.5, "ws3");
    doGroupWorkspaces("ws1, ws2", "group1");
    doGroupWorkspaces("ws3", "group2");
    Stitch1DMany alg;
    alg.setChild(true);
    alg.initialize();
    alg.setProperty("InputWorkspaces", "group1, group2");
    alg.setProperty("Params", "0.1, 0.1, 2.6");
    alg.setProperty("OutputWorkspace", "outws");
    TS_ASSERT_THROWS(alg.execute(), std::runtime_error);
    AnalysisDataService::Instance().clear();
  }

  void test_scale_factor_from_period_out_of_range_throws() {

    // First group
    createUniformWorkspace(0.1, 0.1, 1., 2., "ws1");
    createUniformWorkspace(0.1, 0.1, 1.5, 2.5, "ws2");
    doGroupWorkspaces("ws1, ws2", "group1");
    // Second group
    createUniformWorkspace(0.8, 0.1, 1.1, 2.1, "ws3");
    createUniformWorkspace(0.8, 0.1, 1.6, 2.6, "ws4");
    doGroupWorkspaces("ws3, ws4", "group2");
    // Third group
    createUniformWorkspace(1.6, 0.1, 1.5, 2.5, "ws5");
    createUniformWorkspace(1.6, 0.1, 1.6, 3.0, "ws6");
    doGroupWorkspaces("ws5, ws6", "group3");
    Stitch1DMany alg;
    alg.setChild(true);
    alg.initialize();
    alg.setProperty("InputWorkspaces", "group1, group2, group3");
    alg.setProperty("Params", "0.1, 0.1, 2.6");
    alg.setProperty("ScaleFactorFromPeriod", 4);
    alg.setProperty("OutputWorkspace", "outws");
    TS_ASSERT_THROWS(alg.execute(), std::runtime_error);
    AnalysisDataService::Instance().clear();
  }

  void test_two_workspaces() {
    // Two matrix workspaces with two spectra each
    createUniformWorkspace(0.1, 0.1, 1., 2., "ws1");
    createUniformWorkspace(0.8, 0.1, 1.1, 2.1, "ws2");
    Stitch1DMany alg;
    alg.setChild(true);
    alg.initialize();
    alg.setProperty("InputWorkspaces", "ws1, ws2");
    alg.setProperty("Params", "0.1, 0.1, 1.8");
    alg.setProperty("StartOverlaps", "0.8");
    alg.setProperty("EndOverlaps", "1.1");
    alg.setProperty("OutputWorkspace", "outws");
    alg.execute();
    TS_ASSERT(alg.isExecuted());
    // Test output ws
    Workspace_sptr outws = alg.getProperty("OutputWorkspace");
    TS_ASSERT(outws);
    auto stitched = boost::dynamic_pointer_cast<MatrixWorkspace>(outws);
    TS_ASSERT_EQUALS(stitched->getNumberHistograms(), 2);
    TS_ASSERT_EQUALS(stitched->blocksize(), 17);
    TS_ASSERT_DELTA(stitched->y(0)[0], 1, 0.00001);
    TS_ASSERT_DELTA(stitched->y(0)[9], 1, 0.00001);
    TS_ASSERT_DELTA(stitched->y(0)[16], 1, 0.00001);
    TS_ASSERT_DELTA(stitched->y(1)[0], 2, 0.00001);
    TS_ASSERT_DELTA(stitched->y(1)[9], 2, 0.00001);
    TS_ASSERT_DELTA(stitched->y(1)[16], 2, 0.00001);
    TS_ASSERT_DELTA(stitched->e(0)[0], 1, 0.00001);
    TS_ASSERT_DELTA(stitched->e(0)[9], 0.77919, 0.00001);
    TS_ASSERT_DELTA(stitched->e(0)[16], 1.24316, 0.00001);
    TS_ASSERT_DELTA(stitched->e(1)[0], 1.41421, 0.00001);
    TS_ASSERT_DELTA(stitched->e(1)[9], 1.10982, 0.00001);
    TS_ASSERT_DELTA(stitched->e(1)[16], 1.79063, 0.00001);
    // Test out scale factors
    std::vector<double> scales = alg.getProperty("OutScaleFactors");
    TS_ASSERT_EQUALS(scales.size(), 1);
    // Only scale factor for first spectrum is returned
    TS_ASSERT_DELTA(scales.front(), 0.90909, 0.00001);
    // If scale factor for second spectrum was returned it should be 0.952381

    // Cross-check that the result of using Stitch1DMany with two workspaces
    // is the same as using Stitch1D
    Mantid::Algorithms::Stitch1D alg2;
    alg2.setChild(true);
    alg2.initialize();
    alg2.setProperty("LHSWorkspace", "ws1");
    alg2.setProperty("RHSWorkspace", "ws2");
    alg2.setProperty("Params", "0.1, 0.1, 1.8");
    alg2.setProperty("StartOverlap", "0.8");
    alg2.setProperty("EndOverlap", "1.1");
    alg2.setProperty("OutputWorkspace", "outws");
    alg2.execute();
    MatrixWorkspace_sptr stitched2 = alg2.getProperty("OutputWorkspace");

    TS_ASSERT_EQUALS(stitched->x(0).rawData(), stitched2->x(0).rawData());
    TS_ASSERT_EQUALS(stitched->y(0).rawData(), stitched2->y(0).rawData());
    TS_ASSERT_EQUALS(stitched->e(0).rawData(), stitched2->e(0).rawData());

    // Remove workspaces from ADS
    AnalysisDataService::Instance().clear();
  }

  void test_three_workspaces() {
    // Three matrix workspaces with two spectra each

    createUniformWorkspace(0.1, 0.1, 1., 2., "ws1");
    createUniformWorkspace(0.8, 0.1, 1.1, 2.1, "ws2");
    createUniformWorkspace(1.6, 0.1, 1.5, 2.5, "ws3");

    Stitch1DMany alg;
    alg.setChild(true);
    alg.initialize();
    alg.setProperty("InputWorkspaces", "ws1, ws2, ws3");
    alg.setProperty("Params", "0.1, 0.1, 2.6");
    alg.setProperty("StartOverlaps", "0.8, 1.6");
    alg.setProperty("EndOverlaps", "1.1, 1.8");
    alg.setProperty("OutputWorkspace", "outws");
    alg.execute();
    TS_ASSERT(alg.isExecuted());

    // Test output ws
    Workspace_sptr outws = alg.getProperty("OutputWorkspace");
    TS_ASSERT(outws);
    auto stitched = boost::dynamic_pointer_cast<MatrixWorkspace>(outws);
    TS_ASSERT_EQUALS(stitched->getNumberHistograms(), 2);
    TS_ASSERT_EQUALS(stitched->blocksize(), 25);
    // First spectrum, Y values
    TS_ASSERT_DELTA(stitched->y(0)[0], 1, 0.00001);
    TS_ASSERT_DELTA(stitched->y(0)[9], 1, 0.00001);
    TS_ASSERT_DELTA(stitched->y(0)[16], 1, 0.00001);
    TS_ASSERT_DELTA(stitched->y(0)[24], 1, 0.00001);
    // Second spectrum, Y values
    TS_ASSERT_DELTA(stitched->y(1)[0], 2, 0.00001);
    TS_ASSERT_DELTA(stitched->y(1)[9], 2, 0.00001);
    TS_ASSERT_DELTA(stitched->y(1)[16], 2, 0.00001);
    TS_ASSERT_DELTA(stitched->y(1)[24], 2, 0.00001);
    // First spectrum, E values
    TS_ASSERT_DELTA(stitched->e(0)[0], 1, 0.00001);
    TS_ASSERT_DELTA(stitched->e(0)[9], 0.77919, 0.00001);
    TS_ASSERT_DELTA(stitched->e(0)[16], 0.90865, 0.00001);
    TS_ASSERT_DELTA(stitched->e(0)[24], 1.33144, 0.00001);
    // Second spectrum, E values
    TS_ASSERT_DELTA(stitched->e(1)[0], 1.41421, 0.00001);
    TS_ASSERT_DELTA(stitched->e(1)[9], 1.10982, 0.00001);
    TS_ASSERT_DELTA(stitched->e(1)[16], 1.33430, 0.00001);
    TS_ASSERT_DELTA(stitched->e(1)[24], 2.00079, 0.00001);

    // Test out scale factors
    std::vector<double> scales = alg.getProperty("OutScaleFactors");
    TS_ASSERT_EQUALS(scales.size(), 2);
    TS_ASSERT_DELTA(scales.front(), 0.9090, 0.0001);
    TS_ASSERT_DELTA(scales.back(), 0.6666, 0.0001);

    // Remove workspaces from ADS
    AnalysisDataService::Instance().clear();
  }

  void test_stitches_three_no_overlaps_specified_should_still_work() {

    createUniformWorkspace(0.1, 0.1, 1., 2., "ws1");
    createUniformWorkspace(0.8, 0.1, 1.1, 2.1, "ws2");
    createUniformWorkspace(1.6, 0.1, 1.5, 2.5, "ws3");

    Stitch1DMany alg;
    alg.setChild(true);
    alg.initialize();
    alg.setProperty("InputWorkspaces", "ws1, ws2, ws3");
    alg.setProperty("Params", "0.1, 0.1, 2.6");
    alg.setProperty("OutputWorkspace", "outws");
    TS_ASSERT_THROWS_NOTHING(alg.execute());
    TS_ASSERT(alg.isExecuted());
  }

  void test_three_workspaces_single_scale_factor_given() {
    // Three matrix workspaces with two spectra each

    createUniformWorkspace(0.1, 0.1, 1., 2., "ws1");
    createUniformWorkspace(0.8, 0.1, 1.1, 2.1, "ws2");
    createUniformWorkspace(1.6, 0.1, 1.5, 2.5, "ws3");

    Stitch1DMany alg;
    alg.setChild(true);
    alg.initialize();
    alg.setProperty("InputWorkspaces", "ws1, ws2, ws3");
    alg.setProperty("Params", "0.1, 0.1, 2.6");
    alg.setProperty("StartOverlaps", "0.8, 1.6");
    alg.setProperty("EndOverlaps", "1.1, 1.8");
    alg.setProperty("OutputWorkspace", "outws");
    alg.setProperty("UseManualScaleFactors", "1");
    alg.setProperty("ManualScaleFactors", "0.5");
    alg.execute();
    TS_ASSERT(alg.isExecuted());

    // Test output ws
    Workspace_sptr outws = alg.getProperty("OutputWorkspace");
    TS_ASSERT(outws);
    auto stitched = boost::dynamic_pointer_cast<MatrixWorkspace>(outws);
    TS_ASSERT_EQUALS(stitched->getNumberHistograms(), 2);
    TS_ASSERT_EQUALS(stitched->blocksize(), 25);
    // First spectrum, Y values
    TS_ASSERT_DELTA(stitched->y(0)[0], 1, 0.00001);
    TS_ASSERT_DELTA(stitched->y(0)[10], 0.55000, 0.00001);
    TS_ASSERT_DELTA(stitched->y(0)[18], 0.75000, 0.00001);
    // Second spectrum, Y values
    TS_ASSERT_DELTA(stitched->y(1)[0], 2, 0.00001);
    TS_ASSERT_DELTA(stitched->y(1)[10], 1.05000, 0.00001);
    TS_ASSERT_DELTA(stitched->y(1)[18], 1.25000, 0.00001);
    // First spectrum, E values
    TS_ASSERT_DELTA(stitched->e(0)[0], 1.00000, 0.00001);
    TS_ASSERT_DELTA(stitched->e(0)[10], 0.52440, 0.00001);
    TS_ASSERT_DELTA(stitched->e(0)[18], 0.61237, 0.00001);
    // Second spectrum, E values
    TS_ASSERT_DELTA(stitched->e(1)[0], 1.41421, 0.00001);
    TS_ASSERT_DELTA(stitched->e(1)[10], 0.72457, 0.00001);
    TS_ASSERT_DELTA(stitched->e(1)[18], 0.79057, 0.00001);

    // Test out scale factors
    std::vector<double> scales = alg.getProperty("OutScaleFactors");
    TS_ASSERT_EQUALS(scales.size(), 2);
    TS_ASSERT_EQUALS(scales[0], 0.5);
    TS_ASSERT_EQUALS(scales[1], 0.5);

    // Remove workspaces from ADS
    AnalysisDataService::Instance().clear();
  }

  void test_three_workspaces_multiple_scale_factors_given() {
    // Three matrix workspaces with two spectra each

    createUniformWorkspace(0.1, 0.1, 1., 2., "ws1");
    createUniformWorkspace(0.8, 0.1, 1.1, 2.1, "ws2");
    createUniformWorkspace(1.6, 0.1, 1.5, 2.5, "ws3");

    Stitch1DMany alg;
    alg.setChild(true);
    alg.initialize();
    alg.setProperty("InputWorkspaces", "ws1, ws2, ws3");
    alg.setProperty("Params", "0.1, 0.1, 2.6");
    alg.setProperty("StartOverlaps", "0.8, 1.6");
    alg.setProperty("EndOverlaps", "1.1, 1.8");
    alg.setProperty("OutputWorkspace", "outws");
    alg.setProperty("UseManualScaleFactors", "1");
    alg.setProperty("ManualScaleFactors", "0.5, 0.7");
    alg.execute();
    TS_ASSERT(alg.isExecuted());

    // Test output ws
    Workspace_sptr outws = alg.getProperty("OutputWorkspace");
    TS_ASSERT(outws);
    const auto stitched = boost::dynamic_pointer_cast<MatrixWorkspace>(outws);

    TS_ASSERT_EQUALS(stitched->getNumberHistograms(), 2);
    TS_ASSERT_EQUALS(stitched->blocksize(), 25);
    // First spectrum, Y values
    TS_ASSERT_DELTA(stitched->y(0)[0], 1, 0.00001);
    TS_ASSERT_DELTA(stitched->y(0)[10], 0.55, 0.00001);
    TS_ASSERT_DELTA(stitched->y(0)[18], 1.05, 0.00001);
    // Second spectrum, Y values
    TS_ASSERT_DELTA(stitched->y(1)[0], 2, 0.00001);
    TS_ASSERT_DELTA(stitched->y(1)[10], 1.05, 0.00001);
    TS_ASSERT_DELTA(stitched->y(1)[18], 1.75, 0.00001);
    // First spectrum, E values
    TS_ASSERT_DELTA(stitched->e(0)[0], 1, 0.00001);
    TS_ASSERT_DELTA(stitched->e(0)[10], 0.5244, 0.00001);
    TS_ASSERT_DELTA(stitched->e(0)[18], 0.85732, 0.00001);
    // Second spectrum, E values
    TS_ASSERT_DELTA(stitched->e(1)[0], 1.41421, 0.00001);
    TS_ASSERT_DELTA(stitched->e(1)[10], 0.72457, 0.00001);
    TS_ASSERT_DELTA(stitched->e(1)[18], 1.1068, 0.00001);

    // Test out scale factors
    std::vector<double> scales = alg.getProperty("OutScaleFactors");
    TS_ASSERT_EQUALS(scales.size(), 2);
    TS_ASSERT_EQUALS(scales[0], 0.5);
    TS_ASSERT_EQUALS(scales[1], 0.7);

    // Remove workspaces from ADS
    AnalysisDataService::Instance().clear();
  }

  void test_one_group_two_workspaces() {
    // One group with two workspaces
    // Wrong: this algorithm can't stitch workspaces within a group

    createUniformWorkspace(0.1, 0.1, 1., 2., "ws1");
    createUniformWorkspace(0.8, 0.1, 1.1, 2.1, "ws2");
    doGroupWorkspaces("ws1, ws2", "group1");

    Stitch1DMany alg;
    alg.setChild(true);
    alg.initialize();
    alg.setProperty("InputWorkspaces", "group1");
    alg.setProperty("Params", "0.1");
    alg.setProperty("StartOverlaps", "0.8");
    alg.setProperty("EndOverlaps", "1.1");
    alg.setProperty("OutputWorkspace", "outws");
    TS_ASSERT_THROWS(alg.execute(), std::runtime_error);

    AnalysisDataService::Instance().clear();
  }

  void test_groups_with_single_workspace() {
    // Three groups with a single matrix workspace each. Each matrix workspace
    // has two spectra.

    createUniformWorkspace(0.1, 0.1, 1., 2., "ws1");
    createUniformWorkspace(0.8, 0.1, 1.1, 2.1, "ws2");
    createUniformWorkspace(1.6, 0.1, 1.5, 2.5, "ws3");
    doGroupWorkspaces("ws1", "group1");
    doGroupWorkspaces("ws2", "group2");
    doGroupWorkspaces("ws3", "group3");

    Stitch1DMany alg;
    alg.setChild(true);
    alg.initialize();
    alg.setProperty("InputWorkspaces", "group1, group2, group3");
    alg.setProperty("Params", "0.1, 0.1, 2.6");
    alg.setProperty("StartOverlaps", "0.8, 1.6");
    alg.setProperty("EndOverlaps", "1.1, 1.8");
    alg.setProperty("OutputWorkspace", "outws");
    alg.execute();
    TS_ASSERT(alg.isExecuted())

    // The above is equivalent to what we've done in test_three_workspaces()
    // so we should get the same values in the output workspace
    // the only difference is that output will be a group

    // Test output ws
    Workspace_sptr outws = alg.getProperty("OutputWorkspace");
    TS_ASSERT(outws);
    auto group = boost::dynamic_pointer_cast<WorkspaceGroup>(outws);
    TS_ASSERT_EQUALS(group->getNumberOfEntries(), 1);
    auto stitched =
        boost::dynamic_pointer_cast<MatrixWorkspace>(group->getItem(0));
    TS_ASSERT_EQUALS(stitched->getNumberHistograms(), 2);
    TS_ASSERT_EQUALS(stitched->blocksize(), 25);
    // First spectrum, Y values
    TS_ASSERT_DELTA(stitched->y(0)[0], 1, 0.00001);
    TS_ASSERT_DELTA(stitched->y(0)[9], 1, 0.00001);
    TS_ASSERT_DELTA(stitched->y(0)[16], 1, 0.00001);
    TS_ASSERT_DELTA(stitched->y(0)[24], 1, 0.00001);
    // Second spectrum, Y values
    TS_ASSERT_DELTA(stitched->y(1)[0], 2, 0.00001);
    TS_ASSERT_DELTA(stitched->y(1)[9], 2, 0.00001);
    TS_ASSERT_DELTA(stitched->y(1)[16], 2, 0.00001);
    TS_ASSERT_DELTA(stitched->y(1)[24], 2, 0.00001);
    // First spectrum, E values
    TS_ASSERT_DELTA(stitched->e(0)[0], 1, 0.00001);
    TS_ASSERT_DELTA(stitched->e(0)[9], 0.77919, 0.00001);
    TS_ASSERT_DELTA(stitched->e(0)[16], 0.90865, 0.00001);
    TS_ASSERT_DELTA(stitched->e(0)[24], 1.33144, 0.00001);
    // Second spectrum, E values
    TS_ASSERT_DELTA(stitched->e(1)[0], 1.41421, 0.00001);
    TS_ASSERT_DELTA(stitched->e(1)[9], 1.10982, 0.00001);
    TS_ASSERT_DELTA(stitched->e(1)[16], 1.33430, 0.00001);
    TS_ASSERT_DELTA(stitched->e(1)[24], 2.00079, 0.00001);

    // Test out scale factors
    std::vector<double> scales = alg.getProperty("OutScaleFactors");
    TS_ASSERT_EQUALS(scales.size(), 2);
    TS_ASSERT_DELTA(scales.front(), 0.9090, 0.0001);
    TS_ASSERT_DELTA(scales.back(), 0.6666, 0.0001);

    // Clear the ADS
    AnalysisDataService::Instance().clear();
  }

  void test_two_groups_with_two_workspaces_each() {
    // Two groups with two matrix workspaces each.
    // Each matrix workspace has two spectra.

    // First group
    createUniformWorkspace(0.1, 0.1, 1., 2., "ws1");
    createUniformWorkspace(0.1, 0.1, 1.5, 2.5, "ws2");
    doGroupWorkspaces("ws1, ws2", "group1");
    // Second group
    createUniformWorkspace(0.8, 0.1, 1.1, 2.1, "ws3");
    createUniformWorkspace(0.8, 0.1, 1.6, 2.6, "ws4");
    doGroupWorkspaces("ws3, ws4", "group2");
    // ws1 will be stitched with ws3
    // ws2 will be stitched with ws4

    Stitch1DMany alg;
    alg.setChild(true);
    alg.initialize();
    alg.setProperty("InputWorkspaces", "group1, group2");
    alg.setProperty("Params", "0.1");
    alg.setProperty("StartOverlaps", "0.8");
    alg.setProperty("EndOverlaps", "1.1");
    alg.setProperty("OutputWorkspace", "outws");
    alg.execute();
    TS_ASSERT(alg.isExecuted());

    // Test output ws
    Workspace_sptr outws = alg.getProperty("OutputWorkspace");
    TS_ASSERT(outws);
    auto group = boost::dynamic_pointer_cast<WorkspaceGroup>(outws);
    TS_ASSERT_EQUALS(group->getNumberOfEntries(), 2);

    // First item in the output group
    auto stitched =
        boost::dynamic_pointer_cast<MatrixWorkspace>(group->getItem(0));
    TS_ASSERT_EQUALS(stitched->getNumberHistograms(), 2);
    TS_ASSERT_EQUALS(stitched->blocksize(), 17);
    // First spectrum, Y values
    TS_ASSERT_DELTA(stitched->y(0)[0], 1, 0.00001);
    TS_ASSERT_DELTA(stitched->y(0)[9], 1, 0.00001);
    TS_ASSERT_DELTA(stitched->y(0)[16], 1, 0.00001);
    // Second spectrum, Y values
    TS_ASSERT_DELTA(stitched->y(1)[0], 2, 0.00001);
    TS_ASSERT_DELTA(stitched->y(1)[9], 2, 0.00001);
    TS_ASSERT_DELTA(stitched->y(1)[16], 2, 0.00001);
    // First spectrum, E values
    TS_ASSERT_DELTA(stitched->e(0)[0], 1, 0.00001);
    TS_ASSERT_DELTA(stitched->e(0)[9], 0.77919, 0.00001);
    TS_ASSERT_DELTA(stitched->e(0)[16], 1.24316, 0.00001);
    // Second spectrum, E values
    TS_ASSERT_DELTA(stitched->e(1)[0], 1.41421, 0.00001);
    TS_ASSERT_DELTA(stitched->e(1)[9], 1.10982, 0.00001);
    TS_ASSERT_DELTA(stitched->e(1)[16], 1.79063, 0.00001);

    // Second item in the output group
    stitched = boost::dynamic_pointer_cast<MatrixWorkspace>(group->getItem(1));
    TS_ASSERT_EQUALS(stitched->getNumberHistograms(), 2);
    TS_ASSERT_EQUALS(stitched->blocksize(), 17);
    // First spectrum, Y values
    TS_ASSERT_DELTA(stitched->y(0)[0], 1.5, 0.00001);
    TS_ASSERT_DELTA(stitched->y(0)[9], 1.5, 0.00001);
    TS_ASSERT_DELTA(stitched->y(0)[16], 1.5, 0.00001);
    // Second spectrum, Y values
    TS_ASSERT_DELTA(stitched->y(1)[0], 2.5, 0.00001);
    TS_ASSERT_DELTA(stitched->y(1)[9], 2.5, 0.00001);
    TS_ASSERT_DELTA(stitched->y(1)[16], 2.5, 0.00001);
    // First spectrum, E values
    TS_ASSERT_DELTA(stitched->e(0)[0], 1.22474, 0.00001);
    TS_ASSERT_DELTA(stitched->e(0)[9], 0.95883, 0.00001);
    TS_ASSERT_DELTA(stitched->e(0)[16], 1.54110, 0.00001);
    // Second spectrum, E values
    TS_ASSERT_DELTA(stitched->e(1)[0], 1.58114, 0.00001);
    TS_ASSERT_DELTA(stitched->e(1)[9], 1.24263, 0.00001);
    TS_ASSERT_DELTA(stitched->e(1)[16], 2.00959, 0.00001);

    // Test out scale factors
    std::vector<double> scales = alg.getProperty("OutScaleFactors");
    TS_ASSERT_EQUALS(scales.size(), 2);
    TS_ASSERT_DELTA(scales.front(), 0.9090, 0.0001);
    TS_ASSERT_DELTA(scales.back(), 0.9375, 0.0001);

    // Clear the ADS
    AnalysisDataService::Instance().clear();
  }

  void test_two_groups_with_two_workspaces_single_scale_factor_given() {
    // Two groups with two matrix workspaces each.
    // Each matrix workspace has two spectra.

    // First group
    createUniformWorkspace(0.1, 0.1, 1., 2., "ws1");
    createUniformWorkspace(0.1, 0.1, 1.5, 2.5, "ws2");
    doGroupWorkspaces("ws1, ws2", "group1");
    // Second group
    createUniformWorkspace(0.8, 0.1, 1.1, 2.1, "ws3");
    createUniformWorkspace(0.8, 0.1, 1.6, 2.6, "ws4");
    doGroupWorkspaces("ws3, ws4", "group2");
    // ws1 will be stitched with ws3
    // ws2 will be stitched with ws4

    Stitch1DMany alg;
    alg.setChild(true);
    alg.initialize();
    alg.setProperty("InputWorkspaces", "group1, group2");
    alg.setProperty("Params", "0.1");
    alg.setProperty("StartOverlaps", "0.8");
    alg.setProperty("EndOverlaps", "1.1");
    alg.setProperty("UseManualScaleFactors", "1");
    alg.setProperty("ManualScaleFactors", "0.5");
    alg.setProperty("OutputWorkspace", "outws");
    alg.execute();
    TS_ASSERT(alg.isExecuted());

    // The above is equivalent to what we've done in test_three_workspaces()
    // so we should get the same values in the output workspace
    // the only difference is that output will be a group

    // Test output ws
    Workspace_sptr outws = alg.getProperty("OutputWorkspace");
    TS_ASSERT(outws);
    auto group = boost::dynamic_pointer_cast<WorkspaceGroup>(outws);
    TS_ASSERT_EQUALS(group->getNumberOfEntries(), 2);

    // First item in the output group
    auto stitched =
        boost::dynamic_pointer_cast<MatrixWorkspace>(group->getItem(0));
    TS_ASSERT_EQUALS(stitched->getNumberHistograms(), 2);
    TS_ASSERT_EQUALS(stitched->blocksize(), 17);
    // First spectrum, Y values
    TS_ASSERT_DELTA(stitched->y(0)[0], 1, 0.00001);
    TS_ASSERT_DELTA(stitched->y(0)[9], 0.64705, 0.00001);
    TS_ASSERT_DELTA(stitched->y(0)[16], 0.55000, 0.00001);
    // Second spectrum, Y values
    TS_ASSERT_DELTA(stitched->y(1)[0], 2, 0.00001);
    TS_ASSERT_DELTA(stitched->y(1)[9], 1.24752, 0.00001);
    TS_ASSERT_DELTA(stitched->y(1)[16], 1.05000, 0.00001);
    // First spectrum, E values
    TS_ASSERT_DELTA(stitched->e(0)[0], 1, 0.00001);
    TS_ASSERT_DELTA(stitched->e(0)[9], 0.46442, 0.00001);
    TS_ASSERT_DELTA(stitched->e(0)[16], 0.52440, 0.00001);
    // Second spectrum, E values
    TS_ASSERT_DELTA(stitched->e(1)[0], 1.41421, 0.00001);
    TS_ASSERT_DELTA(stitched->e(1)[9], 0.64485, 0.00001);
    TS_ASSERT_DELTA(stitched->e(1)[16], 0.72456, 0.00001);

    // Second item in the output group
    stitched = boost::dynamic_pointer_cast<MatrixWorkspace>(group->getItem(1));
    TS_ASSERT_EQUALS(stitched->getNumberHistograms(), 2);
    TS_ASSERT_EQUALS(stitched->blocksize(), 17);
    // First spectrum, Y values
    TS_ASSERT_DELTA(stitched->y(0)[0], 1.5, 0.00001);
    TS_ASSERT_DELTA(stitched->y(0)[9], 0.94736, 0.00001);
    TS_ASSERT_DELTA(stitched->y(0)[16], 0.8, 0.00001);
    // Second spectrum, Y values
    TS_ASSERT_DELTA(stitched->y(1)[0], 2.5, 0.00001);
    TS_ASSERT_DELTA(stitched->y(1)[9], 1.54762, 0.00001);
    TS_ASSERT_DELTA(stitched->y(1)[16], 1.3, 0.00001);
    // First spectrum, E values
    TS_ASSERT_DELTA(stitched->e(0)[0], 1.22474, 0.00001);
    TS_ASSERT_DELTA(stitched->e(0)[9], 0.56195, 0.00001);
    TS_ASSERT_DELTA(stitched->e(0)[16], 0.63245, 0.00001);
    // Second spectrum, E values
    TS_ASSERT_DELTA(stitched->e(1)[0], 1.58114, 0.00001);
    TS_ASSERT_DELTA(stitched->e(1)[9], 0.71824, 0.00001);
    TS_ASSERT_DELTA(stitched->e(1)[16], 0.80622, 0.00001);

    // Test out scale factors
    std::vector<double> scales = alg.getProperty("OutScaleFactors");
    TS_ASSERT_EQUALS(scales.size(), 2);
    TS_ASSERT_DELTA(scales.front(), 0.5000, 0.0001);
    TS_ASSERT_DELTA(scales.back(), 0.5000, 0.0001);

    // Clear the ADS
    AnalysisDataService::Instance().clear();
  }

  void test_two_groups_with_three_workspaces_multiple_scale_factors_given() {
    // Three groups with two matrix workspaces each.
    // Each matrix workspace has two spectra.

    // First group
    createUniformWorkspace(0.1, 0.1, 1., 2., "ws1");
    createUniformWorkspace(0.1, 0.1, 1.5, 2.5, "ws2");
    doGroupWorkspaces("ws1, ws2", "group1");
    // Second group
    createUniformWorkspace(0.8, 0.1, 1.1, 2.1, "ws3");
    createUniformWorkspace(0.8, 0.1, 1.6, 2.6, "ws4");
    doGroupWorkspaces("ws3, ws4", "group2");
    // Third group
    createUniformWorkspace(1.6, 0.1, 1.5, 2.5, "ws5");
    createUniformWorkspace(1.6, 0.1, 1.6, 3.0, "ws6");
    doGroupWorkspaces("ws5, ws6", "group3");
    // ws1 will be stitched with ws3 and ws5
    // ws2 will be stitched with ws4 and ws6

    Stitch1DMany alg;
    alg.setChild(true);
    alg.initialize();
    alg.setProperty("InputWorkspaces", "group1, group2, group3");
    alg.setProperty("Params", "0.1, 0.1, 2.6");
    alg.setProperty("StartOverlaps", "0.8, 1.6");
    alg.setProperty("EndOverlaps", "1.1, 1.9");
    alg.setProperty("UseManualScaleFactors", "1");
    alg.setProperty("ManualScaleFactors", "0.5, 0.7");
    alg.setProperty("OutputWorkspace", "outws");
    alg.execute();
    TS_ASSERT(alg.isExecuted());

    // Test output ws
    Workspace_sptr outws = alg.getProperty("OutputWorkspace");
    TS_ASSERT(outws);
    auto group = boost::dynamic_pointer_cast<WorkspaceGroup>(outws);
    TS_ASSERT_EQUALS(group->getNumberOfEntries(), 2);

    // First item in the output group
    auto stitched =
        boost::dynamic_pointer_cast<MatrixWorkspace>(group->getItem(0));

    TS_ASSERT_EQUALS(stitched->getNumberHistograms(), 2);
    TS_ASSERT_EQUALS(stitched->blocksize(), 25);
    // First spectrum, Y values
    TS_ASSERT_DELTA(stitched->y(0)[0], 1, 0.00001);
    TS_ASSERT_DELTA(stitched->y(0)[9], 0.64706, 0.00001);
    TS_ASSERT_DELTA(stitched->y(0)[16], 0.68614, 0.00001);
    TS_ASSERT_DELTA(stitched->y(0)[24], 1.05, 0.00001);
    // Second spectrum, Y values
    TS_ASSERT_DELTA(stitched->y(1)[0], 2, 0.00001);
    TS_ASSERT_DELTA(stitched->y(1)[9], 1.24752, 0.00001);
    TS_ASSERT_DELTA(stitched->y(1)[16], 1.26, 0.00001);
    TS_ASSERT_DELTA(stitched->y(1)[24], 1.75, 0.00001);
    // First spectrum, E values
    TS_ASSERT_DELTA(stitched->e(0)[0], 1, 0.00001);
    TS_ASSERT_DELTA(stitched->e(0)[9], 0.46442, 0.00001);
    TS_ASSERT_DELTA(stitched->e(0)[16], 0.44735, 0.00001);
    TS_ASSERT_DELTA(stitched->e(0)[24], 0.85732, 0.00001);
    // Second spectrum, E values
    TS_ASSERT_DELTA(stitched->e(1)[0], 1.41421, 0.00001);
    TS_ASSERT_DELTA(stitched->e(1)[9], 0.64486, 0.00001);
    TS_ASSERT_DELTA(stitched->e(1)[16], 0.60622, 0.00001);
    TS_ASSERT_DELTA(stitched->e(1)[24], 1.1068, 0.00001);

    // Second item in the output group
    stitched = boost::dynamic_pointer_cast<MatrixWorkspace>(group->getItem(1));

    TS_ASSERT_EQUALS(stitched->getNumberHistograms(), 2);
    TS_ASSERT_EQUALS(stitched->blocksize(), 25);
    // First spectrum, Y values
    TS_ASSERT_DELTA(stitched->y(0)[0], 1.5, 0.00001);
    TS_ASSERT_DELTA(stitched->y(0)[9], 0.94737, 0.00001);
    TS_ASSERT_DELTA(stitched->y(0)[16], 0.90811, 0.00001);
    TS_ASSERT_DELTA(stitched->y(0)[24], 1.12, 0.00001);
    // Second spectrum, Y values
    TS_ASSERT_DELTA(stitched->y(1)[0], 2.5, 0.00001);
    TS_ASSERT_DELTA(stitched->y(1)[9], 1.54762, 0.00001);
    TS_ASSERT_DELTA(stitched->y(1)[16], 1.54528, 0.00001);
    TS_ASSERT_DELTA(stitched->y(1)[24], 2.1, 0.00001);
    // First spectrum, E values
    TS_ASSERT_DELTA(stitched->e(0)[0], 1.22474, 0.00001);
    TS_ASSERT_DELTA(stitched->e(0)[9], 0.56195, 0.00001);
    TS_ASSERT_DELTA(stitched->e(0)[16], 0.51465, 0.00001);
    TS_ASSERT_DELTA(stitched->e(0)[24], 0.88544, 0.00001);
    // Second spectrum, E values
    TS_ASSERT_DELTA(stitched->e(1)[0], 1.58114, 0.00001);
    TS_ASSERT_DELTA(stitched->e(1)[9], 0.71824, 0.00001);
    TS_ASSERT_DELTA(stitched->e(1)[16], 0.67135, 0.00001);
    TS_ASSERT_DELTA(stitched->e(1)[24], 1.21244, 0.00001);

    // Test out scale factors
    std::vector<double> scales = alg.getProperty("OutScaleFactors");

    TS_ASSERT_EQUALS(scales.size(), 4);
    TS_ASSERT_DELTA(scales[0], 0.5, 0.0001);
    TS_ASSERT_DELTA(scales[1], 0.7, 0.0001);
    TS_ASSERT_DELTA(scales[2], 0.5, 0.0001);
    TS_ASSERT_DELTA(scales[3], 0.7, 0.0001);

    // Clear the ADS
    AnalysisDataService::Instance().clear();
  }

  void test_two_groups_with_three_workspaces_scale_factor_from_period() {
    // Three groups with two matrix workspaces each.
    // Each matrix workspace has two spectra.

    // First group
    createUniformWorkspace(0.1, 0.1, 1., 2., "ws1");
    createUniformWorkspace(0.1, 0.1, 1.5, 2.5, "ws2");
    doGroupWorkspaces("ws1, ws2", "group1");
    // Second group
    createUniformWorkspace(0.8, 0.1, 1.1, 2.1, "ws3");
    createUniformWorkspace(0.8, 0.1, 1.6, 2.6, "ws4");
    doGroupWorkspaces("ws3, ws4", "group2");
    // Third group
    createUniformWorkspace(1.6, 0.1, 1.5, 2.5, "ws5");
    createUniformWorkspace(1.6, 0.1, 1.6, 3.0, "ws6");
    doGroupWorkspaces("ws5, ws6", "group3");
    // ws1 will be stitched with ws3 and ws5
    // ws2 will be stitched with ws4 and ws6

    Stitch1DMany alg;
    alg.setChild(true);
    alg.initialize();
    alg.setRethrows(true);
    TS_ASSERT_THROWS_NOTHING(
        alg.setProperty("InputWorkspaces", "group1, group2, group3"));
    TS_ASSERT_THROWS_NOTHING(alg.setProperty("Params", "0.1, 0.1, 2.6"));
    TS_ASSERT_THROWS_NOTHING(alg.setProperty("StartOverlaps", "0.8, 1.6"));
    TS_ASSERT_THROWS_NOTHING(alg.setProperty("EndOverlaps", "1.1, 1.9"));
    TS_ASSERT_THROWS_NOTHING(alg.setProperty("UseManualScaleFactors", "1"));
    TS_ASSERT_THROWS_NOTHING(alg.setProperty("ScaleFactorFromPeriod", 2));
    TS_ASSERT_THROWS_NOTHING(alg.setProperty("OutputWorkspace", "outws"));
    TS_ASSERT_THROWS_NOTHING(alg.execute());
    TS_ASSERT(alg.isExecuted());

    // By keeping ManualScaleFactors empty (default value) it allows workspaces
    // in other periods to be scaled by scale factors from a specific period.
    // Periods 0 and 2 workspaces will be scaled by scale factors from period 1.

    // Test output ws
    Workspace_sptr outws = alg.getProperty("OutputWorkspace");
    TS_ASSERT(outws);
    auto group = boost::dynamic_pointer_cast<WorkspaceGroup>(outws);
    TS_ASSERT_EQUALS(group->getNumberOfEntries(), 2);

    // First item in the output group
    auto stitched =
        boost::dynamic_pointer_cast<MatrixWorkspace>(group->getItem(0));
    TS_ASSERT_EQUALS(stitched->getNumberHistograms(), 2);
    TS_ASSERT_EQUALS(stitched->blocksize(), 25);
    // First spectrum, Y values
    TS_ASSERT_DELTA(stitched->y(0)[0], 1., 0.00001);
    TS_ASSERT_DELTA(stitched->y(0)[9], 1.01589, 0.00001);
    TS_ASSERT_DELTA(stitched->y(0)[16], 0.97288, 0.00001);
    TS_ASSERT_DELTA(stitched->y(0)[24], 0.9375, 0.00001);
    // Second spectrum, Y values
    TS_ASSERT_DELTA(stitched->y(1)[0], 2., 0.00001);
    TS_ASSERT_DELTA(stitched->y(1)[9], 1.98375, 0.00001);
    TS_ASSERT_DELTA(stitched->y(1)[16], 1.70307, 0.00001);
    TS_ASSERT_DELTA(stitched->y(1)[24], 1.56250, 0.00001);
    // First spectrum, E values
    TS_ASSERT_DELTA(stitched->e(0)[0], 1, 0.00001);
    TS_ASSERT_DELTA(stitched->e(0)[9], 0.70111, 0.00001);
    TS_ASSERT_DELTA(stitched->e(0)[16], 0.60401, 0.00001);
    TS_ASSERT_DELTA(stitched->e(0)[24], 0.76547, 0.00001);
    // Second spectrum, E values
    TS_ASSERT_DELTA(stitched->e(1)[0], 1.41421, 0.00001);
    TS_ASSERT_DELTA(stitched->e(1)[9], 0.97973, 0.00001);
    TS_ASSERT_DELTA(stitched->e(1)[16], 0.79916, 0.00001);
    TS_ASSERT_DELTA(stitched->e(1)[24], 0.98821, 0.00001);

    // Second item in the output group
    stitched = boost::dynamic_pointer_cast<MatrixWorkspace>(group->getItem(1));

    TS_ASSERT_EQUALS(stitched->getNumberHistograms(), 2);
    TS_ASSERT_EQUALS(stitched->blocksize(), 25);
    // First spectrum, Y values
    TS_ASSERT_DELTA(stitched->y(0)[0], 1.5, 0.00001);
    TS_ASSERT_DELTA(stitched->y(0)[9], 1.5, 0.00001);
    TS_ASSERT_DELTA(stitched->y(0)[16], 1.15385, 0.00001);
    TS_ASSERT_DELTA(stitched->y(0)[24], 1., 0.00001);
    // Second spectrum, Y values
    TS_ASSERT_DELTA(stitched->y(1)[0], 2.5, 0.00001);
    TS_ASSERT_DELTA(stitched->y(1)[9], 2.46735, 0.00001);
    TS_ASSERT_DELTA(stitched->y(1)[16], 2.06568, 0.00001);
    TS_ASSERT_DELTA(stitched->y(1)[24], 1.87500, 0.00001);
    // First spectrum, E values
    TS_ASSERT_DELTA(stitched->e(0)[0], 1.22474, 0.00001);
    TS_ASSERT_DELTA(stitched->e(0)[9], 0.85194, 0.00001);
    TS_ASSERT_DELTA(stitched->e(0)[16], 0.65779, 0.00001);
    TS_ASSERT_DELTA(stitched->e(0)[24], 0.79057, 0.00001);
    // Second spectrum, E values
    TS_ASSERT_DELTA(stitched->e(1)[0], 1.58114, 0.00001);
    TS_ASSERT_DELTA(stitched->e(1)[9], 1.09265, 0.00001);
    TS_ASSERT_DELTA(stitched->e(1)[16], 0.88013, 0.00001);
    TS_ASSERT_DELTA(stitched->e(1)[24], 1.08253, 0.00001);

    // Test out scale factors
    std::vector<double> scales = alg.getProperty("OutScaleFactors");
    TS_ASSERT_EQUALS(scales.size(), 4);
    TS_ASSERT_DELTA(scales[0], 0.9375, 0.0001);
    TS_ASSERT_DELTA(scales[1], 0.6249, 0.0001);
    TS_ASSERT_DELTA(scales[2], 0.9375, 0.0001);
    TS_ASSERT_DELTA(scales[3], 0.6249, 0.0001);

    // Clear the ADS
    AnalysisDataService::Instance().clear();
  }

  void test_two_workspaces_history() {
    // This test is functionally similar to test_two_workspaces

    // Two matrix workspaces with two spectra each
    createUniformWorkspace(0.1, 0.1, 1., 2., "ws1", true);
    createUniformWorkspace(0.8, 0.1, 1.1, 2.1, "ws2", true);
    Stitch1DMany alg;
    alg.initialize();
    alg.setRethrows(true);
    TS_ASSERT_THROWS_NOTHING(alg.setProperty("InputWorkspaces", "ws1, ws2"));
    TS_ASSERT_THROWS_NOTHING(alg.setProperty("Params", "0.1, 0.1, 1.8"));
    TS_ASSERT_THROWS_NOTHING(alg.setProperty("StartOverlaps", "0.8"));
    TS_ASSERT_THROWS_NOTHING(alg.setProperty("EndOverlaps", "1.1"));
    TS_ASSERT_THROWS_NOTHING(alg.setProperty("OutputWorkspace", "outws"));
    TS_ASSERT_THROWS_NOTHING(alg.execute());
    TS_ASSERT(alg.isExecuted());

    // Test output ws
    auto stitched =
        AnalysisDataService::Instance().retrieveWS<MatrixWorkspace>("outws");

    // Test the algorithm histories
    auto histNames = getHistory(stitched);
    TS_ASSERT_EQUALS(histNames.size(), 3)
    TS_ASSERT_EQUALS(histNames[0], "CreateWorkspace");
    TS_ASSERT_EQUALS(histNames[1], "CreateWorkspace");
    TS_ASSERT_EQUALS(histNames[2], "Stitch1DMany");

    // Remove workspaces from ADS
    AnalysisDataService::Instance().clear();
  }

  void test_two_groups_history() {
    // This test is functionally similar to
    // test_two_groups_with_two_workspaces_each

    // Two groups with two matrix workspaces each.
    // Each matrix workspace has two spectra.

    // First group
    createUniformWorkspace(0.1, 0.1, 1., 2., "ws1", true);
    createUniformWorkspace(0.1, 0.1, 1.5, 2.5, "ws2", true);
    doGroupWorkspaces("ws1, ws2", "group1");
    // Second group
    createUniformWorkspace(0.8, 0.1, 1.1, 2.1, "ws3", true);
    createUniformWorkspace(0.8, 0.1, 1.6, 2.6, "ws4", true);
    doGroupWorkspaces("ws3, ws4", "group2");

    Stitch1DMany alg;
    alg.initialize();
    alg.setRethrows(true);
    TS_ASSERT_THROWS_NOTHING(
        alg.setProperty("InputWorkspaces", "group1, group2"));
    TS_ASSERT_THROWS_NOTHING(alg.setProperty("Params", "0.1"));
    TS_ASSERT_THROWS_NOTHING(alg.setProperty("StartOverlaps", "0.8"));
    TS_ASSERT_THROWS_NOTHING(alg.setProperty("EndOverlaps", "1.1"));
    TS_ASSERT_THROWS_NOTHING(alg.setProperty("OutputWorkspace", "outws"));
    TS_ASSERT_THROWS_NOTHING(alg.execute());
    TS_ASSERT(alg.isExecuted());

    // Test output ws
    auto group =
        AnalysisDataService::Instance().retrieveWS<WorkspaceGroup>("outws");
    TS_ASSERT_EQUALS(group->getNumberOfEntries(), 2);

    // First item in the output group
    auto stitched =
        boost::dynamic_pointer_cast<MatrixWorkspace>(group->getItem(0));

    // Test the algorithm histories
    std::vector<std::string> histNames = getHistory(stitched);
    TS_ASSERT_EQUALS(histNames.size(), 6)
    TS_ASSERT_EQUALS(histNames[0], "CreateWorkspace");
    TS_ASSERT_EQUALS(histNames[1], "GroupWorkspaces");
    TS_ASSERT_EQUALS(histNames[2], "CreateWorkspace");
    TS_ASSERT_EQUALS(histNames[3], "GroupWorkspaces");
    TS_ASSERT_EQUALS(histNames[4], "Stitch1DMany");
    TS_ASSERT_EQUALS(histNames[5], "Stitch1DMany");

    // Remove workspaces from ADS
    AnalysisDataService::Instance().clear();
  }

  void test_two_groups_scale_factor_from_period_history() {
    // This test is functionally similar to
    // test_two_groups_with_three_workspaces_scale_factor_from_period

    // Three groups with two matrix workspaces each.
    // Each matrix workspace has two spectra.

    // First group
    createUniformWorkspace(0.1, 0.1, 1., 2., "ws1", true);
    createUniformWorkspace(0.1, 0.1, 1.5, 2.5, "ws2", true);
    doGroupWorkspaces("ws1, ws2", "group1");
    // Second group
    createUniformWorkspace(0.8, 0.1, 1.1, 2.1, "ws3", true);
    createUniformWorkspace(0.8, 0.1, 1.6, 2.6, "ws4", true);
    doGroupWorkspaces("ws3, ws4", "group2");
    // Third group
    createUniformWorkspace(1.6, 0.1, 1.5, 2.5, "ws5", true);
    createUniformWorkspace(1.6, 0.1, 1.6, 3.0, "ws6", true);
    doGroupWorkspaces("ws5, ws6", "group3");

    Stitch1DMany alg;
    alg.initialize();
    alg.setRethrows(true);
    TS_ASSERT_THROWS_NOTHING(
        alg.setProperty("InputWorkspaces", "group1, group2, group3"));
    TS_ASSERT_THROWS_NOTHING(alg.setProperty("Params", "0.1, 0.1, 2.6"));
    TS_ASSERT_THROWS_NOTHING(alg.setProperty("StartOverlaps", "0.8, 1.6"));
    TS_ASSERT_THROWS_NOTHING(alg.setProperty("EndOverlaps", "1.1, 1.9"));
    TS_ASSERT_THROWS_NOTHING(alg.setProperty("UseManualScaleFactors", "1"));
    TS_ASSERT_THROWS_NOTHING(alg.setProperty("ScaleFactorFromPeriod", 2));
    TS_ASSERT_THROWS_NOTHING(alg.setProperty("OutputWorkspace", "outws"));
    TS_ASSERT_THROWS_NOTHING(alg.execute());
    TS_ASSERT(alg.isExecuted());

    // Test output ws
    auto group =
        AnalysisDataService::Instance().retrieveWS<WorkspaceGroup>("outws");
    auto stitched =
        boost::dynamic_pointer_cast<MatrixWorkspace>(group->getItem(0));

    // Test the algorithm histories
    std::vector<std::string> histNames = getHistory(stitched);
    TS_ASSERT_EQUALS(histNames.size(), 7);
    TS_ASSERT_EQUALS(histNames[0], "CreateWorkspace");
    TS_ASSERT_EQUALS(histNames[1], "GroupWorkspaces");
    TS_ASSERT_EQUALS(histNames[2], "CreateWorkspace");
    TS_ASSERT_EQUALS(histNames[3], "GroupWorkspaces");
    TS_ASSERT_EQUALS(histNames[4], "CreateWorkspace");
    TS_ASSERT_EQUALS(histNames[5], "GroupWorkspaces");
    TS_ASSERT_EQUALS(histNames[6], "Stitch1DMany");

    // Clear the ADS
    AnalysisDataService::Instance().clear();
  }

  void test_MatrixWorkspace_inputs_manualScaleFactors() {
    // If the input workspaces are MatrixWorkspaces and not WorkspaceGroups, the
    // user must specify ManualScaleFactors if UseManualScaleFactors is true.
    createUniformWorkspace(0.1, 0.1, 1., 2., "ws1", true);
    createUniformWorkspace(0.1, 0.1, 1.5, 2.5, "ws2", true);
    Stitch1DMany alg;
    alg.initialize();
    alg.setRethrows(true);
    TS_ASSERT_THROWS_NOTHING(alg.setProperty("InputWorkspaces", "ws1, ws2"));
    TS_ASSERT_THROWS_NOTHING(alg.setProperty("UseManualScaleFactors", "1"));
    TS_ASSERT_THROWS_NOTHING(alg.setProperty("OutputWorkspace", "ws"));
    TS_ASSERT_THROWS(alg.execute(), std::runtime_error);
    TS_ASSERT(!alg.isExecuted());
  }

  void test_three_point_data_workspaces() {
    const auto &x1 = Mantid::HistogramData::Points({0.2, 0.9, 1.6});
    const auto &y1 = Mantid::HistogramData::Counts({56., 77., 48.});
    Mantid::HistogramData::Histogram histogram1(x1, y1);
    histogram1.setPointStandardDeviations(std::vector<double>{2., 1., 3.589});
    auto ws1 = boost::make_shared<Mantid::DataObjects::Workspace2D>();
    ws1->initialize(1, std::move(histogram1));
    const auto &x2 = Mantid::HistogramData::Points({0.23, 1.3, 2.6});
    const auto &y2 = Mantid::HistogramData::Counts({1.1, 2., 3.7});
    Mantid::HistogramData::Histogram histogram2(x2, y2);
    histogram2.setPointStandardDeviations(std::vector<double>{1.34, 1.4, 3.1});
    auto ws2 = boost::make_shared<Mantid::DataObjects::Workspace2D>();
    ws2->initialize(1, std::move(histogram2));
    Mantid::API::AnalysisDataService::Instance().addOrReplace("ws1", ws1);
    Mantid::API::AnalysisDataService::Instance().addOrReplace("ws2", ws2);
    Stitch1DMany alg;
    alg.setChild(true);
    alg.initialize();
    alg.setRethrows(true);
    TS_ASSERT_THROWS_NOTHING(alg.setProperty("InputWorkspaces", "ws1, ws2"));
    TS_ASSERT_THROWS_NOTHING(alg.setProperty("UseManualScaleFactors", "1"));
    TS_ASSERT_THROWS_NOTHING(alg.setProperty("ManualScaleFactors", "1"));
    TS_ASSERT_THROWS_NOTHING(alg.setProperty("OutputWorkspace", "ws"));
    TS_ASSERT_THROWS_NOTHING(alg.execute());
    TS_ASSERT(alg.isExecuted());
    Workspace_sptr outws = alg.getProperty("OutputWorkspace");
    TS_ASSERT(outws);
    const auto stitched = boost::dynamic_pointer_cast<MatrixWorkspace>(outws);
    const std::vector<double> x_values{0.2, 0.23, 0.9, 1.3, 1.6, 2.6};
    TS_ASSERT_EQUALS(stitched->x(0).rawData(), x_values);
    const std::vector<double> y_values{56., 1.1, 77., 2., 48., 3.7};
    TS_ASSERT_EQUALS(stitched->y(0).rawData(), y_values);
    const std::vector<double> dx_values{2., 1.34, 1., 1.4, 3.589, 3.1};
    TS_ASSERT_EQUALS(stitched->dx(0).rawData(), dx_values);
    Mantid::API::AnalysisDataService::Instance().clear();
  }
};

#endif /* MANTID_ALGORITHMS_STITCH1DMANYTEST_H_ */<|MERGE_RESOLUTION|>--- conflicted
+++ resolved
@@ -30,17 +30,6 @@
 class Stitch1DManyTest : public CxxTest::TestSuite {
 private:
   /** Create a histogram workspace with two spectra and 10 bins. This can also
-<<<<<<< HEAD
-  * be run using the CreateWorkspace algorithm which leaves the output workspace
-  * in the ADS as well.
-  * @param xstart :: the first X value (common to both spectra)
-  * @param deltax :: the bin width
-  * @param value1 :: the Y counts in the first spectrum (constant for all X)
-  * @param value2 :: the Y counts in the second spectrum (constant for all X)
-  * @param runAlg :: set true to run the CreateWorkspace algorithm
-  * @param outWSName :: output workspace name used if running CreateWorkspace
-  */
-=======
    * be run using the CreateWorkspace algorithm which leaves the output
    * workspace in the ADS as well.
    * @param xstart :: the first X value (common to both spectra)
@@ -50,7 +39,6 @@
    * @param runAlg :: set true to run the CreateWorkspace algorithm
    * @param outWSName :: output workspace name used if running CreateWorkspace
    */
->>>>>>> 46dc4bf3
   void createUniformWorkspace(double xstart, double deltax, double value1,
                               double value2, std::string outWSName,
                               bool runAlg = false) {
@@ -111,17 +99,10 @@
   }
 
   /** Groups workspaces using GroupWorkspaces algorithm. The output workpace is
-<<<<<<< HEAD
-  * left in the ADS as well.
-  * @param inputWSNames :: input workspaces names
-  * @param outputWSName :: output workspace name
-  */
-=======
    * left in the ADS as well.
    * @param inputWSNames :: input workspaces names
    * @param outputWSName :: output workspace name
    */
->>>>>>> 46dc4bf3
   void doGroupWorkspaces(std::string inputWSNames, std::string outWSName) {
     GroupWorkspaces gw;
     gw.initialize();
