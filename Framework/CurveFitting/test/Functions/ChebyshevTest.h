--- conflicted
+++ resolved
@@ -57,14 +57,8 @@
 
     double startx = 10.0;
     double endx = -10.0;
-
-<<<<<<< HEAD
     cheb.setAttributeValue("StartX", startx);
     cheb.setAttributeValue("EndX", endx);
-=======
-      // std::cout << X[i] << "   " << Y[i] << '\n';
-    }
->>>>>>> 0d3b5dbd
 
     TS_ASSERT_EQUALS(cheb.getAttribute("StartX").asDouble(), startx);
     TS_ASSERT_EQUALS(cheb.getAttribute("EndX").asDouble(), endx);
