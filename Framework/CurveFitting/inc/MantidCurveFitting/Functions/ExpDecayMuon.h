#ifndef MANTID_CURVEFITTING_EXPDECAYMUON_H_
#define MANTID_CURVEFITTING_EXPDECAYMUON_H_

//----------------------------------------------------------------------
// Includes
//----------------------------------------------------------------------
#include "MantidAPI/ParamFunction.h"
#include "MantidAPI/IFunction1D.h"

namespace Mantid {
namespace CurveFitting {
namespace Functions {
/**
Provide exponential decay function: h*exp(-lambda.x)

 @author Karl Palmen, ISIS, RAL
 @date 20/01/2012

 Copyright &copy; 2007-2012 ISIS Rutherford Appleton Laboratory, NScD Oak Ridge
National Laboratory & European Spallation Source

 This file is part of Mantid.

 Mantid is free software; you can redistribute it and/or modify
 it under the terms of the GNU General Public License as published by
 the Free Software Foundation; either version 3 of the License, or
 (at your option) any later version.

 Mantid is distributed in the hope that it will be useful,
 but WITHOUT ANY WARRANTY; without even the implied warranty of
 MERCHANTABILITY or FITNESS FOR A PARTICULAR PURPOSE.  See the
 GNU General Public License for more details.

 You should have received a copy of the GNU General Public License
 along with this program.  If not, see <http://www.gnu.org/licenses/>.

 File change history is stored at: <https://github.com/mantidproject/mantid>
 Code Documentation is available at: <http://doxygen.mantidproject.org>
 */

class DLLExport ExpDecayMuon : public API::ParamFunction,
                               public API::IFunction1D {
public:
  /// Destructor
<<<<<<< HEAD
  virtual ~ExpDecayMuon() = default;
=======
  ~ExpDecayMuon() override {}
>>>>>>> fa8a40d8

  /// overwrite IFunction base class methods
  std::string name() const override { return "ExpDecayMuon"; }

  /// overwrite IFunction base class methods
  const std::string category() const override { return "Muon"; }

protected:
  void function1D(double *out, const double *xValues,
                  const size_t nData) const override;
  void functionDeriv1D(API::Jacobian *out, const double *xValues,
                       const size_t nData) override;

  /// overwrite IFunction base class method that declares function parameters
  void init() override;
};

} // namespace Functions
} // namespace CurveFitting
} // namespace Mantid

#endif /*MANTID_CURVEFITTING_EXPDECAYMUON_H_*/<|MERGE_RESOLUTION|>--- conflicted
+++ resolved
@@ -41,12 +41,6 @@
 class DLLExport ExpDecayMuon : public API::ParamFunction,
                                public API::IFunction1D {
 public:
-  /// Destructor
-<<<<<<< HEAD
-  virtual ~ExpDecayMuon() = default;
-=======
-  ~ExpDecayMuon() override {}
->>>>>>> fa8a40d8
 
   /// overwrite IFunction base class methods
   std::string name() const override { return "ExpDecayMuon"; }
