--- conflicted
+++ resolved
@@ -44,12 +44,6 @@
 public:
   /// Constructor
   CostFuncLeastSquares();
-  /// Virtual destructor
-<<<<<<< HEAD
-  virtual ~CostFuncLeastSquares() = default;
-=======
-  ~CostFuncLeastSquares() override {}
->>>>>>> fa8a40d8
 
   /// Get name of minimizer
   std::string name() const override { return "Least squares"; }
