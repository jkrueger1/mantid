//----------------------------------------------------------------------
// Includes
//----------------------------------------------------------------------
#include "MantidAPI/AlgorithmManager.h"
#include "MantidAPI/AnalysisDataService.h"
#include "MantidAPI/FrameworkManager.h"
#include "MantidAPI/InstrumentDataService.h"
#include "MantidAPI/MemoryManager.h"
#include "MantidAPI/PropertyManagerDataService.h"
#include "MantidAPI/WorkspaceGroup.h"
#include "MantidKernel/UsageService.h"

#include "MantidKernel/Exception.h"
#include "MantidKernel/LibraryManager.h"
#include "MantidKernel/Memory.h"
#include "MantidKernel/MultiThreaded.h"

#include <Poco/ActiveResult.h>

#include <cstdarg>

#ifdef _WIN32
#include <winsock2.h>
#endif

#ifdef MPI_BUILD
#include <boost/mpi.hpp>
#endif

namespace Mantid {
namespace API {
namespace {
/// static logger
Kernel::Logger g_log("FrameworkManager");
/// Key that that defines the location of the framework plugins
const char *PLUGINS_DIR_KEY = "plugins.directory";
}

/** This is a function called every time NeXuS raises an error.
 * This swallows the errors and outputs nothing.
 *
 * @param data :: data passed in NXMSetError (will be NULL)
 * @param text :: text of the error.
 */
void NexusErrorFunction(void *data, char *text) {
  UNUSED_ARG(data);
  UNUSED_ARG(text);
  // Do nothing.
}

/// Default constructor
FrameworkManagerImpl::FrameworkManagerImpl()
#ifdef MPI_BUILD
    : m_mpi_environment()
#endif
{
  // Mantid only understands English...
  setGlobalLocaleToAscii();
  // Setup memory allocation scheme
  Kernel::MemoryOptions::initAllocatorOptions();

#ifdef _WIN32
  WSADATA wsaData;
  WSAStartup(MAKEWORD(2, 2), &wsaData);
#endif

#if defined(_MSC_VER) && _MSC_VER < 1900
  // This causes the exponent to consist of two digits.
  // VC++ >=1900 use standards conforming behaviour and only
  // uses the number of digits required
  _set_output_format(_TWO_DIGIT_EXPONENT);
#endif

  g_log.notice() << Mantid::welcomeMessage() << std::endl;
  loadPluginsUsingKey(PLUGINS_DIR_KEY);
  disableNexusOutput();
  setNumOMPThreadsToConfigValue();

#ifdef MPI_BUILD
  g_log.notice() << "This MPI process is rank: "
                 << boost::mpi::communicator().rank() << std::endl;
#endif

  g_log.debug() << "FrameworkManager created." << std::endl;

  AsynchronousStartupTasks();
}

/// Destructor
FrameworkManagerImpl::~FrameworkManagerImpl() {}

/// Starts asynchronous tasks that are done as part of Start-up.
void FrameworkManagerImpl::AsynchronousStartupTasks() {
  int updateInstrumentDefinitions = 0;
  int retVal = Kernel::ConfigService::Instance().getValue(
      "UpdateInstrumentDefinitions.OnStartup", updateInstrumentDefinitions);
  if ((retVal == 1) && (updateInstrumentDefinitions == 1)) {
    UpdateInstrumentDefinitions();
  } else {
    g_log.information()
        << "Instrument updates disabled - cannot update instrument definitions."
        << std::endl;
  }

  int checkIfNewerVersionIsAvailable = 0;
  int retValVersionCheck = Kernel::ConfigService::Instance().getValue(
      "CheckMantidVersion.OnStartup", checkIfNewerVersionIsAvailable);
  if ((retValVersionCheck == 1) && (checkIfNewerVersionIsAvailable == 1)) {
    CheckIfNewerVersionIsAvailable();
  } else {
    g_log.information() << "Version check disabled." << std::endl;
  }

<<<<<<< HEAD
  setupUsageReporting();
=======
  // the algorithm will see if it should run
  SendStartupUsageInfo();
>>>>>>> 2ba439be
}

/// Update instrument definitions from github
void FrameworkManagerImpl::UpdateInstrumentDefinitions() {
  try {
    IAlgorithm *algDownloadInstrument =
        this->createAlgorithm("DownloadInstrument");
    algDownloadInstrument->setAlgStartupLogging(false);
    Poco::ActiveResult<bool> result = algDownloadInstrument->executeAsync();
  } catch (Kernel::Exception::NotFoundError &) {
    g_log.debug() << "DowndloadInstrument algorithm is not available - cannot "
                     "update instrument definitions." << std::endl;
  }
}

/// Check if a newer release of Mantid is available
void FrameworkManagerImpl::CheckIfNewerVersionIsAvailable() {
  try {
    IAlgorithm *algCheckVersion = this->createAlgorithm("CheckMantidVersion");
    algCheckVersion->setAlgStartupLogging(false);
    Poco::ActiveResult<bool> result = algCheckVersion->executeAsync();
  } catch (Kernel::Exception::NotFoundError &) {
    g_log.debug() << "CheckMantidVersion algorithm is not available - cannot "
                     "check if a newer version is available." << std::endl;
  }
}

/**
 * Load a set of plugins from the path pointed to by the given config key
 * @param key :: A string containing a key to lookup in the ConfigService
 */
void FrameworkManagerImpl::loadPluginsUsingKey(const std::string &key) {
  Kernel::ConfigServiceImpl &config = Kernel::ConfigService::Instance();
  std::string pluginDir = config.getString(key);
  if (pluginDir.length() > 0) {
    g_log.debug("Loading libraries from \"" + pluginDir + "\"");
    Kernel::LibraryManager::Instance().OpenAllLibraries(pluginDir, false);
  } else {
    g_log.debug("No library directory found in key \"" + key + "\"");
  }
}

/**
 * Set the global locale for all C++ stream operations to use simple ASCII
 * characters.
 * If the system supports it UTF-8 encoding will be used, otherwise the
 * classic C locale is used
 */
void FrameworkManagerImpl::setGlobalLocaleToAscii() {
  // This ensures that all subsequent stream operations interpret everything as
  // simple
  // ASCII. On systems in the UK and US having this as the system default is not
  // an issue.
  // However, systems that have their encoding set differently can see
  // unexpected behavour when
  // translating from string->numeral values. One example is floating-point
  // interpretation in
  // German where a comma is used instead of a period.
  std::locale::global(std::locale::classic());
}

/// Silence NeXus output
void FrameworkManagerImpl::disableNexusOutput() {
  NXMSetError(NULL, NexusErrorFunction);
}

/**
 * Set the number of OpenMP cores to use based on the config value
 */
void FrameworkManagerImpl::setNumOMPThreadsToConfigValue() {
  // Set the number of threads to use for this process
  int maxCores(0);
  int retVal = Kernel::ConfigService::Instance().getValue(
      "MultiThreaded.MaxCores", maxCores);
  if (retVal > 0 && maxCores > 0) {
    setNumOMPThreads(maxCores);
  }
}

/**
 * Set the number of OpenMP cores to use based on the config value
 * @param nthreads :: The maximum number of threads to use
 */
void FrameworkManagerImpl::setNumOMPThreads(const int nthreads) {
  g_log.debug() << "Setting maximum number of threads to " << nthreads << "\n";
  PARALLEL_SET_NUM_THREADS(nthreads);
}

/**
 * Returns the number of OpenMP threads that will be used
 * @returns The number of OpenMP threads that will be used in the next parallel
 * call
 */
int FrameworkManagerImpl::getNumOMPThreads() const {
  return PARALLEL_GET_MAX_THREADS;
}

/** Clears all memory associated with the AlgorithmManager
 *  and with the Analysis & Instrument data services.
 */
void FrameworkManagerImpl::clear() {
  clearAlgorithms();
  clearInstruments();
  clearData();
  clearPropertyManagers();
}

void FrameworkManagerImpl::shutdown() { clear(); }

/**
 * Clear memory associated with the AlgorithmManager
 */
void FrameworkManagerImpl::clearAlgorithms() {
  AlgorithmManager::Instance().clear();
}

/**
 * Clear memory associated with the ADS
 */
void FrameworkManagerImpl::clearData() {
  AnalysisDataService::Instance().clear();
  Mantid::API::MemoryManager::Instance().releaseFreeMemory();
}

/**
 * Clear memory associated with the IDS
 */
void FrameworkManagerImpl::clearInstruments() {
  InstrumentDataService::Instance().clear();
}

/**
 * Clear memory associated with the PropertyManagers
 */
void FrameworkManagerImpl::clearPropertyManagers() {
  PropertyManagerDataService::Instance().clear();
}

void FrameworkManagerImpl::shutdown() {
  //clear();
  Kernel::UsageService::Instance().shutdown();
}


/** Creates and initialises an instance of an algorithm
 *
 *  @param algName :: The name of the algorithm required
 *  @param version :: The version of the algorithm
 *  @return A pointer to the created algorithm.
 *          WARNING! DO NOT DELETE THIS POINTER, because it is owned
 *          by a shared pointer in the AlgorithmManager.
 *
 *  @throw NotFoundError Thrown if algorithm requested is not registered
 */
IAlgorithm *FrameworkManagerImpl::createAlgorithm(const std::string &algName,
                                                  const int &version) {
  IAlgorithm *alg = AlgorithmManager::Instance().create(algName, version).get();
  return alg;
}

/** Creates an instance of an algorithm and sets the properties provided
 *
 *  @param algName :: The name of the algorithm required
 *  @param propertiesArray :: A single string containing properties in the
 *                         form "Property1=Value1;Property2=Value2;..."
 *  @param version :: The version of the algorithm
 *  @return A pointer to the created algorithm
 *          WARNING! DO NOT DELETE THIS POINTER, because it is owned
 *          by a shared pointer in the AlgorithmManager.
 *
 *  @throw NotFoundError Thrown if algorithm requested is not registered
 *  @throw std::invalid_argument Thrown if properties string is ill-formed
 */
IAlgorithm *
FrameworkManagerImpl::createAlgorithm(const std::string &algName,
                                      const std::string &propertiesArray,
                                      const int &version) {
  // Use the previous method to create the algorithm
  IAlgorithm *alg = AlgorithmManager::Instance()
                        .create(algName, version)
                        .get(); // createAlgorithm(algName);
  alg->setPropertiesWithSimpleString(propertiesArray);

  return alg;
}

/** Creates an instance of an algorithm, sets the properties provided and
 *       then executes it.
 *
 *  @param algName :: The name of the algorithm required
 *  @param propertiesArray :: A single string containing properties in the
 *                         form "Property1=Value1;Property2=Value2;..."
 *  @param version :: The version of the algorithm
 *  @return A pointer to the executed algorithm
 *          WARNING! DO NOT DELETE THIS POINTER, because it is owned
 *          by a shared pointer in the AlgorithmManager.
 *
 *  @throw NotFoundError Thrown if algorithm requested is not registered
 *  @throw std::invalid_argument Thrown if properties string is ill-formed
 *  @throw runtime_error Thrown if algorithm cannot be executed
 */
IAlgorithm *FrameworkManagerImpl::exec(const std::string &algName,
                                       const std::string &propertiesArray,
                                       const int &version) {
  // Make use of the previous method for algorithm creation and property setting
  IAlgorithm *alg = createAlgorithm(algName, propertiesArray, version);

  // Now execute the algorithm
  alg->execute();

  return alg;
}

/** Run any algorithm with a variable number of parameters
 *
 * @param algorithmName
 * @param count :: number of arguments given.
 * @return the algorithm created
 */
IAlgorithm_sptr FrameworkManagerImpl::exec(const std::string &algorithmName,
                                           int count, ...) {
  if (count % 2 == 1) {
    throw std::runtime_error(
        "Must have an even number of parameter/value string arguments");
  }

  // Create the algorithm
  IAlgorithm_sptr alg =
      AlgorithmManager::Instance().createUnmanaged(algorithmName, -1);
  alg->initialize();
  if (!alg->isInitialized())
    throw std::runtime_error(algorithmName + " was not initialized.");

  va_list Params;
  va_start(Params, count);
  for (int i = 0; i < count; i += 2) {
    std::string paramName = va_arg(Params, const char *);
    std::string paramValue = va_arg(Params, const char *);
    alg->setPropertyValue(paramName, paramValue);
  }
  va_end(Params);

  alg->execute();
  return alg;
}

/** Returns a shared pointer to the workspace requested
 *
 *  @param wsName :: The name of the workspace
 *  @return A pointer to the workspace
 *
 *  @throw NotFoundError If workspace is not registered with analysis data
 *service
 */
Workspace *FrameworkManagerImpl::getWorkspace(const std::string &wsName) {
  Workspace *space;
  try {
    space = AnalysisDataService::Instance().retrieve(wsName).get();
  } catch (Kernel::Exception::NotFoundError &) {
    throw Kernel::Exception::NotFoundError("Unable to retrieve workspace",
                                           wsName);
  }
  return space;
}

/** Removes and deletes a workspace from the data service store.
 *
 *  @param wsName :: The user-given name for the workspace
 *  @return true if the workspace was found and deleted
 *
 *  @throw NotFoundError Thrown if workspace cannot be found
 */
bool FrameworkManagerImpl::deleteWorkspace(const std::string &wsName) {
  bool retVal = false;
  boost::shared_ptr<Workspace> ws_sptr;
  try {
    ws_sptr = AnalysisDataService::Instance().retrieve(wsName);
  } catch (Kernel::Exception::NotFoundError &ex) {
    g_log.error() << ex.what() << std::endl;
    return false;
  }

  boost::shared_ptr<WorkspaceGroup> ws_grpsptr =
      boost::dynamic_pointer_cast<WorkspaceGroup>(ws_sptr);
  if (ws_grpsptr) {
    //  selected workspace is a group workspace
    AnalysisDataService::Instance().deepRemoveGroup(wsName);
  }
  // Make sure we drop the references so the memory will get freed when we
  // expect it to
  ws_sptr.reset();
  ws_grpsptr.reset();
  try {
    AnalysisDataService::Instance().remove(wsName);
    retVal = true;
  } catch (Kernel::Exception::NotFoundError &) {
    // workspace was not found
    g_log.error() << "Workspace " << wsName << " could not be found."
                  << std::endl;
    retVal = false;
  }
  Mantid::API::MemoryManager::Instance().releaseFreeMemory();
  return retVal;
}

void FrameworkManagerImpl::setupUsageReporting() {
  int enabled = 0;
  int interval = 0;
  int retVal = Kernel::ConfigService::Instance().getValue("Usage.BufferCheckInterval", interval);
  if ((retVal == 1) && (interval > 0)) {
    Kernel::UsageService::Instance().setInterval(interval);
  }
  retVal = Kernel::ConfigService::Instance().getValue("usagereports.enabled", enabled);
  Kernel::UsageService::Instance().setEnabled((retVal == 0) || (enabled == 0));
  Kernel::UsageService::Instance().registerStartup();
}

} // namespace API
} // Namespace Mantid<|MERGE_RESOLUTION|>--- conflicted
+++ resolved
@@ -111,12 +111,7 @@
     g_log.information() << "Version check disabled." << std::endl;
   }
 
-<<<<<<< HEAD
   setupUsageReporting();
-=======
-  // the algorithm will see if it should run
-  SendStartupUsageInfo();
->>>>>>> 2ba439be
 }
 
 /// Update instrument definitions from github
@@ -224,7 +219,11 @@
   clearPropertyManagers();
 }
 
-void FrameworkManagerImpl::shutdown() { clear(); }
+void FrameworkManagerImpl::shutdown()
+{
+  clear();
+  Kernel::UsageService::Instance().shutdown();
+}
 
 /**
  * Clear memory associated with the AlgorithmManager
@@ -255,10 +254,6 @@
   PropertyManagerDataService::Instance().clear();
 }
 
-void FrameworkManagerImpl::shutdown() {
-  //clear();
-  Kernel::UsageService::Instance().shutdown();
-}
 
 
 /** Creates and initialises an instance of an algorithm
