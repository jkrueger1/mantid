//----------------------------------------------------------------------
// Includes
//----------------------------------------------------------------------
#include "MantidAPI/Axis.h"
#include "MantidAPI/IFunction.h"
#include "MantidAPI/Jacobian.h"
#include "MantidAPI/IConstraint.h"
#include "MantidAPI/ParameterTie.h"
#include "MantidAPI/Expression.h"
#include "MantidAPI/ConstraintFactory.h"
#include "MantidAPI/FunctionFactory.h"
#include "MantidAPI/MatrixWorkspace.h"
#include "MantidAPI/IFunctionWithLocation.h"
#include "MantidGeometry/Instrument.h"
#include "MantidGeometry/Instrument/ParameterMap.h"
#include "MantidGeometry/Instrument/Component.h"
#include "MantidGeometry/Instrument/DetectorGroup.h"
#include "MantidGeometry/Instrument/FitParameter.h"
#include "MantidGeometry/muParser_Silent.h"
#include "MantidKernel/Exception.h"
#include "MantidKernel/Logger.h"
#include "MantidKernel/UnitFactory.h"
#include "MantidKernel/MultiThreaded.h"
#include "MantidKernel/ProgressBase.h"

#include <boost/lexical_cast.hpp>

#include <MantidKernel/StringTokenizer.h>

#include <limits>
#include <sstream>
#include <algorithm>

namespace Mantid {
namespace API {
using namespace Geometry;

namespace {
/// static logger
Kernel::Logger g_log("IFunction");
}

/**
 * Destructor
 */
IFunction::~IFunction() {
  m_attrs.clear();
  if (m_handler) {
    delete m_handler;
    m_handler = nullptr;
  }
}

/**
 * Virtual copy constructor
 */
boost::shared_ptr<IFunction> IFunction::clone() const {
  return FunctionFactory::Instance().createInitialized(this->asString());
}

/**
 * Attach a progress reporter
 * @param reporter :: A pointer to a progress reporter that can be called during
 * function evaluation
 */
void IFunction::setProgressReporter(Kernel::ProgressBase *reporter) {
  m_progReporter = reporter;
  m_progReporter->setNotifyStep(0.01);
}

/**
 * If a reporter object is set, reports progress with an optional message
 * @param msg :: A message to display (default = "")
 */
void IFunction::reportProgress(const std::string &msg) const {
  if (m_progReporter) {
    const_cast<Kernel::ProgressBase *>(m_progReporter)->report(msg);
  }
}

/**
 *
 * @returns true if a progress reporter is set & evalaution has been requested
 *to stop
 */
bool IFunction::cancellationRequestReceived() const {
  if (m_progReporter)
    return m_progReporter->hasCancellationBeenRequested();
  else
    return false;
}

/** Base class implementation calculates the derivatives numerically.
 * @param domain :: The domain of the function
 * @param jacobian :: A Jacobian matrix. It is expected to have dimensions of
 * domain.size() by nParams().
 */
void IFunction::functionDeriv(const FunctionDomain &domain,
                              Jacobian &jacobian) {
  calNumericalDeriv(domain, jacobian);
}

/**
 * Ties a parameter to other parameters
 * @param parName :: The name of the parameter to tie.
 * @param expr :: A math expression
 * @param isDefault :: Flag to mark as default the value of an object associated
 * with this reference: a tie or a constraint.
 * @return newly ties parameters
 */
ParameterTie *IFunction::tie(const std::string &parName,
                             const std::string &expr, bool isDefault) {
  auto ti = new ParameterTie(this, parName, expr, isDefault);
  addTie(ti);
  this->fix(getParameterIndex(*ti));
  return ti;
}

/**
 * Add ties to the function.
 * @param ties :: Comma-separated list of name=value pairs where name is a
 *parameter name and value
 *  is a math expression tying the parameter to other parameters or a constant.
 * @param isDefault :: Flag to mark as default the value of an object associated
 *with this reference: a tie or a constraint.
 *
 */
void IFunction::addTies(const std::string &ties, bool isDefault) {
  Expression list;
  list.parse(ties);
  list.toList();
  for (const auto &t : list) {
    if (t.name() == "=" && t.size() >= 2) {
      size_t n = t.size() - 1;
      const std::string value = t[n].str();
      for (size_t i = n; i != 0;) {
        --i;
        this->tie(t[i].name(), value, isDefault);
      }
    }
  }
}

/** Removes the tie off a parameter. The parameter becomes active
 * This method can be used when constructing and editing the IFunction in a GUI
 * @param parName :: The name of the parameter which ties will be removed.
 */
void IFunction::removeTie(const std::string &parName) {
  size_t i = parameterIndex(parName);
  this->removeTie(i);
}

/**
 * Writes a string that can be used in Fit.IFunction to create a copy of this
 * IFunction
 * @return string representation of the function
 */
std::string IFunction::asString() const {
  std::ostringstream ostr;
  ostr << "name=" << this->name();
  // print the attributes
  std::vector<std::string> attr = this->getAttributeNames();
  for (const auto &attName : attr) {
    std::string attValue = this->getAttribute(attName).value();
    if (!attValue.empty() && attValue != "\"\"") {
      ostr << ',' << attName << '=' << attValue;
    }
  }
  // print the parameters
  for (size_t i = 0; i < nParams(); i++) {
    const ParameterTie *tie = getTie(i);
    if (!tie || !tie->isDefault()) {
      ostr << ',' << parameterName(i) << '=' << getParameter(i);
    }
  }
  // collect non-default constraints
  std::string constraints;
  for (size_t i = 0; i < nParams(); i++) {
    const IConstraint *c = getConstraint(i);
    if (c && !c->isDefault()) {
      std::string tmp = c->asString();
      if (!tmp.empty()) {
        if (!constraints.empty()) {
          constraints += ",";
        }
        constraints += tmp;
      }
    }
  }
  // print constraints
  if (!constraints.empty()) {
    ostr << ",constraints=(" << constraints << ")";
  }
  // collect the non-default ties
  std::string ties;
  for (size_t i = 0; i < nParams(); i++) {
    const ParameterTie *tie = getTie(i);
    if (tie && !tie->isDefault()) {
      std::string tmp = tie->asString(this);
      if (!tmp.empty()) {
        if (!ties.empty()) {
          ties += ",";
        }
        ties += tmp;
      }
    }
  }
  // print the ties
  if (!ties.empty()) {
    ostr << ",ties=(" << ties << ")";
  }
  return ostr.str();
}

/** Add a list of constraints from a string
 * @param str :: A comma-separated list of constraint expressions.
 * @param isDefault :: Flag to mark as default the value of an object associated
 *with this reference.
 *
 */
void IFunction::addConstraints(const std::string &str, bool isDefault) {
  Expression list;
  list.parse(str);
  list.toList();
  for (const auto &expr : list) {
    IConstraint *c =
        ConstraintFactory::Instance().createInitialized(this, expr, isDefault);
    this->addConstraint(c);
  }
}

/**
 * Return a vector with all parameter names.
 */
std::vector<std::string> IFunction::getParameterNames() const {
  std::vector<std::string> out;
  for (size_t i = 0; i < nParams(); ++i) {
    out.push_back(parameterName(i));
  }
  return out;
}

/** Set a function handler
 * @param handler :: A new handler
 */
void IFunction::setHandler(FunctionHandler *handler) {
  m_handler = handler;
  if (handler && handler->function().get() != this) {
    throw std::runtime_error("Function handler points to a different function");
  }
  m_handler->init();
}

/// Function to return all of the categories that contain this function
const std::vector<std::string> IFunction::categories() const {
  Mantid::Kernel::StringTokenizer tokenizer(
      category(), categorySeparator(),
      Mantid::Kernel::StringTokenizer::TOK_TRIM |
          Mantid::Kernel::StringTokenizer::TOK_IGNORE_EMPTY);
  return tokenizer.asVector();
}

/**
 * Operator <<
 * @param ostr :: The output stream
 * @param f :: The IFunction
 */
std::ostream &operator<<(std::ostream &ostr, const IFunction &f) {
  ostr << f.asString();
  return ostr;
}

namespace {
/**
 * Const attribute visitor returning the type of the attribute
 */
class AttType : public IFunction::ConstAttributeVisitor<std::string> {
protected:
  /// Apply if string
  std::string apply(const std::string &) const override {
    return "std::string";
  }
  /// Apply if int
  std::string apply(const int &) const override { return "int"; }
  /// Apply if double
  std::string apply(const double &) const override { return "double"; }
  /// Apply if bool
  std::string apply(const bool &) const override { return "bool"; }
  /// Apply if vector
  std::string apply(const std::vector<double> &) const override {
    return "std::vector<double>";
  }
};
}

std::string IFunction::Attribute::type() const {
  AttType tmp;
  return apply(tmp);
}

namespace {
/**
 * Const attribute visitor returning the value of the attribute as a string
 */
class AttValue : public IFunction::ConstAttributeVisitor<std::string> {
public:
  explicit AttValue(bool quoteString = false)
      : IFunction::ConstAttributeVisitor<std::string>(),
        m_quoteString(quoteString) {}

protected:
  /// Apply if string
  std::string apply(const std::string &str) const override {
    return (m_quoteString) ? std::string("\"" + str + "\"") : str;
  }
  /// Apply if int
  std::string apply(const int &i) const override {
    return boost::lexical_cast<std::string>(i);
  }
  /// Apply if double
  std::string apply(const double &d) const override {
    return boost::lexical_cast<std::string>(d);
  }
  /// Apply if bool
  std::string apply(const bool &b) const override {
    return b ? "true" : "false";
  }
  /// Apply if vector
  std::string apply(const std::vector<double> &v) const override {
    std::string res = "(";
    if (!v.empty()) {
      for (size_t i = 0; i < v.size() - 1; ++i) {
        res += boost::lexical_cast<std::string>(v[i]) + ",";
      }
      res += boost::lexical_cast<std::string>(v.back());
    }
    res += ")";
    return res;
  }

private:
  /// Flag to quote a string value returned
  bool m_quoteString;
};
}

std::string IFunction::Attribute::value() const {
  AttValue tmp(m_quoteValue);
  return apply(tmp);
}

/**
 * Return the attribute as a string if it is a string.
 */
std::string IFunction::Attribute::asString() const {
  if (m_quoteValue)
    return asQuotedString();

  try {
    return boost::get<std::string>(m_data);
  } catch (...) {
    throw std::runtime_error("Trying to access a " + type() + " attribute "
                                                              "as string");
  }
}

/**
 * Return the attribute as a quoted string if it is a string.
 */
std::string IFunction::Attribute::asQuotedString() const {
  std::string attr;

  try {
    attr = boost::get<std::string>(m_data);
  } catch (...) {
    throw std::runtime_error("Trying to access a " + type() + " attribute "
                                                              "as string");
  }

  if (attr.empty())
    return "\"\"";

  std::string quoted(attr);
  if (*(attr.begin()) != '\"')
    quoted = "\"" + attr;
  if (*(quoted.end() - 1) != '\"')
    quoted += "\"";

  return quoted;
}

/**
 * Return the attribute as an unquoted string if it is a string.
 */
std::string IFunction::Attribute::asUnquotedString() const {
  std::string attr;

  try {
    attr = boost::get<std::string>(m_data);
  } catch (...) {
    throw std::runtime_error("Trying to access a " + type() + " attribute "
                                                              "as string");
  }
  std::string unquoted(attr);
  if (attr.empty())
    return "";
  if (*(attr.begin()) == '\"')
    unquoted = std::string(attr.begin() + 1, attr.end() - 1);
  if (*(unquoted.end() - 1) == '\"')
    unquoted = std::string(unquoted.begin(), unquoted.end() - 1);

  return unquoted;
}

/**
 * Return the attribute as an int if it is a int.
 */
int IFunction::Attribute::asInt() const {
  try {
    return boost::get<int>(m_data);
  } catch (...) {
    throw std::runtime_error("Trying to access a " + type() + " attribute "
                                                              "as int");
  }
}

/**
 * Return the attribute as a double if it is a double.
 */
double IFunction::Attribute::asDouble() const {
  try {
    return boost::get<double>(m_data);
  } catch (...) {
    throw std::runtime_error("Trying to access a " + type() + " attribute "
                                                              "as double");
  }
}

/**
 * Return the attribute as a bool if it is a bool.
 */
bool IFunction::Attribute::asBool() const {
  try {
    return boost::get<bool>(m_data);
  } catch (...) {
    throw std::runtime_error("Trying to access a " + type() + " attribute "
                                                              "as bool");
  }
}

/**
 * Return the attribute as a bool if it is a vector.
 */
std::vector<double> IFunction::Attribute::asVector() const {
  try {
    return boost::get<std::vector<double>>(m_data);
  } catch (...) {
    throw std::runtime_error("Trying to access a " + type() + " attribute "
                                                              "as vector");
  }
}

/** Sets new value if attribute is a string. If the type is wrong
 * throws an exception
 * @param str :: The new value
 */
void IFunction::Attribute::setString(const std::string &str) {
  try {
    boost::get<std::string>(m_data) = str;
  } catch (...) {
    throw std::runtime_error("Trying to access a " + type() + " attribute "
                                                              "as string");
  }
}

/** Sets new value if attribute is a double. If the type is wrong
 * throws an exception
 * @param d :: The new value
 */
void IFunction::Attribute::setDouble(const double &d) {
  try {
    boost::get<double>(m_data) = d;
  } catch (...) {
    throw std::runtime_error("Trying to access a " + type() + " attribute "
                                                              "as double");
  }
}

/** Sets new value if attribute is an int. If the type is wrong
 * throws an exception
 * @param i :: The new value
 */
void IFunction::Attribute::setInt(const int &i) {
  try {
    boost::get<int>(m_data) = i;
  } catch (...) {
    throw std::runtime_error("Trying to access a " + type() + " attribute "
                                                              "as int");
  }
}

/** Sets new value if attribute is an bool. If the type is wrong
 * throws an exception
 * @param b :: The new value
 */
void IFunction::Attribute::setBool(const bool &b) {
  try {
    boost::get<bool>(m_data) = b;
  } catch (...) {
    throw std::runtime_error("Trying to access a " + type() + " attribute "
                                                              "as bool");
  }
}

/**
 * Sets new value if attribute is a vector. If the type is wrong
 * throws an exception
 * @param v :: The new value
 */
void IFunction::Attribute::setVector(const std::vector<double> &v) {
  try {
    auto &value = boost::get<std::vector<double>>(m_data);
    value.assign(v.begin(), v.end());
  } catch (...) {
    throw std::runtime_error("Trying to access a " + type() + " attribute "
                                                              "as vector");
  }
}

namespace {
/**
 * Attribute visitor setting new value to an attribute
 */
class SetValue : public IFunction::AttributeVisitor<> {
public:
  /**
   * Constructor
   * @param value :: The value to set
   */
  explicit SetValue(const std::string &value) : m_value(value) {}

protected:
  /// Apply if string
  void apply(std::string &str) const override { str = m_value; }
  /// Apply if int
  void apply(int &i) const override {
    std::istringstream istr(m_value + " ");
    istr >> i;
    if (!istr.good())
      throw std::invalid_argument("Failed to set int attribute "
                                  "from string " +
                                  m_value);
  }
  /// Apply if double
  void apply(double &d) const override {
    std::istringstream istr(m_value + " ");
    istr >> d;
    if (!istr.good())
      throw std::invalid_argument("Failed to set double attribute "
                                  "from string " +
                                  m_value);
  }
  /// Apply if bool
  void apply(bool &b) const override {
    b = (m_value == "true" || m_value == "TRUE" || m_value == "1");
  }
  /// Apply if vector
<<<<<<< HEAD
  void apply(std::vector<double> &v) const {
    if (m_value.empty() || m_value == "EMPTY") {
=======
  void apply(std::vector<double> &v) const override {
    if (m_value.empty()) {
>>>>>>> 170e4f0f
      v.clear();
      return;
    }
    if (m_value.size() > 2) {
      // check if the value is in barckets (...)
      if (m_value[0] == '(' && m_value[m_value.size() - 1] == ')') {
        m_value.erase(0, 1);
        m_value.erase(m_value.size() - 1);
      }
    }
    Mantid::Kernel::StringTokenizer tokenizer(
        m_value, ",", Mantid::Kernel::StringTokenizer::TOK_TRIM);
    v.resize(tokenizer.count());
    for (size_t i = 0; i < v.size(); ++i) {
      v[i] = boost::lexical_cast<double>(tokenizer[i]);
    }
  }

private:
  mutable std::string m_value; ///<the value as a string
};
}

/** Set value from a string. Throws exception if the string has wrong format
 * @param str :: String representation of the new value
 */
void IFunction::Attribute::fromString(const std::string &str) {
  SetValue tmp(str);
  apply(tmp);
}

/// Value of i-th active parameter. Override this method to make fitted
/// parameters different from the declared
double IFunction::activeParameter(size_t i) const {
  if (!isActive(i)) {
    throw std::runtime_error("Attempt to use an inactive parameter");
  }
  return getParameter(i);
}

/// Set new value of i-th active parameter. Override this method to make fitted
/// parameters different from the declared
void IFunction::setActiveParameter(size_t i, double value) {
  if (!isActive(i)) {
    throw std::runtime_error("Attempt to use an inactive parameter");
  }
  setParameter(i, value);
}

/**
 * Returns the name of an active parameter.
 * @param i :: Index of a parameter. The parameter must be active.
 */
std::string IFunction::nameOfActive(size_t i) const {
  if (!isActive(i)) {
    throw std::runtime_error("Attempt to use an inactive parameter");
  }
  return parameterName(i);
}

/**
 * Returns the description of an active parameter.
 * @param i :: Index of a parameter. The parameter must be active.
 */
std::string IFunction::descriptionOfActive(size_t i) const {
  if (!isActive(i)) {
    throw std::runtime_error("Attempt to use an inactive parameter");
  }
  return parameterDescription(i);
}

/** Calculate numerical derivatives.
 * @param domain :: The domain of the function
 * @param jacobian :: A Jacobian matrix. It is expected to have dimensions of
 * domain.size() by nParams().
 */
void IFunction::calNumericalDeriv(const FunctionDomain &domain,
                                  Jacobian &jacobian) {
  const double minDouble = std::numeric_limits<double>::min();
  const double epsilon = std::numeric_limits<double>::epsilon() * 100;
  double stepPercentage = 0.001; // step percentage
  double step;                   // real step
  double cutoff = 100.0 * minDouble / stepPercentage;
  size_t nParam = nParams();
  size_t nData = domain.size();

  FunctionValues minusStep(domain);
  FunctionValues plusStep(domain);

  // PARALLEL_CRITICAL(numeric_deriv)
  {
    applyTies(); // just in case
    function(domain, minusStep);
  }

  for (size_t iP = 0; iP < nParam; iP++) {
    if (isActive(iP)) {
      const double val = activeParameter(iP);
      if (fabs(val) < cutoff) {
        step = epsilon;
      } else {
        step = val * stepPercentage;
      }

      double paramPstep = val + step;

      // PARALLEL_CRITICAL(numeric_deriv)
      {
        setActiveParameter(iP, paramPstep);
        applyTies();
        function(domain, plusStep);
        setActiveParameter(iP, val);
      }

      step = paramPstep - val;
      for (size_t i = 0; i < nData; i++) {
        jacobian.set(i, iP,
                     (plusStep.getCalculated(i) - minusStep.getCalculated(i)) /
                         step);
      }
    }
  }
}

/** Initialize the function providing it the workspace
 * @param workspace :: The workspace to set
 * @param wi :: The workspace index
 * @param startX :: The lower bin index
 * @param endX :: The upper bin index
 */
void IFunction::setMatrixWorkspace(
    boost::shared_ptr<const API::MatrixWorkspace> workspace, size_t wi,
    double startX, double endX) {
  UNUSED_ARG(startX);
  UNUSED_ARG(endX);

  if (!workspace)
    return; // unset the workspace

  try {

    // check if parameter are specified in instrument definition file

    const Geometry::ParameterMap &paramMap = workspace->instrumentParameters();

    Geometry::IDetector_const_sptr det;
    size_t numDetectors = workspace->getSpectrum(wi)->getDetectorIDs().size();
    if (numDetectors > 1) {
      // If several detectors are on this workspace index, just use the ID of
      // the first detector
      // Note JZ oct 2011 - I'm not sure why the code uses the first detector
      // and not the group. Ask Roman.
      Instrument_const_sptr inst = workspace->getInstrument();
      det = inst->getDetector(
          *workspace->getSpectrum(wi)->getDetectorIDs().begin());
    } else
      // Get the detector (single) at this workspace index
      det = workspace->getDetector(wi);
    ;

    for (size_t i = 0; i < nParams(); i++) {
      if (!isExplicitlySet(i)) {
        Geometry::Parameter_sptr param =
            paramMap.getRecursive(&(*det), parameterName(i), "fitting");
        if (param != Geometry::Parameter_sptr()) {
          // get FitParameter
          const Geometry::FitParameter &fitParam =
              param->value<Geometry::FitParameter>();

          // check first if this parameter is actually specified for this
          // function
          if (name().compare(fitParam.getFunction()) == 0) {
            // update value
            IFunctionWithLocation *testWithLocation =
                dynamic_cast<IFunctionWithLocation *>(this);
            if (testWithLocation == nullptr ||
                (!fitParam.getLookUpTable().containData() &&
                 fitParam.getFormula().compare("") == 0)) {
              setParameter(i, fitParam.getValue());
            } else {
              double centreValue = testWithLocation->centre();
              Kernel::Unit_sptr centreUnit; // unit of value used in formula or
                                            // to look up value in lookup table
              if (fitParam.getFormula().compare("") == 0)
                centreUnit = fitParam.getLookUpTable().getXUnit(); // from table
              else {
                if (!fitParam.getFormulaUnit().empty()) {
                  try {
                    centreUnit = Kernel::UnitFactory::Instance().create(
                        fitParam.getFormulaUnit()); // from formula
                  } catch (...) {
                    g_log.warning()
                        << fitParam.getFormulaUnit()
                        << " Is not an recognised formula unit for parameter "
                        << fitParam.getName() << "\n";
                  }
                }
              }

              // if unit specified convert centre value to unit required by
              // formula or look-up-table
              if (centreUnit) {
                g_log.debug()
                    << "For FitParameter " << parameterName(i)
                    << " centre of peak before any unit convertion is "
                    << centreValue << std::endl;
                centreValue =
                    convertValue(centreValue, centreUnit, workspace, wi);
                g_log.debug() << "For FitParameter " << parameterName(i)
                              << " centre of peak after any unit convertion is "
                              << centreValue << std::endl;
              }

              double paramValue = fitParam.getValue(centreValue);

              // this returned param value by a formula or a look-up-table may
              // have
              // a unit of its own. If set convert param value
              // See section 'Using fitting parameters in
              // www.mantidproject.org/IDF
              if (fitParam.getFormula().compare("") == 0) {
                // so from look up table
                Kernel::Unit_sptr resultUnit =
                    fitParam.getLookUpTable().getYUnit(); // from table
                g_log.debug() << "The FitParameter " << parameterName(i)
                              << " = " << paramValue
                              << " before y-unit convertion" << std::endl;
                paramValue /= convertValue(1.0, resultUnit, workspace, wi);
                g_log.debug() << "The FitParameter " << parameterName(i)
                              << " = " << paramValue
                              << " after y-unit convertion" << std::endl;
              } else {
                // so from formula

                std::string resultUnitStr = fitParam.getResultUnit();

                if (!resultUnitStr.empty()) {
                  std::vector<std::string> allUnitStr =
                      Kernel::UnitFactory::Instance().getKeys();
                  for (auto &iUnit : allUnitStr) {
                    size_t found = resultUnitStr.find(iUnit);
                    if (found != std::string::npos) {
                      size_t len = iUnit.size();
                      std::stringstream readDouble;
                      Kernel::Unit_sptr unt =
                          Kernel::UnitFactory::Instance().create(iUnit);
                      readDouble << 1.0 / convertValue(1.0, unt, workspace, wi);
                      resultUnitStr.replace(found, len, readDouble.str());
                    }
                  } // end for

                  try {
                    mu::Parser p;
                    p.SetExpr(resultUnitStr);
                    g_log.debug() << "The FitParameter " << parameterName(i)
                                  << " = " << paramValue
                                  << " before result-unit convertion (using "
                                  << resultUnitStr << ")" << std::endl;
                    paramValue *= p.Eval();
                    g_log.debug() << "The FitParameter " << parameterName(i)
                                  << " = " << paramValue
                                  << " after result-unit convertion"
                                  << std::endl;
                  } catch (mu::Parser::exception_type &e) {
                    g_log.error()
                        << "Cannot convert formula unit to workspace unit"
                        << " Formula unit which cannot be passed is "
                        << resultUnitStr
                        << ". Muparser error message is: " << e.GetMsg()
                        << std::endl;
                  }
                } // end if
              } // end trying to convert result-unit from formula or y-unit for
              // lookuptable

              setParameter(i, paramValue);
            } // end of update parameter value

            // add tie if specified for this parameter in instrument definition
            // file
            if (fitParam.getTie().compare("")) {
              std::ostringstream str;
              str << getParameter(i);
              tie(parameterName(i), str.str());
            }

            // add constraint if specified for this parameter in instrument
            // definition file
            if (fitParam.getConstraint().compare("")) {
              IConstraint *constraint =
                  ConstraintFactory::Instance().createInitialized(
                      this, fitParam.getConstraint());
              if (fitParam.getConstraintPenaltyFactor().compare("")) {
                try {
                  double penalty =
                      atof(fitParam.getConstraintPenaltyFactor().c_str());
                  constraint->setPenaltyFactor(penalty);
                } catch (...) {
                  g_log.warning()
                      << "Can't set penalty factor for constraint\n";
                }
              }
              addConstraint(constraint);
            }
          }
        }
      }
    }
  } catch (...) {
  }
}

/** Convert a value from unit defined in workspace (ws) to outUnit
 *
 *  @param value ::   assumed to be in unit of workspace
 *  @param outUnit ::  unit to convert to
 *  @param ws ::      workspace
 *  @param wsIndex :: workspace index
 *  @return converted value
 */
double IFunction::convertValue(double value, Kernel::Unit_sptr &outUnit,
                               boost::shared_ptr<const MatrixWorkspace> ws,
                               size_t wsIndex) const {
  // only required if formula or look-up-table different from ws unit
  const auto &wsUnit = ws->getAxis(0)->unit();
  if (outUnit->unitID().compare(wsUnit->unitID()) == 0)
    return value;

  // first check if it is possible to do a quick conversion and convert
  // slight duplication to below to avoid instantiating vector unless necessary
  double factor(0.0), power(0.0);
  if (wsUnit->quickConversion(*outUnit, factor, power)) {
    return factor * std::pow(value, power);
  } else {
    std::vector<double> singleValue(1, value);
    convertValue(singleValue, outUnit, ws, wsIndex);
    return singleValue.front();
  }
}

/** Convert values from unit defined in workspace (ws) to outUnit
 *
 *  @param values ::   As input: assumed to be in unit of workspace.
 *                  As output: in unit of outUnit
 *  @param outUnit ::  unit to convert to
 *  @param ws ::      workspace
 *  @param wsIndex :: workspace index
 */
void IFunction::convertValue(std::vector<double> &values,
                             Kernel::Unit_sptr &outUnit,
                             boost::shared_ptr<const MatrixWorkspace> ws,
                             size_t wsIndex) const {
  // only required if  formula or look-up-table different from ws unit
  const auto &wsUnit = ws->getAxis(0)->unit();
  if (outUnit->unitID().compare(wsUnit->unitID()) == 0)
    return;

  // first check if it is possible to do a quick conversion convert
  double factor, power;
  if (wsUnit->quickConversion(*outUnit, factor, power)) {
    auto iend = values.end();
    for (auto itr = values.begin(); itr != iend; ++itr)
      (*itr) = factor * std::pow(*itr, power);
  } else {
    // Get l1, l2 and theta  (see also RemoveBins.calculateDetectorPosition())
    Instrument_const_sptr instrument = ws->getInstrument();
    Geometry::IComponent_const_sptr sample = instrument->getSample();
    if (sample == nullptr) {
      g_log.error()
          << "No sample defined instrument. Cannot convert units for function\n"
          << "Ignore convertion.";
      return;
    }
    double l1 = instrument->getSource()->getDistance(*sample);
    Geometry::IDetector_const_sptr det = ws->getDetector(wsIndex);
    double l2(-1.0), twoTheta(0.0);
    if (!det->isMonitor()) {
      l2 = det->getDistance(*sample);
      twoTheta = ws->detectorTwoTheta(det);
    } else // If this is a monitor then make l1+l2 = source-detector distance
           // and twoTheta=0
    {
      l2 = det->getDistance(*(instrument->getSource()));
      l2 = l2 - l1;
      twoTheta = 0.0;
    }
    int emode = static_cast<int>(ws->getEMode());
    double efixed(0.0);
    try {
      efixed = ws->getEFixed(det);
    } catch (std::exception &) {
      // assume elastic
      efixed = 0.0;
      emode = 0;
    }

    std::vector<double> emptyVec;
    wsUnit->toTOF(values, emptyVec, l1, l2, twoTheta, emode, efixed, 0.0);
    outUnit->fromTOF(values, emptyVec, l1, l2, twoTheta, emode, efixed, 0.0);
  }
}

/**
* Returns the number of attributes associated with the function
*/
size_t IFunction::nAttributes() const { return m_attrs.size(); }

/// Check if attribute named exists
bool IFunction::hasAttribute(const std::string &name) const {
  return m_attrs.find(name) != m_attrs.end();
}

/**
  * Overload for const char* values.
  * @param attName :: Attribute name
  * @param value :: New attribute value to set
  */
void IFunction::setAttributeValue(const std::string &attName,
                                  const char *value) {
  std::string str(value);
  setAttributeValue(attName, str);
}

/**
  * Set string attribute by value. Make sure that quoted style doesn't change.
  * @param attName :: Attribute name
  * @param value :: New attribute value to set
  */
void IFunction::setAttributeValue(const std::string &attName,
                                  const std::string &value) {
  Attribute att = getAttribute(attName);
  att.setString(value);
  setAttribute(attName, att);
}

/// Returns a list of attribute names
std::vector<std::string> IFunction::getAttributeNames() const {
  std::vector<std::string> names(m_attrs.size(), "");
  size_t index(0);
  for (const auto &attr : m_attrs) {
    names[index] = attr.first;
    ++index;
  }
  return names;
}

/**
* Return a value of attribute attName
* @param name :: Returns the named attribute
*/
API::IFunction::Attribute
IFunction::getAttribute(const std::string &name) const {
  if (hasAttribute(name)) {
    return m_attrs.at(name);
  } else {
    throw std::invalid_argument(
        "ParamFunctionAttributeHolder::getAttribute - Unknown attribute '" +
        name + "'");
  }
}

/**
*  Set a value to a named attribute. Can be overridden in the inheriting class,
* the default
*  just stores the value
*  @param name :: The name of the attribute
*  @param value :: The value of the attribute
*/
void IFunction::setAttribute(const std::string &name,
                             const API::IFunction::Attribute &value) {
  storeAttributeValue(name, value);
}

/**
* Declares a single attribute
* @param name :: The name of the attribute
* @param defaultValue :: A default value
*/
void IFunction::declareAttribute(
    const std::string &name, const API::IFunction::Attribute &defaultValue) {
  m_attrs.emplace(name, defaultValue);
}

/// Initialize the function. Calls declareAttributes & declareParameters
void IFunction::init() {
  declareAttributes();
  declareParameters();
}

/**
*  Set a value to a named attribute
*  @param name :: The name of the attribute
*  @param value :: The value of the attribute
*/
void IFunction::storeAttributeValue(const std::string &name,
                                    const API::IFunction::Attribute &value) {
  if (hasAttribute(name)) {
    m_attrs[name] = value;
  } else {
    throw std::invalid_argument(
        "ParamFunctionAttributeHolder::setAttribute - Unknown attribute '" +
        name + "'");
  }
}

/**
 * Set the covariance matrix. Algorithm Fit sets this matrix to the top-level
 * function
 * after fitting. If the function is composite the matrix isn't set to its
 * members.
 * The matrix must be square and its size equal to the number of parameters of
 * this function.
 * @param covar :: A matrix to set.
 */
void IFunction::setCovarianceMatrix(
    boost::shared_ptr<Kernel::Matrix<double>> covar) {
  // the matrix shouldn't be empty
  if (!covar) {
    throw std::invalid_argument(
        "IFunction: Cannot set an empty covariance matrix");
  }
  // the matrix should relate to this function
  if (covar->numRows() != nParams() || covar->numCols() != nParams()) {
    throw std::invalid_argument(
        "IFunction: Covariance matrix has a wrong size");
  }
  m_covar = covar;
}

} // namespace API
} // namespace Mantid

///\cond TEMPLATE
namespace Mantid {
namespace Kernel {

template <>
MANTID_API_DLL boost::shared_ptr<Mantid::API::IFunction>
IPropertyManager::getValue<boost::shared_ptr<Mantid::API::IFunction>>(
    const std::string &name) const {
  PropertyWithValue<boost::shared_ptr<Mantid::API::IFunction>> *prop =
      dynamic_cast<
          PropertyWithValue<boost::shared_ptr<Mantid::API::IFunction>> *>(
          getPointerToProperty(name));
  if (prop) {
    return *prop;
  } else {
    std::string message = "Attempt to assign property " + name +
                          " to incorrect type. Expected shared_ptr<IFunction>.";
    throw std::runtime_error(message);
  }
}

template <>
MANTID_API_DLL boost::shared_ptr<const Mantid::API::IFunction>
IPropertyManager::getValue<boost::shared_ptr<const Mantid::API::IFunction>>(
    const std::string &name) const {
  PropertyWithValue<boost::shared_ptr<Mantid::API::IFunction>> *prop =
      dynamic_cast<
          PropertyWithValue<boost::shared_ptr<Mantid::API::IFunction>> *>(
          getPointerToProperty(name));
  if (prop) {
    return prop->operator()();
  } else {
    std::string message =
        "Attempt to assign property " + name +
        " to incorrect type. Expected const shared_ptr<IFunction>.";
    throw std::runtime_error(message);
  }
}

} // namespace Kernel
} // namespace Mantid
///\endcond TEMPLATE<|MERGE_RESOLUTION|>--- conflicted
+++ resolved
@@ -565,13 +565,8 @@
     b = (m_value == "true" || m_value == "TRUE" || m_value == "1");
   }
   /// Apply if vector
-<<<<<<< HEAD
-  void apply(std::vector<double> &v) const {
+  void apply(std::vector<double> &v) const override {
     if (m_value.empty() || m_value == "EMPTY") {
-=======
-  void apply(std::vector<double> &v) const override {
-    if (m_value.empty()) {
->>>>>>> 170e4f0f
       v.clear();
       return;
     }
