#ifndef MANTID_API_ILIVELISTENER_H_
#define MANTID_API_ILIVELISTENER_H_

//----------------------------------------------------------------------
// Includes
//----------------------------------------------------------------------
#include "MantidAPI/DllConfig.h"
#include "MantidGeometry/IDTypes.h"
#include "MantidKernel/DateAndTime.h"
#include "MantidKernel/PropertyManager.h"
#include <Poco/Net/SocketAddress.h>
#include <string>

namespace Mantid {
namespace API {
//----------------------------------------------------------------------
// Forward declaration
//----------------------------------------------------------------------
class Workspace;

/** ILiveListener is the interface implemented by classes which connect directly
   to
    instrument data acquisition systems (DAS) for retrieval of 'live' data into
   Mantid.

    Copyright &copy; 2012 ISIS Rutherford Appleton Laboratory, NScD Oak Ridge
   National Laboratory & European Spallation Source

    This file is part of Mantid.

    Mantid is free software; you can redistribute it and/or modify
    it under the terms of the GNU General Public License as published by
    the Free Software Foundation; either version 3 of the License, or
    (at your option) any later version.

    Mantid is distributed in the hope that it will be useful,
    but WITHOUT ANY WARRANTY; without even the implied warranty of
    MERCHANTABILITY or FITNESS FOR A PARTICULAR PURPOSE.  See the
    GNU General Public License for more details.

    You should have received a copy of the GNU General Public License
    along with this program.  If not, see <http://www.gnu.org/licenses/>.
 */
class MANTID_API_DLL ILiveListener : public Kernel::PropertyManager {
public:
  //----------------------------------------------------------------------
  // Static properties
  //----------------------------------------------------------------------

  /// The name of this listener
  virtual std::string name() const = 0;
  /// Does this listener support requests for (recent) past data
  virtual bool supportsHistory() const = 0;
  /// Does this listener buffer events (true) or histogram data (false)
  virtual bool buffersEvents() const = 0;

  //----------------------------------------------------------------------
  // Actions
  //----------------------------------------------------------------------

  /** Connect to the specified address and start listening/buffering
   * @param address The IP address and port to contact
   * @return True if the connection was successfully established
   */
  virtual bool connect(const Poco::Net::SocketAddress &address) = 0;

  /** Commence the collection of data from the DAS. Must be called before
   * extractData().
   *  This method facilitates requesting an historical startpoint.
   * Implementations
   *  that don't support this may simply start collecting data when the
   * connect() method
   *  is called (indeed this may be required by some protocols).
   *  @param startTime The timestamp of the earliest data requested (default:
   * now).
   *      Ignored if not supported by an implementation.
   *      The value of 'now' is zero
   *      The value of 'start of run' is 1 second
   *      for compatibility with the SNS live stream and ISIS Kafka live stream.
   */
  virtual void start(Kernel::DateAndTime startTime = Kernel::DateAndTime()) = 0;

  /** Get the data that's been buffered since the last call to this method
   *  (or since start() was called).
   *  This method should never return an empty shared pointer, and a given
   *  instance of a listener should return a workspace of the same dimension
   * every time.
   *  The implementation should reset its internal buffer when this method is
   * called
   *    - the returned workspace is for the caller to do with as they wish.
   *  IF THIS METHOD IS CALLED BEFORE start() THEN THE RESULTS ARE UNDEFINED!!!
   *  @return A pointer to the workspace containing the buffered data.
   *  @throws LiveData::Exception::NotYet If the listenere is not yet ready to
   *    return a workspace. This exception will be caught by LoadLiveData, which
   *    will call extractData() again a short while later. Any other exception
   *    will stop the calling algorithm.
   */
  virtual boost::shared_ptr<Workspace> extractData() = 0;

  //----------------------------------------------------------------------
  // State information
  //----------------------------------------------------------------------

  /** Has the connection to the DAS been established?
   *  Could also be used to check for a continued connection.
   */
  virtual bool isConnected() = 0;

  /** Indicates that a reset (or period change?) signal has been received from
   * the DAS.
   *  An example is the SNS SMS (!) statistics reset packet.
   *  A concrete listener should discard any buffered events on receipt of such
   * a signal.
   *  It is the client's responsibility to call this method, if necessary, prior
   * to
   *  extracting the data. Calling this method resets the flag.
   */
  virtual bool dataReset() = 0;

  /** The possible run statuses (initial list taken from SNS SMS protocol)
   *  None    : No current run
   *  Begin   : A new run has begun since the last call to extractData
   *  Running : We are in a run
   *  End     : The run has ended since the last call to extractData
   */
  enum RunStatus { NoRun = 0, BeginRun = 1, Running = 2, EndRun = 4 };

  /** Gets the current run status of the listened-to data stream
   *  @return A value of the RunStatus enumeration indicating the present status
   */
  virtual ILiveListener::RunStatus runStatus() = 0;

  /// Returns the run number of the current run
  virtual int runNumber() const = 0;

  /** Sets a list of spectra to be extracted.
   * @param specList :: A vector with spectra indices.
   */
  virtual void setSpectra(const std::vector<specnum_t> &specList) = 0;
<<<<<<< HEAD
=======

  /** Allow listener to see calling algorithm
   * @param callingAlgorithm : const ref to calling algorithm
   */
  virtual void setAlgorithm(const class IAlgorithm &callingAlgorithm) = 0;
>>>>>>> 9f7e1129
};

/// Shared pointer to an ILiveListener
typedef boost::shared_ptr<ILiveListener> ILiveListener_sptr;

} // namespace API
} // namespace Mantid

#endif /*MANTID_API_ILIVELISTENER_H_*/<|MERGE_RESOLUTION|>--- conflicted
+++ resolved
@@ -137,14 +137,11 @@
    * @param specList :: A vector with spectra indices.
    */
   virtual void setSpectra(const std::vector<specnum_t> &specList) = 0;
-<<<<<<< HEAD
-=======
 
   /** Allow listener to see calling algorithm
    * @param callingAlgorithm : const ref to calling algorithm
    */
   virtual void setAlgorithm(const class IAlgorithm &callingAlgorithm) = 0;
->>>>>>> 9f7e1129
 };
 
 /// Shared pointer to an ILiveListener
