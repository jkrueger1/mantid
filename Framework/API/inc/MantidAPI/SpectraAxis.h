--- conflicted
+++ resolved
@@ -47,19 +47,10 @@
 class MANTID_API_DLL SpectraAxis : public Axis {
 public:
   explicit SpectraAxis(const MatrixWorkspace *const parentWorkspace);
-<<<<<<< HEAD
-  virtual ~SpectraAxis() = default;
-  virtual Axis *clone(const MatrixWorkspace *const parentWorkspace);
-  virtual Axis *clone(const std::size_t length,
-                      const MatrixWorkspace *const parentWorkspace);
-  virtual std::size_t length() const;
-=======
-  ~SpectraAxis() override {}
   Axis *clone(const MatrixWorkspace *const parentWorkspace) override;
   Axis *clone(const std::size_t length,
               const MatrixWorkspace *const parentWorkspace) override;
   std::size_t length() const override;
->>>>>>> fa8a40d8
   /// If this is a spectra Axis - always true for this class
   bool isSpectra() const override { return true; }
   double operator()(const std::size_t &index,
