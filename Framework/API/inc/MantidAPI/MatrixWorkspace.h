--- conflicted
+++ resolved
@@ -181,103 +181,103 @@
 
   /// Returns the Histogram at the given workspace index.
   HistogramData::Histogram histogram(const size_t index) const {
-    return getSpectrum(index)->histogram();
+    return getSpectrum(index).histogram();
   }
   HistogramData::BinEdges binEdges(const size_t index) const {
-    return getSpectrum(index)->binEdges();
+    return getSpectrum(index).binEdges();
   }
   HistogramData::BinEdgeStandardDeviations
   binEdgeStandardDeviations(const size_t index) const {
-    return getSpectrum(index)->binEdgeStandardDeviations();
+    return getSpectrum(index).binEdgeStandardDeviations();
   }
   HistogramData::Points points(const size_t index) const {
-    return getSpectrum(index)->binEdges();
+    return getSpectrum(index).binEdges();
   }
   HistogramData::PointStandardDeviations
   pointStandardDeviations(const size_t index) const {
-    return getSpectrum(index)->pointStandardDeviations();
+    return getSpectrum(index).pointStandardDeviations();
   }
   template <typename... T> void setBinEdges(const size_t index, T &&... data) {
-    getSpectrum(index)->setBinEdges(std::forward<T>(data)...);
+    getSpectrum(index).setBinEdges(std::forward<T>(data)...);
   }
   template <typename... T>
   void setBinEdgeVariances(const size_t index, T &&... data) {
-    getSpectrum(index)->setBinEdgeVariances(std::forward<T>(data)...);
+    getSpectrum(index).setBinEdgeVariances(std::forward<T>(data)...);
   }
   template <typename... T>
   void setBinEdgeStandardDeviations(const size_t index, T &&... data) {
-    getSpectrum(index)->setBinEdgeStandardDeviations(std::forward<T>(data)...);
+    getSpectrum(index).setBinEdgeStandardDeviations(std::forward<T>(data)...);
   }
   template <typename... T> void setPoints(const size_t index, T &&... data) {
-    getSpectrum(index)->setPoints(std::forward<T>(data)...);
+    getSpectrum(index).setPoints(std::forward<T>(data)...);
   }
   template <typename... T>
   void setPointVariances(const size_t index, T &&... data) {
-    getSpectrum(index)->setPointVariances(std::forward<T>(data)...);
+    getSpectrum(index).setPointVariances(std::forward<T>(data)...);
   }
   template <typename... T>
   void setPointStandardDeviations(const size_t index, T &&... data) {
-    getSpectrum(index)->setPointStandardDeviations(std::forward<T>(data)...);
+    getSpectrum(index).setPointStandardDeviations(std::forward<T>(data)...);
   }
   HistogramData::Counts counts(const size_t index) const {
-    return getSpectrum(index)->counts();
+    return getSpectrum(index).counts();
   }
   HistogramData::CountVariances countVariances(const size_t index) const {
-    return getSpectrum(index)->countVariances();
+    return getSpectrum(index).countVariances();
   }
   HistogramData::CountStandardDeviations
   countStandardDeviations(const size_t index) const {
-    return getSpectrum(index)->countStandardDeviations();
+    return getSpectrum(index).countStandardDeviations();
   }
   HistogramData::Frequencies frequencies(const size_t index) const {
-    return getSpectrum(index)->frequencies();
+    return getSpectrum(index).frequencies();
   }
   HistogramData::FrequencyVariances
   frequencyVariances(const size_t index) const {
-    return getSpectrum(index)->frequencyVariances();
+    return getSpectrum(index).frequencyVariances();
   }
   HistogramData::FrequencyStandardDeviations
   frequencyStandardDeviations(const size_t index) const {
-    return getSpectrum(index)->frequencyStandardDeviations();
+    return getSpectrum(index).frequencyStandardDeviations();
   }
   const HistogramData::HistogramX &x(const size_t index) const {
-    return getSpectrum(index)->x();
+    return getSpectrum(index).x();
   }
   const HistogramData::HistogramY &y(const size_t index) const {
-    return getSpectrum(index)->y();
+    return getSpectrum(index).y();
   }
   const HistogramData::HistogramE &e(const size_t index) const {
-    return getSpectrum(index)->e();
+    return getSpectrum(index).e();
   }
   const HistogramData::HistogramDx &dx(const size_t index) const {
-    return getSpectrum(index)->dx();
+    return getSpectrum(index).dx();
   }
   HistogramData::HistogramX &mutableX(const size_t index) {
-    return getSpectrum(index)->mutableX();
+    return getSpectrum(index).mutableX();
   }
   HistogramData::HistogramDx &mutableDx(const size_t index) {
-    return getSpectrum(index)->mutableDx();
+    return getSpectrum(index).mutableDx();
   }
   Kernel::cow_ptr<HistogramData::HistogramX> sharedX(const size_t index) const {
-    return getSpectrum(index)->sharedX();
+    return getSpectrum(index).sharedX();
   }
   Kernel::cow_ptr<HistogramData::HistogramY> sharedY(const size_t index) const {
-    return getSpectrum(index)->sharedY();
+    return getSpectrum(index).sharedY();
   }
   Kernel::cow_ptr<HistogramData::HistogramE> sharedE(const size_t index) const {
-    return getSpectrum(index)->sharedE();
+    return getSpectrum(index).sharedE();
   }
   Kernel::cow_ptr<HistogramData::HistogramDx>
   sharedDx(const size_t index) const {
-    return getSpectrum(index)->sharedDx();
+    return getSpectrum(index).sharedDx();
   }
   void setSharedX(const size_t index,
                   const Kernel::cow_ptr<HistogramData::HistogramX> &x) {
-    getSpectrum(index)->setSharedX(x);
+    getSpectrum(index).setSharedX(x);
   }
   void setSharedDx(const size_t index,
                   const Kernel::cow_ptr<HistogramData::HistogramDx> &dx) {
-    getSpectrum(index)->setSharedDx(dx);
+    getSpectrum(index).setSharedDx(dx);
   }
 
   // Methods for getting read-only access to the data.
@@ -343,98 +343,25 @@
   virtual void getXMinMax(double &xmin, double &xmax) const;
 
   /// Returns a pointer to the x data
-<<<<<<< HEAD
   virtual Kernel::cow_ptr<HistogramData::HistogramX>
   refX(const std::size_t index) const {
-    return getSpectrum(index)->ptrX();
+    return getSpectrum(index).ptrX();
   }
 
   /// Set the specified X array to point to the given existing array
   virtual void setX(const std::size_t index,
                     const Kernel::cow_ptr<HistogramData::HistogramX> &X) {
-    getSpectrum(index)->setX(X);
-=======
-  virtual Kernel::cow_ptr<MantidVec> refX(const std::size_t index) const {
-    return getSpectrum(index).ptrX();
-  }
-
-  /// Returns a pointer to the dX  (X Error) data
-  virtual Kernel::cow_ptr<MantidVec> refDx(const std::size_t index) const {
-    return getSpectrum(index).ptrDx();
+    getSpectrum(index).setX(X);
+    invalidateCommonBinsFlag();
   }
 
   /// Set the specified X array to point to the given existing array
-  virtual void setX(const std::size_t index, const MantidVec &X) {
-    getSpectrum(index).setX(X);
->>>>>>> ec7bc5cb
-    invalidateCommonBinsFlag();
-  }
-
-  /// Set the specified X array to point to the given existing array
-<<<<<<< HEAD
   virtual void setX(const std::size_t index,
                     const boost::shared_ptr<HistogramData::HistogramX> &X) {
-    getSpectrum(index)->setX(X);
-    invalidateCommonBinsFlag();
-  }
-
-=======
-  virtual void setX(const std::size_t index, const MantidVecPtr &X) {
     getSpectrum(index).setX(X);
     invalidateCommonBinsFlag();
   }
 
-  /// Set the specified X array to point to the given existing array
-  virtual void setX(const std::size_t index, const MantidVecPtr::ptr_type &X) {
-    getSpectrum(index).setX(X);
-    invalidateCommonBinsFlag();
-  }
-
-  /// Set the specified Dx (X Error) array to point to the given existing array
-  virtual void setDx(const std::size_t index, const MantidVec &Dx) {
-    getSpectrum(index).setDx(Dx);
-    invalidateCommonBinsFlag();
-  }
-
-  /// Set the specified Dx (X Error) array to point to the given existing array
-  virtual void setDx(const std::size_t index, const MantidVecPtr &Dx) {
-    getSpectrum(index).setDx(Dx);
-    invalidateCommonBinsFlag();
-  }
-
-  /// Set the specified Dx (X Error) array to point to the given existing array
-  virtual void setDx(const std::size_t index,
-                     const MantidVecPtr::ptr_type &Dx) {
-    getSpectrum(index).setDx(Dx);
-    invalidateCommonBinsFlag();
-  }
-
-  /** Sets the data in the workspace
-  @param index :: the workspace index to set.
-  @param Y :: Y vector  */
-  virtual void setData(const std::size_t index, const MantidVecPtr &Y) {
-    getSpectrum(index).setData(Y);
-  }
-
-  /** Sets the data in the workspace
-  @param index :: the workspace index to set.
-  @param Y :: Y vector
-  @param E :: Error vector   */
-  virtual void setData(const std::size_t index, const MantidVecPtr &Y,
-                       const MantidVecPtr &E) {
-    getSpectrum(index).setData(Y, E);
-  }
-
-  /** Sets the data in the workspace
-  @param index :: the workspace index to set.
-  @param Y :: Y vector
-  @param E :: Error vector   */
-  virtual void setData(const std::size_t index, const MantidVecPtr::ptr_type &Y,
-                       const MantidVecPtr::ptr_type &E) {
-    getSpectrum(index).setData(Y, E);
-  }
-
->>>>>>> ec7bc5cb
   /**
    * Probes if DX (X Error) values were set on a particular spectrum
    * @param index: the workspace index
