#ifndef MANTID_LIVEDATA_ISISKAFKAEVENTSTREAMDECODERTEST_H_
#define MANTID_LIVEDATA_ISISKAFKAEVENTSTREAMDECODERTEST_H_

#include <cxxtest/TestSuite.h>

#include "KafkaTesting.h"
#include "MantidAPI/Run.h"
#include "MantidAPI/WorkspaceGroup.h"
#include "MantidGeometry/Instrument.h"
#include "MantidKernel/ConfigService.h"
#include "MantidKernel/TimeSeriesProperty.h"
#include "MantidKernel/make_unique.h"
#include "MantidLiveData/Kafka/KafkaEventStreamDecoder.h"

#include <Poco/Path.h>
#include <condition_variable>
#include <thread>

class KafkaEventStreamDecoderTest : public CxxTest::TestSuite {
public:
  // This pair of boilerplate methods prevent the suite being created statically
  // This means the constructor isn't called when running other tests
  static KafkaEventStreamDecoderTest *createSuite() {
    return new KafkaEventStreamDecoderTest();
  }
  static void destroySuite(KafkaEventStreamDecoderTest *suite) { delete suite; }

  void setUp() override {
    // Temporarily change the instrument directory to the testing one
    using Mantid::Kernel::ConfigService;
    auto &config = ConfigService::Instance();
    auto baseInstDir = config.getInstrumentDirectory();
    Poco::Path testFile =
        Poco::Path(baseInstDir)
            .resolve("IDFs_for_UNIT_TESTING/UnitTestFacilities.xml");
    // Load the test facilities file
    config.updateFacilities(testFile.toString());
    config.setFacility("TEST");
    // Update instrument search directory
    config.setString("instrumentDefinition.directory",
                     baseInstDir + "/IDFs_for_UNIT_TESTING");
  }

  void tearDown() override {
    using Mantid::Kernel::ConfigService;
    auto &config = ConfigService::Instance();
    config.reset();
    // Restore the main facilities file
    config.updateFacilities();
  }

  //----------------------------------------------------------------------------
  // Success tests
  //----------------------------------------------------------------------------
  void test_Single_Period_Event_Stream() {
    using namespace ::testing;
    using namespace ISISKafkaTesting;
    using Mantid::API::Workspace_sptr;
    using Mantid::DataObjects::EventWorkspace;
    using namespace Mantid::LiveData;

    auto mockBroker = std::make_shared<MockKafkaBroker>();
    EXPECT_CALL(*mockBroker, subscribe_(_, _))
        .Times(Exactly(3))
        .WillOnce(Return(new FakeISISEventSubscriber(1)))
        .WillOnce(Return(new FakeISISRunInfoStreamSubscriber(1)))
        .WillOnce(Return(new FakeISISSpDetStreamSubscriber));
    auto decoder = createTestDecoder(mockBroker);
    TSM_ASSERT("Decoder should not have create data buffers yet",
               !decoder->hasData());
    startCapturing(*decoder, 1);

    // Checks
    Workspace_sptr workspace;
    TSM_ASSERT("Decoder's data buffers should be created now",
               decoder->hasData());
    TS_ASSERT_THROWS_NOTHING(workspace = decoder->extractData());
    TS_ASSERT_THROWS_NOTHING(decoder->stopCapture());
    TS_ASSERT(!decoder->isCapturing());

    // -- Workspace checks --
    TSM_ASSERT("Expected non-null workspace pointer from extractData()",
               workspace);
    auto eventWksp = boost::dynamic_pointer_cast<EventWorkspace>(workspace);
    TSM_ASSERT(
        "Expected an EventWorkspace from extractData(). Found something else",
        eventWksp);

    checkWorkspaceMetadata(*eventWksp);
    checkWorkspaceEventData(*eventWksp);
  }

  void test_Multiple_Period_Event_Stream() {
    using namespace ::testing;
    using namespace ISISKafkaTesting;
    using Mantid::API::Workspace_sptr;
    using Mantid::API::WorkspaceGroup;
    using Mantid::DataObjects::EventWorkspace;
    using namespace Mantid::LiveData;

    auto mockBroker = std::make_shared<MockKafkaBroker>();
    EXPECT_CALL(*mockBroker, subscribe_(_, _))
        .Times(Exactly(3))
        .WillOnce(Return(new FakeISISEventSubscriber(2)))
        .WillOnce(Return(new FakeISISRunInfoStreamSubscriber(2)))
        .WillOnce(Return(new FakeISISSpDetStreamSubscriber));
    auto decoder = createTestDecoder(mockBroker);
    // Need 2 full loops to get both periods
    startCapturing(*decoder, 2);

    Workspace_sptr workspace;
    TS_ASSERT_THROWS_NOTHING(workspace = decoder->extractData());
    TS_ASSERT_THROWS_NOTHING(decoder->stopCapture());
    TS_ASSERT(!decoder->isCapturing());

    // --- Workspace checks ---
    TSM_ASSERT("Expected non-null workspace pointer from extractData()",
               workspace);
    auto group = boost::dynamic_pointer_cast<WorkspaceGroup>(workspace);
    TSM_ASSERT(
        "Expected a WorkspaceGroup from extractData(). Found something else.",
        group);

    TS_ASSERT_EQUALS(2, group->size());
    for (size_t i = 0; i < 2; ++i) {
      auto eventWksp =
          boost::dynamic_pointer_cast<EventWorkspace>(group->getItem(i));
      TSM_ASSERT("Expected an EventWorkspace for each member of the group",
                 eventWksp);
      checkWorkspaceMetadata(*eventWksp);
      checkWorkspaceEventData(*eventWksp);
    }
  }

  void test_Sample_Log_From_Event_Stream() {
    using namespace ::testing;
    using namespace ISISKafkaTesting;
    using Mantid::API::Workspace_sptr;
    using Mantid::DataObjects::EventWorkspace;
    using namespace Mantid::LiveData;

    auto mockBroker = std::make_shared<MockKafkaBroker>();
    EXPECT_CALL(*mockBroker, subscribe_(_, _))
        .Times(Exactly(3))
        .WillOnce(Return(new FakeISISEventSubscriber(1)))
        .WillOnce(Return(new FakeISISRunInfoStreamSubscriber(1)))
        .WillOnce(Return(new FakeISISSpDetStreamSubscriber));
    auto decoder = createTestDecoder(mockBroker);
    TSM_ASSERT("Decoder should not have create data buffers yet",
               !decoder->hasData());
    TS_ASSERT_THROWS_NOTHING(decoder->startCapture());
    std::this_thread::sleep_for(std::chrono::milliseconds(500));
    Workspace_sptr workspace;
    TSM_ASSERT("Decoder's data buffers should be created now",
               decoder->hasData());
    TS_ASSERT_THROWS_NOTHING(workspace = decoder->extractData());
    TS_ASSERT_THROWS_NOTHING(decoder->stopCapture());
    TS_ASSERT(!decoder->isCapturing());

    // -- Workspace checks --
    TSM_ASSERT("Expected non-null workspace pointer from extractData()",
               workspace);
    auto eventWksp = boost::dynamic_pointer_cast<EventWorkspace>(workspace);
    TSM_ASSERT(
        "Expected an EventWorkspace from extractData(). Found something else",
        eventWksp);

    checkWorkspaceLogData(*eventWksp);
  }

  void test_Empty_Event_Stream_Waits() {
    using namespace ::testing;
    using namespace ISISKafkaTesting;

    auto mockBroker = std::make_shared<MockKafkaBroker>();
    EXPECT_CALL(*mockBroker, subscribe_(_, _))
        .Times(Exactly(3))
        .WillOnce(Return(new FakeEmptyStreamSubscriber))
        .WillOnce(Return(new FakeISISRunInfoStreamSubscriber(1)))
        .WillOnce(Return(new FakeISISSpDetStreamSubscriber));
    auto decoder = createTestDecoder(mockBroker);
    startCapturing(*decoder, 1);

    TS_ASSERT_THROWS_NOTHING(decoder->extractData());
    TS_ASSERT_THROWS_NOTHING(decoder->stopCapture());
    TS_ASSERT(!decoder->isCapturing());
  }

  //----------------------------------------------------------------------------
  // Failure tests
  //----------------------------------------------------------------------------
  void test_Error_In_Stream_Extraction_Throws_Error_On_ExtractData() {
    using namespace ::testing;
    using namespace ISISKafkaTesting;

    auto mockBroker = std::make_shared<MockKafkaBroker>();
    EXPECT_CALL(*mockBroker, subscribe_(_, _))
        .Times(Exactly(3))
        .WillOnce(Return(new FakeExceptionThrowingStreamSubscriber))
        .WillOnce(Return(new FakeExceptionThrowingStreamSubscriber))
        .WillOnce(Return(new FakeExceptionThrowingStreamSubscriber));
    auto decoder = createTestDecoder(mockBroker);
    startCapturing(*decoder, 1);

    TS_ASSERT_THROWS(decoder->extractData(), std::runtime_error);
    TS_ASSERT_THROWS_NOTHING(decoder->stopCapture());
    TS_ASSERT(!decoder->isCapturing());
  }

  void test_Empty_SpDet_Stream_Throws_Error_On_ExtractData() {
    using namespace ::testing;
    using namespace ISISKafkaTesting;

    auto mockBroker = std::make_shared<MockKafkaBroker>();
    EXPECT_CALL(*mockBroker, subscribe_(_, _))
        .Times(Exactly(3))
        .WillOnce(Return(new FakeISISEventSubscriber(1)))
        .WillOnce(Return(new FakeISISRunInfoStreamSubscriber(1)))
        .WillOnce(Return(new FakeEmptyStreamSubscriber));
    auto decoder = createTestDecoder(mockBroker);
    startCapturing(*decoder, 1);

    TS_ASSERT_THROWS(decoder->extractData(), std::runtime_error);
    TS_ASSERT_THROWS_NOTHING(decoder->stopCapture());
    TS_ASSERT(!decoder->isCapturing());
  }

  void test_Empty_RunInfo_Stream_Throws_Error_On_ExtractData() {
    using namespace ::testing;
    using namespace ISISKafkaTesting;

    auto mockBroker = std::make_shared<MockKafkaBroker>();
    EXPECT_CALL(*mockBroker, subscribe_(_, _))
        .Times(Exactly(3))
        .WillOnce(Return(new FakeISISEventSubscriber(1)))
        .WillOnce(Return(new FakeEmptyStreamSubscriber))
        .WillOnce(Return(new FakeISISSpDetStreamSubscriber));
    auto decoder = createTestDecoder(mockBroker);
    startCapturing(*decoder, 1);
    TS_ASSERT_THROWS(decoder->extractData(), std::runtime_error);
    TS_ASSERT_THROWS_NOTHING(decoder->stopCapture());
    TS_ASSERT(!decoder->isCapturing());
  }

private:
  // Start decoding and wait until we have gathered enough data to test
  void startCapturing(Mantid::LiveData::KafkaEventStreamDecoder &decoder,
                      uint8_t maxIterations) {
    // Register callback to know when a whole loop as been iterated through
    m_niterations = 0;
    auto callback = [this, maxIterations]() {
      {
        std::unique_lock<std::mutex> lock(this->m_callbackMutex);
        this->m_niterations++;
        if (this->m_niterations == maxIterations) {
          lock.unlock();
          this->m_callbackCondition.notify_one();
        }
      }
    };
    decoder.registerIterationEndCb(callback);
    decoder.registerErrorCb(callback);
    TS_ASSERT_THROWS_NOTHING(decoder.startCapture());
    {
      std::unique_lock<std::mutex> lk(m_callbackMutex);
      this->m_callbackCondition.wait(lk, [this, maxIterations]() {
        return this->m_niterations == maxIterations;
      });
    }
  }

  std::unique_ptr<Mantid::LiveData::KafkaEventStreamDecoder>
  createTestDecoder(std::shared_ptr<Mantid::LiveData::IKafkaBroker> broker) {
    using namespace Mantid::LiveData;
    return Mantid::Kernel::make_unique<KafkaEventStreamDecoder>(broker, "", "",
                                                                "", "");
  }

  void
  checkWorkspaceMetadata(const Mantid::DataObjects::EventWorkspace &eventWksp) {
    TS_ASSERT(eventWksp.getInstrument());
    TS_ASSERT_EQUALS("HRPDTEST", eventWksp.getInstrument()->getName());
    TS_ASSERT_EQUALS(
        "2016-08-31T12:07:42",
        eventWksp.run().getPropertyValueAsType<std::string>("run_start"));
    std::array<Mantid::specnum_t, 5> specs = {{1, 2, 3, 4, 5}};
    std::array<Mantid::detid_t, 5> ids = {{1001, 1002, 1100, 901000, 10100}};
    TS_ASSERT_EQUALS(specs.size(), eventWksp.getNumberHistograms());
    for (size_t i = 0; i < eventWksp.getNumberHistograms(); ++i) {
      const auto &spec = eventWksp.getSpectrum(i);
      TS_ASSERT_EQUALS(specs[i], spec.getSpectrumNo());
      const auto &sid = spec.getDetectorIDs();
      TS_ASSERT_EQUALS(ids[i], *(sid.begin()));
    }
  }

  void checkWorkspaceEventData(
      const Mantid::DataObjects::EventWorkspace &eventWksp) {
    // A timer-based test and each message contains 6 events so the total should
    // be divisible by 6
    TS_ASSERT(eventWksp.getNumberEvents() % 6 == 0);
  }

<<<<<<< HEAD
  void checkWorkspaceLogData(Mantid::DataObjects::EventWorkspace &eventWksp) {
    // We should find a sample log with this name
    // Mantid::Kernel::Property *log = nullptr;
    Mantid::Kernel::TimeSeriesProperty<int32_t> *log = nullptr;
    auto run = eventWksp.mutableRun();
    TS_ASSERT_THROWS_NOTHING(
        log = run.getTimeSeriesProperty<int32_t>("fake source"));
    if (log) {
      TS_ASSERT_EQUALS(log->firstTime().toISO8601String(),
                       "2017-05-24T09:29:48")
      TS_ASSERT_EQUALS(log->firstValue(), 42)
    }
  }
=======
private:
  std::mutex m_callbackMutex;
  std::condition_variable m_callbackCondition;
  uint8_t m_niterations = 0;
>>>>>>> 4e96a7fe
};

#endif /* MANTID_LIVEDATA_ISISKAFKAEVENTSTREAMDECODERTEST_H_ */<|MERGE_RESOLUTION|>--- conflicted
+++ resolved
@@ -301,7 +301,6 @@
     TS_ASSERT(eventWksp.getNumberEvents() % 6 == 0);
   }
 
-<<<<<<< HEAD
   void checkWorkspaceLogData(Mantid::DataObjects::EventWorkspace &eventWksp) {
     // We should find a sample log with this name
     // Mantid::Kernel::Property *log = nullptr;
@@ -315,12 +314,11 @@
       TS_ASSERT_EQUALS(log->firstValue(), 42)
     }
   }
-=======
+
 private:
   std::mutex m_callbackMutex;
   std::condition_variable m_callbackCondition;
   uint8_t m_niterations = 0;
->>>>>>> 4e96a7fe
 };
 
 #endif /* MANTID_LIVEDATA_ISISKAFKAEVENTSTREAMDECODERTEST_H_ */