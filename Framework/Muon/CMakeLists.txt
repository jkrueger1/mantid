set ( SRC_FILES
 	src/AlphaCalc.cpp
	src/ApplyDeadTimeCorr.cpp
        src/ApplyMuonDetectorGrouping.cpp
        src/ApplyMuonDetectorGroupPairing.cpp
<<<<<<< HEAD
=======
	src/AsymmetryCalc.cpp
	src/CalculateMuonAsymmetry.cpp
	src/CalMuonDeadTime.cpp
	src/CalMuonDetectorPhases.cpp
>>>>>>> 46dc4bf3
        src/ConvertFitFunctionForMuonTFAsymmetry.cpp
        src/LoadAndApplyMuonDetectorGrouping.cpp
	src/EstimateMuonAsymmetryFromCounts.cpp
        src/MuonAlgorithmHelper.cpp
	src/MuonAsymmetryHelper.cpp
	src/MuonGroupDetectors.cpp
	src/PhaseQuadMuon.cpp
	src/PlotAsymmetryByLogValue.cpp
	src/RemoveExpDecay.cpp
	src/RRFMuon.cpp
)

set ( INC_FILES
	inc/MantidMuon/AlphaCalc.h
	inc/MantidMuon/ApplyDeadTimeCorr.h
        inc/MantidMuon/ApplyMuonDetectorGrouping.h
        inc/MantidMuon/ApplyMuonDetectorGroupPairing.h
<<<<<<< HEAD
=======
	inc/MantidMuon/AsymmetryCalc.h
	inc/MantidMuon/CalculateMuonAsymmetry.h
	inc/MantidMuon/CalMuonDeadTime.h
	inc/MantidMuon/CalMuonDetectorPhases.h
>>>>>>> 46dc4bf3
        inc/MantidMuon/ConvertFitFunctionForMuonTFAsymmetry.h
        inc/MantidMuon/LoadAndApplyMuonDetectorGrouping.h
	inc/MantidMuon/EstimateMuonAsymmetryFromCounts.h
        inc/MantidMuon/MuonAlgorithmHelper.h
	inc/MantidMuon/MuonAsymmetryHelper.h
	inc/MantidMuon/MuonGroupDetectors.h
	inc/MantidMuon/PhaseQuadMuon.h
	inc/MantidMuon/PlotAsymmetryByLogValue.h
	inc/MantidMuon/RemoveExpDecay.h
	inc/MantidMuon/RRFMuon.h
)

set ( TEST_FILES
	AlphaCalcTest.h
	ApplyDeadTimeCorrTest.h
        ApplyMuonDetectorGroupingTest.h
        ApplyMuonDetectorGroupPairingTest.h
<<<<<<< HEAD
=======
	AsymmetryCalcTest.h
	CalculateMuonAsymmetryTest.h
	CalMuonDeadTimeTest.h
	CalMuonDetectorPhasesTest.h
>>>>>>> 46dc4bf3
        ConvertFitFunctionForMuonTFAsymmetryTest.h
        LoadAndApplyMuonDetectorGroupingTest.h
        MuonAlgorithmHelperTest.h
	EstimateMuonAsymmetryFromCountsTest.h
	MuonGroupDetectorsTest.h
	PhaseQuadMuonTest.h
	PlotAsymmetryByLogValueTest.h
	RemoveExpDecayTest.h
	RRFMuonTest.h
)

if (COVERALLS)
    foreach( loop_var ${SRC_FILES} ${C_SRC_FILES} ${INC_FILES})
      set_property(GLOBAL APPEND PROPERTY COVERAGE_SRCS "${CMAKE_CURRENT_SOURCE_DIR}/${loop_var}")
    endforeach(loop_var)
endif()

# Add a precompiled header where they are supported
# enable_precompiled_headers ( inc/MantidAlgorithms/PrecompiledHeader.h SRC_FILES )
# Add the target for this directory
add_library ( Muon ${SRC_FILES} ${C_SRC_FILES} ${INC_FILES})
# Set the name of the generated library
set_target_properties ( Muon PROPERTIES OUTPUT_NAME MantidMuon
  COMPILE_DEFINITIONS "IN_MANTID_MUON"
)

if (OSX_VERSION VERSION_GREATER 10.8)
  set_target_properties(Muon PROPERTIES INSTALL_RPATH "@loader_path/../Contents/MacOS")
elseif ( ${CMAKE_SYSTEM_NAME} STREQUAL "Linux" )
  set_target_properties(Muon PROPERTIES INSTALL_RPATH "\$ORIGIN/../${LIB_DIR}")
endif ()

# Add to the 'Framework' group in VS
set_property ( TARGET Muon PROPERTY FOLDER "MantidFramework" )

include_directories ( inc )

target_link_libraries ( Muon LINK_PRIVATE ${TCMALLOC_LIBRARIES_LINKTIME} ${MANTIDLIBS} ${GSL_LIBRARIES} )

# Add the unit tests directory
add_subdirectory ( test )

###########################################################################
# Installation settings
###########################################################################

install ( TARGETS Muon ${SYSTEM_PACKAGE_TARGET} DESTINATION ${PLUGINS_DIR} )<|MERGE_RESOLUTION|>--- conflicted
+++ resolved
@@ -3,13 +3,10 @@
 	src/ApplyDeadTimeCorr.cpp
         src/ApplyMuonDetectorGrouping.cpp
         src/ApplyMuonDetectorGroupPairing.cpp
-<<<<<<< HEAD
-=======
 	src/AsymmetryCalc.cpp
 	src/CalculateMuonAsymmetry.cpp
 	src/CalMuonDeadTime.cpp
 	src/CalMuonDetectorPhases.cpp
->>>>>>> 46dc4bf3
         src/ConvertFitFunctionForMuonTFAsymmetry.cpp
         src/LoadAndApplyMuonDetectorGrouping.cpp
 	src/EstimateMuonAsymmetryFromCounts.cpp
@@ -27,13 +24,10 @@
 	inc/MantidMuon/ApplyDeadTimeCorr.h
         inc/MantidMuon/ApplyMuonDetectorGrouping.h
         inc/MantidMuon/ApplyMuonDetectorGroupPairing.h
-<<<<<<< HEAD
-=======
 	inc/MantidMuon/AsymmetryCalc.h
 	inc/MantidMuon/CalculateMuonAsymmetry.h
 	inc/MantidMuon/CalMuonDeadTime.h
 	inc/MantidMuon/CalMuonDetectorPhases.h
->>>>>>> 46dc4bf3
         inc/MantidMuon/ConvertFitFunctionForMuonTFAsymmetry.h
         inc/MantidMuon/LoadAndApplyMuonDetectorGrouping.h
 	inc/MantidMuon/EstimateMuonAsymmetryFromCounts.h
@@ -51,13 +45,10 @@
 	ApplyDeadTimeCorrTest.h
         ApplyMuonDetectorGroupingTest.h
         ApplyMuonDetectorGroupPairingTest.h
-<<<<<<< HEAD
-=======
 	AsymmetryCalcTest.h
 	CalculateMuonAsymmetryTest.h
 	CalMuonDeadTimeTest.h
 	CalMuonDetectorPhasesTest.h
->>>>>>> 46dc4bf3
         ConvertFitFunctionForMuonTFAsymmetryTest.h
         LoadAndApplyMuonDetectorGroupingTest.h
         MuonAlgorithmHelperTest.h
