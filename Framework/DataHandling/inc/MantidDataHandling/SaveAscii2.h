--- conflicted
+++ resolved
@@ -51,21 +51,13 @@
   /// Algorithm's version for identification overriding a virtual method
   int version() const override { return 2; }
   const std::vector<std::string> seeAlso() const override {
-<<<<<<< HEAD
-    return {"LoadAscii", "SaveCSV", "SaveDiffFittingAscii", "SaveMFT",
-            "SaveOpenGenieAscii", "SaveGSS", "SaveFocusedXYE"};
-=======
     return {"LoadAscii",
-            "SaveANSTOAscii",
             "SaveCSV",
             "SaveDiffFittingAscii",
-            "SaveILLCosmosAscii",
             "SaveReflCustomAscii",
-            "SaveReflThreeColumnAscii",
             "SaveOpenGenieAscii",
             "SaveGSS",
             "SaveFocusedXYE"};
->>>>>>> 363738dc
   }
   /// Algorithm's category for identification overriding a virtual method
   const std::string category() const override { return "DataHandling\\Text"; }
