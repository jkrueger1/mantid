#ifndef MANTID_DATAHANDLING_LoadISISNexus22_H_
#define MANTID_DATAHANDLING_LoadISISNexus22_H_

//----------------------------------------------------------------------
// Includes
//----------------------------------------------------------------------
#include "MantidAPI/Algorithm.h"
#include "MantidAPI/IFileLoader.h"
#include "MantidDataObjects/Workspace2D.h"
#include "MantidDataHandling/ISISRunLogs.h"
#include "MantidDataHandling/DataBlockComposite.h"
#include "MantidNexus/NexusClasses.h"
#include "MantidAPI/SpectrumDetectorMapping.h"
#include <nexus/NeXusFile.hpp>

#include <boost/scoped_ptr.hpp>

#include <climits>

//----------------------------------------------------------------------
// Forward declaration
//----------------------------------------------------------------------
namespace Mantid {
namespace DataHandling {

/**

Loads a file in a NeXus format and stores it in a 2D workspace. LoadISISNexus2
is an algorithm and
as such inherits  from the Algorithm class, via DataHandlingCommand, and
overrides
the init() & exec() methods.

Required Properties:
<UL>
<LI> Filename - The name of and path to the input NeXus file </LI>
<LI> OutputWorkspace - The name of the workspace in which to store the imported
data
(a multi-period file will store higher periods in workspaces called
OutputWorkspace_PeriodNo)</LI>
</UL>

Optional Properties: (note that these options are not available if reading a
multi-period file)
<UL>
<LI> SpectrumMin  - The  starting spectrum number</LI>
<LI> SpectrumMax  - The  final spectrum number (inclusive)</LI>
<LI> SpectrumList - An ArrayProperty of spectra to load</LI>
</UL>

@author Roman Tolchenov, Tessella plc

Copyright &copy; 2007-9 ISIS Rutherford Appleton Laboratory, NScD Oak Ridge
National Laboratory & European Spallation Source

This file is part of Mantid.

Mantid is free software; you can redistribute it and/or modify
it under the terms of the GNU General Public License as published by
the Free Software Foundation; either version 3 of the License, or
(at your option) any later version.

Mantid is distributed in the hope that it will be useful,
but WITHOUT ANY WARRANTY; without even the implied warranty of
MERCHANTABILITY or FITNESS FOR A PARTICULAR PURPOSE.  See the
GNU General Public License for more details.

You should have received a copy of the GNU General Public License
along with this program.  If not, see <http://www.gnu.org/licenses/>.

File change history is stored at: <https://github.com/mantidproject/mantid>.
Code Documentation is available at: <http://doxygen.mantidproject.org>
*/
class DLLExport LoadISISNexus2
    : public API::IFileLoader<Kernel::NexusDescriptor> {
public:
  /// Default constructor
  LoadISISNexus2();
  /// Destructor
  ~LoadISISNexus2() override {}
  /// Algorithm's name for identification overriding a virtual method
  const std::string name() const override { return "LoadISISNexus"; }
  /// Algorithm's version for identification overriding a virtual method
  int version() const override { return 2; }
  /// Algorithm's category for identification overriding a virtual method
  const std::string category() const override { return "DataHandling\\Nexus"; }
  /// Summary of algorithms purpose
  const std::string summary() const override {
    return "Loads a file in ISIS NeXus format.";
  }

  /// Returns a confidence value that this algorithm can load a file
  int confidence(Kernel::NexusDescriptor &descriptor) const override;

  /// Spectra block descriptor
  struct SpectraBlock {
    /// Constructor - initialize the block
    SpectraBlock(int64_t f, int64_t l, bool is_mon, const std::string &monname)
        : first(f), last(l), isMonitor(is_mon), monName(monname) {}

    int64_t first;  ///< first spectrum number of the block
    int64_t last;   ///< last spectrum number of the block
    bool isMonitor; ///< is the data in a monitor group
    std::string monName;
  };

private:
  /// Overwrites Algorithm method.
  void init() override;
  /// Overwrites Algorithm method
  void exec() override;
  // Validate the optional input properties
  void checkOptionalProperties(bool bseparateMonitors, bool bexcludeMonitor);

  /// Prepare a vector of SpectraBlock structures to simplify loading
  size_t
  prepareSpectraBlocks(std::map<int64_t, std::string> &monitors,
<<<<<<< HEAD
                       const std::map<int64_t, specnum_t> &specInd2specNum_map,
                       DataBlockComposite &LoadBlock);
=======
                       const std::map<int64_t, specnum_t> &wsInd2specNum_map,
                       const DataBlock &LoadBlock);
>>>>>>> 601ab0e8
  /// Run LoadInstrument as a ChildAlgorithm
  void runLoadInstrument(DataObjects::Workspace2D_sptr &);
  /// Load in details about the run
  void loadRunDetails(DataObjects::Workspace2D_sptr &local_workspace,
                      Mantid::NeXus::NXEntry &entry);
  /// Parse an ISO formatted date-time string into separate date and time
  /// strings
  void parseISODateTime(const std::string &datetime_iso, std::string &date,
                        std::string &time) const;
  /// Load in details about the sample
  void loadSampleData(DataObjects::Workspace2D_sptr &,
                      Mantid::NeXus::NXEntry &entry);
  /// Load log data from the nexus file
  void loadLogs(DataObjects::Workspace2D_sptr &ws,
                Mantid::NeXus::NXEntry &entry);
  // Load a given period into the workspace
  void loadPeriodData(int64_t period, Mantid::NeXus::NXEntry &entry,
                      DataObjects::Workspace2D_sptr &local_workspace,
                      bool update_spectra2det_mapping = false);
  // Load a data block
  void loadBlock(Mantid::NeXus::NXDataSetTyped<int> &data, int64_t blocksize,
                 int64_t period, int64_t start, int64_t &hist,
                 int64_t &spec_num,
                 DataObjects::Workspace2D_sptr &local_workspace);

  // Create period logs
  void createPeriodLogs(int64_t period,
                        DataObjects::Workspace2D_sptr &local_workspace);
  // Validate multi-period logs
  void validateMultiPeriodLogs(Mantid::API::MatrixWorkspace_sptr);

  // build the list of spectra numbers to load and include in the spectra list
  void buildSpectraInd2SpectraNumMap(bool range_supplied, bool hasSpectraList,
                                     DataBlockComposite &dataBlockComposite);

  /// The name and path of the input file
  std::string m_filename;
  /// The instrument name from Nexus
  std::string m_instrument_name;
  /// The sample name read from Nexus
  std::string m_samplename;

  // the description of the data block in the file to load.
  // the description of single time-range data block, obtained from detectors
  DataBlockComposite m_detBlockInfo;

  // the description of single time-range data block, obtained from monitors
  DataBlockComposite m_monBlockInfo;

  // description of the block to be loaded may include monitors and detectors
  // with the same time binning if the detectors and monitors are loaded
  // together
  // in single workspace or equal to the detectorBlock if monitors are excluded
  // or monBlockInfo if only monitors are loaded.
  DataBlockComposite m_loadBlockInfo;

  /// Is there a detector block
  bool m_have_detector;

  /// if true, a spectra list or range of spectra is supplied
  bool m_load_selected_spectra;
  /// map of workspace Index to spectra Number (spectraID)
  std::map<int64_t, specnum_t> m_wsInd2specNum_map;
  /// spectra Number to detector ID (multi)map
  API::SpectrumDetectorMapping m_spec2det_map;

  /// The number of the input entry
  int64_t m_entrynumber;
  /// List of disjoint data blocks to load
  std::vector<SpectraBlock> m_spectraBlocks;

  /// Time channels
  boost::shared_ptr<MantidVec> m_tof_data;
  /// Proton charge
  double m_proton_charge;
  /// Spectra numbers
  boost::shared_array<int> m_spec;
  /// Pointer to one-past-the-end of spectrum number array (m_spec)
  const int *m_spec_end;
  /// Monitors, map spectrum index to monitor group name
  std::map<int64_t, std::string> m_monitors;

  /// A pointer to the ISISRunLogs creator
  boost::scoped_ptr<ISISRunLogs> m_logCreator;

  /// Progress reporting object
  boost::shared_ptr<API::Progress> m_progress;

  /// Personal wrapper for sqrt to allow msvs to compile
  static double dblSqrt(double in);

  // C++ interface to the NXS file
  // clang-format off
  boost::scoped_ptr< ::NeXus::File> m_cppFile;
  // clang-format on

  bool findSpectraDetRangeInFile(NeXus::NXEntry &entry,
                                 boost::shared_array<int> &spectrum_index,
                                 int64_t ndets, int64_t n_vms_compat_spectra,
                                 std::map<int64_t, std::string> &monitors,
                                 bool excludeMonitors, bool separateMonitors);
};

} // namespace DataHandling
} // namespace Mantid

#endif /*MANTID_DATAHANDLING_LoadISISNexus2_H_*/<|MERGE_RESOLUTION|>--- conflicted
+++ resolved
@@ -115,13 +115,8 @@
   /// Prepare a vector of SpectraBlock structures to simplify loading
   size_t
   prepareSpectraBlocks(std::map<int64_t, std::string> &monitors,
-<<<<<<< HEAD
-                       const std::map<int64_t, specnum_t> &specInd2specNum_map,
+                       const std::map<int64_t, specnum_t> &wsInd2specNum_map,
                        DataBlockComposite &LoadBlock);
-=======
-                       const std::map<int64_t, specnum_t> &wsInd2specNum_map,
-                       const DataBlock &LoadBlock);
->>>>>>> 601ab0e8
   /// Run LoadInstrument as a ChildAlgorithm
   void runLoadInstrument(DataObjects::Workspace2D_sptr &);
   /// Load in details about the run
