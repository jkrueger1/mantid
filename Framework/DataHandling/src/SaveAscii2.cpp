--- conflicted
+++ resolved
@@ -282,54 +282,8 @@
 @param wsIndex :: an integer relating to a workspace index
 @param file :: the file writer object
 */
-<<<<<<< HEAD
 void SaveAscii2::writeSpectrum(const int &wsIndex, std::ofstream &file) {
 
-=======
-void SaveAscii2::writeSpectra(const std::set<int>::const_iterator &spectraItr,
-                              std::ofstream &file) {
-  const auto specNo = m_ws->getSpectrum(*spectraItr).getSpectrumNo();
-  const auto workspaceIndex = m_specToIndexMap[specNo];
-  for (auto iter = m_metaData.begin(); iter != m_metaData.end(); ++iter) {
-    auto value = m_metaDataMap[*iter][workspaceIndex];
-    file << value;
-    if (iter != m_metaData.end() - 1) {
-      file << " " << m_sep << " ";
-    }
-  }
-  file << '\n';
-
-  auto pointDeltas = m_ws->pointStandardDeviations(0);
-  auto points0 = m_ws->points(0);
-  auto pointsSpec = m_ws->points(*spectraItr);
-  for (int bin = 0; bin < m_nBins; bin++) {
-    if (!m_isCommonBins) // checking for ragged workspace
-    {
-      file << pointsSpec[bin];
-    } else {
-      file << points0[bin];
-    }
-    file << m_sep;
-    file << m_ws->y(*spectraItr)[bin];
-
-    file << m_sep;
-    file << m_ws->e(*spectraItr)[bin];
-    if (m_writeDX) {
-      file << m_sep;
-      file << pointDeltas[bin];
-    }
-    file << '\n';
-  }
-}
-
-/**writes a spectra to the file using a workspace ID
-@param spectraIndex :: an integer relating to a workspace ID
-@param file :: the file writer object
-*/
-void SaveAscii2::writeSpectra(const int &spectraIndex, std::ofstream &file) {
-  const auto specNo = m_ws->getSpectrum(spectraIndex).getSpectrumNo();
-  const auto workspaceIndex = m_specToIndexMap[specNo];
->>>>>>> 1d1f5065
   for (auto iter = m_metaData.begin(); iter != m_metaData.end(); ++iter) {
     auto value = m_metaDataMap[*iter][wsIndex];
     file << value;
@@ -341,37 +295,23 @@
 
   auto pointDeltas = m_ws->pointStandardDeviations(0);
   auto points0 = m_ws->points(0);
-  auto pointsSpec = m_ws->points(spectraIndex);
+  auto pointsSpec = m_ws->points(wsIndex);
   for (int bin = 0; bin < m_nBins; bin++) {
-<<<<<<< HEAD
-    if (m_isHistogram & m_isCommonBins) {
+    if (m_isCommonBins) {
       // bin centres,
-      file << (m_ws->readX(0)[bin] + m_ws->readX(0)[bin + 1]) / 2;
+      file << (m_ws->x(0)[bin] + m_ws->x(0)[bin + 1]) / 2;
     } else if (!m_isCommonBins) {
       // checking for ragged workspace
-      file << (m_ws->readX(wsIndex)[bin] + m_ws->readX(wsIndex)[bin + 1]) / 2;
+      file << (m_ws->x(wsIndex)[bin] + m_ws->x(wsIndex)[bin + 1]) / 2;
     } else {
       // data points
-      file << m_ws->readX(0)[bin];
+      file << m_ws->x(0)[bin];
     }
     file << m_sep;
-    file << m_ws->readY(wsIndex)[bin];
+    file << m_ws->y(wsIndex)[bin];
 
     file << m_sep;
-    file << m_ws->readE(wsIndex)[bin];
-=======
-    if (m_isCommonBins) {
-      file << points0[bin];
-    } else // checking for ragged workspace
-    {
-      file << pointsSpec[bin];
-    }
-    file << m_sep;
-    file << m_ws->y(spectraIndex)[bin];
-
-    file << m_sep;
-    file << m_ws->e(spectraIndex)[bin];
->>>>>>> 1d1f5065
+    file << m_ws->e(wsIndex)[bin];
     if (m_writeDX) {
       file << m_sep;
       file << pointDeltas[bin];
