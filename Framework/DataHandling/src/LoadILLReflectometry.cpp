#include "MantidDataHandling/LoadILLReflectometry.h"

#include "MantidAPI/Axis.h"
#include "MantidAPI/FileProperty.h"
#include "MantidAPI/FunctionFactory.h"
#include "MantidAPI/IPeakFunction.h"
#include "MantidAPI/MatrixWorkspace.h"
#include "MantidAPI/RegisterFileLoader.h"
#include "MantidAPI/SpectrumInfo.h"
#include "MantidAPI/WorkspaceFactory.h"
#include "MantidDataObjects/TableWorkspace.h"
#include "MantidHistogramData/LinearGenerator.h"
#include "MantidKernel/BoundedValidator.h"
#include "MantidKernel/EnabledWhenProperty.h"
#include "MantidKernel/ListValidator.h"
#include "MantidKernel/Quat.h"
#include "MantidKernel/UnitFactory.h"
#include "MantidDataObjects/Workspace2D.h"
#include "MantidDataObjects/WorkspaceCreation.h"

using Mantid::HistogramData::Histogram;
using Mantid::HistogramData::Points;
using Mantid::HistogramData::Counts;
using Mantid::HistogramData::LinearGenerator;
using Mantid::DataObjects::create;
using Mantid::DataObjects::Workspace2D;

<<<<<<< HEAD
namespace {
constexpr double inRad(const double x) {
  return x * M_PI / 180;
}

constexpr double inDeg(const double x) {
  return x * 180 / M_PI;
}

constexpr double inMeter(const double x) {
  return x * 1e-3;
}

/** Computes the coherence and incoherence equation.
 *  @param angle the angle to compute the equation for.
 *  @param peakPos1 first peak position.
 *  @param peakPos2 second peak position.
 *  @param pixelCentre centre of the detector, in pixels.
 *  @param pixelWidth physical pixel width.
 *  @param detDist1 sample to detector distance corresponding to first peak.
 *  @param detDist2 sample to detector distance corresponding to second peak.
 *  @param sign a sign option depending on Figaro's reflection down option.
 *  @return the Bragg angle in degrees.
 */
double coherenceIncoherenceEq(const double angle, const double peakPos1, const double peakPos2, const double pixelCentre, const double pixelWidth, const double detDist1, const double detDist2, const double sign) {
  const double angle1 = std::atan2((peakPos1 - pixelCentre) * pixelWidth, detDist1);
  const double angle2 = std::atan2((peakPos2 - pixelCentre) * pixelWidth, detDist2);
  return inDeg(inRad(angle) - sign * 0.5 * (angle1 + sign * angle2));
}

enum class RotationPlane {
  horizontal,
  vertical
};

Mantid::Kernel::V3D detectorPosition(const RotationPlane plane, const double distance, const double angle) {
  const double a = inRad(angle);
  double x, y, z;
  switch (plane) {
  case RotationPlane::horizontal:
    x = distance * std::sin(a);
    y = 0;
    z = distance * std::cos(a);
    break;
  case RotationPlane::vertical:
    x = 0;
    y = distance * std::sin(a);
    z = distance * std::cos(a);
    break;
  }
  return Mantid::Kernel::V3D(x, y, z);
}

Mantid::Kernel::Quat detectorFaceRotation(const RotationPlane plane, const double angle) {
  const Mantid::Kernel::V3D axis = [plane]() {
    double x, y;
    switch(plane) {
    case RotationPlane::horizontal:
      x = 0;
      y = 1;
      break;
    case RotationPlane::vertical:
      x = -1;
      y = 0;
      break;
    }
    return Mantid::Kernel::V3D(x, y, 0);
  }();
  return Mantid::Kernel::Quat(angle, axis);
}
}
=======
// formula
/// Returns an iterator for an iterator \a and \b and a double value \c
#define iterator(a, b, c)                                                      \
  std::find_if(a, b, [c](double value) { return value < 0.5 * c; })
// string concatenation
/// Concatenates \string1 and \string2, where the \string1 string will not be
/// modified but copied
#define StringConcat(string1, string2) std::string(string1).append(string2)
// logging
/// Logs a debug message \myString for \myValue
#define debugLog(myString, myValue)                                            \
  g_log.debug(StringConcat(myString, std::to_string(myValue)).append("\n"))
/// Logs a debug message for \myValue explained by two strings \myString and
/// \aString
#define debugLog2(myString, aString, myValue)                                  \
  g_log.debug(StringConcat(myString, aString)                                  \
                  .append(StringConcat(": ", std::to_string(myValue)))         \
                  .append("\n"))
/// Logs a debug message \myString for a \myValue in degrees
#define debugLogWithUnitDegrees(myString, myValue)                             \
  g_log.debug(                                                                 \
      StringConcat(myString, std::to_string(myValue).append(" degrees\n")))
/// Logs a debug message \myString for \myValue in meters
#define debugLogWithUnitMeter(myString, myValue)                               \
  g_log.debug(StringConcat(myString, std::to_string(myValue)).append(" m\n"))
/// Logs an information message \myString using the generated error message
/// what()
#define infoLog(myString)                                                      \
  g_log.information(StringConcat(myString, e.what()).append("\n"))
// get a double value from sample logs of the (output) workspace
/// Get a double value from the workspace to be loaded (SampleLogs) for
/// \myString. Throws error message "Unknown property search object". Possible
/// check via ws->run().hasProperty(myString).
#define getDouble(myString)                                                    \
  m_localWorkspace->run().getPropertyValueAsType<double>(myString)
>>>>>>> aa165bbb

namespace {
struct Peak {
  double fittedCentre;
  double positionOfMaximum;
};

struct DirectBeamMeasurement {
  double detectorAngle;
  double detectorDistance;
  double fittedPeakCentre;
  double positionOfMaximum;
};

Mantid::API::ITableWorkspace_sptr createBeamPositionTable(const DirectBeamMeasurement &info) {
  auto table = Mantid::API::WorkspaceFactory::Instance().createTable();
  table->addColumn("double", "DetectorAngle");
  table->addColumn("double", "DetectorDistance");
  table->addColumn("double", "FittedPeakCentre");
  table->addColumn("double", "PositionOfMaximum");
  table->appendRow();
  auto col = table->getColumn("DetectorAngle");
  col->cell<double>(0) = info.detectorAngle;
  col = table->getColumn("DetectorDistance");
  col->cell<double>(0) = info.detectorDistance;
  col = table->getColumn("FittedPeakCentre");
  col->cell<double>(0) = info.fittedPeakCentre;
  col = table->getColumn("PositionOfMaximum");
  col->cell<double>(0) = info.positionOfMaximum;
  return table;
}

std::pair<size_t, size_t> fitIntegrationWSIndexRange(const Mantid::API::MatrixWorkspace &ws) {
  const size_t nHisto = ws.getNumberHistograms();
  size_t begin = 0;
  const auto &spectrumInfo = ws.spectrumInfo();
  for (size_t i = 0; i < nHisto; ++i) {
    if (!spectrumInfo.isMonitor(i)) {
      break;
    }
    ++begin;
  }
  size_t end = nHisto - 1;
  for (ptrdiff_t i = static_cast<ptrdiff_t>(nHisto) - 1; i != 0; --i) {
    if (!spectrumInfo.isMonitor(i)) {
      break;
    }
    --end;
  }
  return std::pair<size_t, size_t>{begin, end};
}

DirectBeamMeasurement parseBeamPositionTable(const Mantid::API::ITableWorkspace &table) {
  if (table.rowCount() != 1) {
    throw std::runtime_error("BeamPosition table should have a single row.");
  }
  DirectBeamMeasurement m;
  auto col = table.getColumn("DetectorAngle");
  m.detectorAngle = col->cell<double>(0);
  col = table.getColumn("DetectorDistance");
  m.detectorDistance = col->cell<double>(0);
  col = table.getColumn("FittedPeakCentre");
  m.fittedPeakCentre = col->cell<double>(0);
  col = table.getColumn("PositionOfMaximum");
  m.positionOfMaximum = col->cell<double>(0);
  return m;
}

void rebinIntegralWorkspace(Mantid::API::MatrixWorkspace &ws) {
  auto &xs = ws.mutableX(0);
  std::iota(xs.begin(), xs.end(), 0.0);
}
} // anonymous namespace

namespace Mantid {
namespace DataHandling {

using namespace Kernel;
using namespace API;
using namespace NeXus;

// Register the algorithm into the AlgorithmFactory
DECLARE_NEXUS_FILELOADER_ALGORITHM(LoadILLReflectometry)

const std::unordered_set<std::string> LoadILLReflectometry::m_supportedInstruments{"D17", "d17", "Figaro", "figaro"};

/**
 * Return the confidence with this algorithm can load the file
 * @param descriptor A descriptor for the file
 * @returns An integer specifying the confidence level. 0 indicates it will not
 * be used
 */
int LoadILLReflectometry::confidence(
    Kernel::NexusDescriptor &descriptor) const {

  // fields existent only at the ILL
  if ((descriptor.pathExists("/entry0/wavelength") || // ILL D17
       descriptor.pathExists("/entry0/theta"))        // ILL Figaro
      &&
      descriptor.pathExists("/entry0/experiment_identifier") &&
      descriptor.pathExists("/entry0/mode") &&
      (descriptor.pathExists("/entry0/instrument/VirtualChopper") || // ILL D17
       descriptor.pathExists("/entry0/instrument/Theta")) // ILL Figaro
      )
    return 80;
  else
    return 0;
}

/// Initialize the algorithm's properties.
void LoadILLReflectometry::init() {
  declareProperty(Kernel::make_unique<FileProperty>("Filename", std::string(),
                                                    FileProperty::Load, ".nxs",
                                                    Direction::Input),
                  "Name of the Nexus file to load");

  declareProperty(Kernel::make_unique<WorkspaceProperty<>>(
                      "OutputWorkspace", std::string(), Direction::Output),
                  "Name of the output workspace");

  declareProperty(Kernel::make_unique<WorkspaceProperty<ITableWorkspace>>("OutputBeamPosition", std::string(), Direction::Output, PropertyMode::Optional), "Name of the fitted beam position output workspace");

  declareProperty(Kernel::make_unique<WorkspaceProperty<ITableWorkspace>>("BeamPosition", std::string(), Direction::Input, PropertyMode::Optional), "A workspace defining the beam position; used to calculate the Bragg angle");

  declareProperty("BraggAngle", EMPTY_DBL(),
                  "User defined Bragg angle in degrees");
  const std::vector<std::string> availableUnits{"Wavelength", "TimeOfFlight"};
  declareProperty("XUnit", "Wavelength",
                  boost::make_shared<StringListValidator>(availableUnits),
                  "X unit of the OutputWorkspace");

  const std::vector<std::string> scattering{"coherent", "incoherent"};
  declareProperty("ScatteringType", "incoherent",
                  boost::make_shared<StringListValidator>(scattering),
                  "Scattering type used to calculate the Bragg angle.");

}

/**
 * Validate inputs
 * @returns a string map containing the error messages
 */
std::map<std::string, std::string> LoadILLReflectometry::validateInputs() {
  std::map<std::string, std::string> result;
<<<<<<< HEAD
  // check input file
  const std::string fileName{getPropertyValue("Filename")};
  if (!fileName.empty() &&
      (m_supportedInstruments.find(fileName) != m_supportedInstruments.end()))
    result["Filename"] = "Instrument not supported.";
  // check user defined angle
  const double angleUserDefined{getProperty("BraggAngle")};
  const std::string angleOption{getPropertyValue("InputAngle")};
  if ((angleOption == "user defined") && (angleUserDefined == EMPTY_DBL()))
    result["BraggAngle"] =
        "User defined Bragdocs/source/release/v3.11.0/framework.rst.origgAngle option requires an input value";
  // check direct beam file
  const std::string directBeam{getPropertyValue("DirectBeam")};
  if (!directBeam.empty() &&
      (m_supportedInstruments.find(directBeam) != m_supportedInstruments.end()))
    result["DirectBeam"] = "Instrument not supported.";
  // compatibility check for reflected and direct beam located in loadBeam
  // further input validation is needed for general LoadDialog and Python
  if ((angleOption != "user defined") && (angleUserDefined != EMPTY_DBL()))
    result["BraggAngle"] = "No input value required";
  if (directBeam.empty() && (angleOption == "detector angle"))
    result["InputAngle"] = "DirectBeam input required";
=======
  if (!getPointerToProperty("BeamPosition")->isDefault() && !getPointerToProperty("BraggAngle")->isDefault()) {
    result["BraggAngle"] = "User defined Bragg angle cannot be given simultaneously to BeamPosition.";
  }
  if (!getPointerToProperty("BraggAngle")->isDefault() && !getPointerToProperty("OutputBeamPosition")->isDefault()) {
    result["OutputBeamPosition"] = "Beam position will not be calculated as user defined Bragg angle was given.";
  }
>>>>>>> aa165bbb
  return result;
}

/// Execute the algorithm.
void LoadILLReflectometry::exec() {
  // open the root node
  NeXus::NXRoot root(getPropertyValue("Filename"));
  NXEntry firstEntry{root.openFirstEntry()};
  // load Monitor details: n. monitors x monitor contents
  std::vector<std::vector<int>> monitorsData{loadMonitors(firstEntry)};
  // set instrument specific names of Nexus file entries
  initNames(firstEntry);
  // load Data details (number of tubes, channels, etc)
  loadDataDetails(firstEntry);
  // initialise workspace
  initWorkspace(monitorsData);
  // load the instrument from the IDF if it exists
  loadInstrument();
  // get properties
  loadNexusEntriesIntoProperties();
  // load data into the workspace
  loadData(firstEntry, monitorsData, getXValues());
  root.close();
  firstEntry.close();
  // position the source
  placeSource();
  // position the detector
  placeDetector();
  convertTofToWavelength();
  // Set the output workspace property
  setProperty("OutputWorkspace", m_localWorkspace);
} // exec

/// Run the Child Algorithm LoadInstrument.
void LoadILLReflectometry::loadInstrument() {
  // execute the Child Algorithm. Catch and log any error, but don't stop.
  g_log.debug("Loading instrument definition...");
  try {
    IAlgorithm_sptr loadInst = createChildAlgorithm("LoadInstrument");
    loadInst->setPropertyValue("InstrumentName", m_instrumentName);
    loadInst->setProperty("RewriteSpectraMap",
                          Mantid::Kernel::OptionalBool(true));
    loadInst->setProperty<MatrixWorkspace_sptr>("Workspace", m_localWorkspace);
    loadInst->executeAsChildAlg();
  } catch (std::runtime_error &e) {
    g_log.information() << "Unable to succesfully run LoadInstrument child algorithm: " << e.what() << '\n';
  }
}

/**
  * Init names of member variables based on instrument specific NeXus file
  * entries
  *
  * @params entry :: the NeXus file entry
  */
void LoadILLReflectometry::initNames(NeXus::NXEntry &entry) {
  std::string instrumentNamePath = m_loader.findInstrumentNexusPath(entry);
  m_instrumentName = entry.getString(instrumentNamePath.append("/name"));
  if (m_instrumentName.empty())
    throw std::runtime_error(
        "Cannot set the instrument name from the Nexus file!");
  // In NeXus files names are: D17 and figaro. The instrument
  // definition is independent and names start with a capital letter. This
  // loader follows its convention.
  boost::to_lower(m_instrumentName);
  m_instrumentName[0] = char((std::toupper(m_instrumentName[0])));
  g_log.debug() << "Instrument name: " << m_instrumentName << '\n';
  if (m_instrumentName == "D17") {
    m_detectorDistanceName = "det";
    m_detectorAngleName = "dan.value";
    m_sampleAngleName = "san.value";
    m_offsetFrom = "VirtualChopper";
    m_offsetName = "open_offset";
    m_pixelCentre = 135.75; // or 135.75 or 132.5
    m_chopper1Name = "Chopper1";
    m_chopper2Name = "Chopper2";
    // m_wavelength = getFloat("wavelength");
  } else if (m_instrumentName == "Figaro") {
<<<<<<< HEAD
    // TODO Figaro's detector position should be calculated from
    // some motor positions, not from DTR and some offset value.
    m_detectorDistance = "DTR";
    // TODO Figaro's detector angle may need to be calculated
    // from some motor positions instead.
=======
    m_detectorDistanceName = "DTR";
>>>>>>> aa165bbb
    m_detectorAngleName = "VirtualAxis.DAN_actual_angle";
    m_sampleAngleName = "CollAngle.actual_coll_angle";
    m_offsetFrom = "CollAngle";
    m_offsetName = "openOffset";
    m_pixelCentre = double(m_numberOfHistograms) / 2.0;
    // Figaro: find out which of the four choppers are used
    NXFloat firstChopper =
        entry.openNXFloat("instrument/ChopperSetting/firstChopper");
    firstChopper.load();
    NXFloat secondChopper =
        entry.openNXFloat("instrument/ChopperSetting/secondChopper");
    secondChopper.load();
    m_chopper1Name = "CH" + std::to_string(int(firstChopper[0]));
    m_chopper2Name = "CH" + std::to_string(int(secondChopper[0]));
  }
  // get acquisition mode
  NXInt acqMode = entry.openNXInt("acquisition_mode");
  acqMode.load();
  m_acqMode = acqMode[0];
  m_acqMode ? g_log.debug("TOF mode") : g_log.debug("Monochromatic Mode");
}

/// Call child algorithm ConvertUnits for conversion from TOF to wavelength
void LoadILLReflectometry::convertTofToWavelength() {
  if (m_acqMode && (getPropertyValue("XUnit") == "Wavelength")) {
    auto convertToWavelength =
        createChildAlgorithm("ConvertUnits", -1, -1, true);
    convertToWavelength->initialize();
    convertToWavelength->setProperty<MatrixWorkspace_sptr>("InputWorkspace",
                                                           m_localWorkspace);
    convertToWavelength->setProperty<MatrixWorkspace_sptr>("OutputWorkspace",
                                                           m_localWorkspace);
    convertToWavelength->setPropertyValue("Target", "Wavelength");
    convertToWavelength->executeAsChildAlg();
  }
}

/**
 * Creates the workspace and initialises member variables with
 * the corresponding values
 *
 * @param monitorsData :: Monitors data already loaded
 */
void LoadILLReflectometry::initWorkspace(
    const std::vector<std::vector<int>> &monitorsData) {

  g_log.debug() << "Number of monitors: " << monitorsData.size() << '\n';
  for (size_t i = 0; i < monitorsData.size(); ++i) {
    if (monitorsData[i].size() != m_numberOfChannels)
      g_log.debug() << "Data size of monitor ID " << i << " is " << monitorsData[i].size() << '\n';
  }
  // create the workspace
  try {
    m_localWorkspace = WorkspaceFactory::Instance().create(
        "Workspace2D", m_numberOfHistograms + monitorsData.size(),
        m_numberOfChannels + 1, m_numberOfChannels);
  } catch (std::out_of_range &) {
    throw std::runtime_error(
        "Workspace2D cannot be created, check number of histograms (" +
            std::to_string(m_numberOfHistograms) +
            "), monitors (" +
            std::to_string(monitorsData.size()) +
            "), and channels (" +
            std::to_string(m_numberOfChannels) + '\n');
  }
  if (m_acqMode)
    m_localWorkspace->getAxis(0)->unit() = UnitFactory::Instance().create("TOF");
  m_localWorkspace->setYUnitLabel("Counts");
  m_localWorkspace->mutableRun().addProperty("Facility", std::string("ILL"));
  if (m_wavelength > 0.0) {
    double ei = m_loader.calculateEnergy(m_wavelength);
    m_localWorkspace->mutableRun().addProperty<double>("Ei", ei, true);
  }
}

/**
 * Load Data details (number of tubes, channels, etc)
 *
 * @param entry First entry of nexus file
 */
void LoadILLReflectometry::loadDataDetails(NeXus::NXEntry &entry) {
  // PSD data D17 256 x 1 x 1000
  // PSD data Figaro 1 x 256 x 1000

  if (m_acqMode) {
    NXFloat timeOfFlight = entry.openNXFloat("instrument/PSD/time_of_flight");
    timeOfFlight.load();
    m_channelWidth = static_cast<double>(timeOfFlight[0]);
    m_numberOfChannels = size_t(timeOfFlight[1]);
    m_tofDelay = timeOfFlight[2];
    if (m_instrumentName == "Figaro") {
      NXFloat eDelay = entry.openNXFloat("instrument/Theta/edelay_delay");
      eDelay.load();
      m_tofDelay += static_cast<double>(eDelay[0]);
    }
  } else { // monochromatic mode
    m_numberOfChannels = 1;
  }

  NXInt nChannels = entry.openNXInt("instrument/PSD/detsize");
  nChannels.load();
  m_numberOfHistograms = nChannels[0];

  std::string widthName;
  if (m_instrumentName == "D17")
    widthName = "mppx";
  else if (m_instrumentName == "Figaro")
    widthName = "mppy";

  NXFloat pixelWidth =
      entry.openNXFloat("instrument/PSD/" + widthName);
  pixelWidth.load();
<<<<<<< HEAD
  m_pixelWidth = inMeter(static_cast<double>(pixelWidth[0]));
=======
  m_pixelWidth = static_cast<double>(pixelWidth[0]) * 1e-3;
>>>>>>> aa165bbb

  g_log.debug() << "Please note that ILL reflectometry instruments have "
              "several tubes, after integration one "
              "tube remains in the Nexus file.\n Number of tubes (banks): 1\n";
  g_log.debug() << "Number of pixels per tube (number of detectors and number "
           "of histograms): "
           << m_numberOfHistograms << '\n';
  g_log.debug() << "Number of time channels: " << m_numberOfChannels << '\n';
  g_log.debug() << "Channel width: " << m_channelWidth << " 1e-6 sec\n";
  g_log.debug() << "TOF delay: " << m_tofDelay << '\n';
  g_log.debug() << "Pixel width: " << m_pixelWidth << '\n';
}

double LoadILLReflectometry::doubleFromRun(const std::string &entryName) const {
  return m_localWorkspace->run().getPropertyValueAsType<double>(entryName);
}

/**
 * Load single monitor
 *
 * @param entry :: The Nexus entry
 * @param monitor_id :: A std::string containing the Nexus path to the monitor
 *data
 * @return monitor :: A std::vector containing monitor values
 */
std::vector<int>
LoadILLReflectometry::loadSingleMonitor(NeXus::NXEntry &entry,
                                        const std::string &monitor_data) {
  NXData dataGroup = entry.openNXData(monitor_data);
  NXInt data = dataGroup.openIntData();
  // load counts
  data.load();
  return std::vector<int>(data(), data() + data.size());
}

/**
 * Load monitor data
 *
 * @param entry :: The Nexus entry
 * @return :: A std::vector of vectors of monitors containing monitor values
 */
std::vector<std::vector<int>>
LoadILLReflectometry::loadMonitors(NeXus::NXEntry &entry) {
  g_log.debug("Read monitor data...");
  // vector of monitors with one entry
  const std::vector<std::vector<int>> monitors{
      loadSingleMonitor(entry, "monitor1/data"),
      loadSingleMonitor(entry, "monitor2/data")};
  return monitors;
}

/**
 * Determine x values (unit time-of-flight)
 *
 * @return :: vector holding the x values
 */
std::vector<double> LoadILLReflectometry::getXValues() {
  std::vector<double> xVals;                  // no initialisation
  xVals.reserve(int(m_numberOfChannels) + 1); // reserve memory
  try {
    if (m_acqMode) {
      std::string chopper{"Chopper"};
      double chop1Speed{0.0}, chop2Speed{0.0}, chop2Phase{0.0};
      if (m_instrumentName == "D17") {
        chop1Speed = doubleFromRun("VirtualChopper.chopper1_speed_average");
        chop2Speed = doubleFromRun("VirtualChopper.chopper2_speed_average");
        chop2Phase = doubleFromRun("VirtualChopper.chopper2_phase_average");
      }
      // use phase of first chopper
      double chop1Phase = doubleFromRun(m_chopper1Name + ".phase");
      if (m_instrumentName == "Figaro" && chop1Phase > 360.0) {
        // Chopper 1 phase on Figaro is set to an arbitrary value (999.9)
        chop1Phase = 0.0;
      }
      const double POFF = doubleFromRun(m_offsetFrom + ".poff");
      const double openOffset = doubleFromRun(m_offsetFrom + "." + m_offsetName);
      if (m_instrumentName == "D17" && chop1Speed != 0.0 && chop2Speed != 0.0 && chop2Phase != 0.0) {
        // virtual chopper entries are valid
        chopper = "Virtual chopper";
      } else {
        // use chopper values
        chop1Speed = doubleFromRun(m_chopper1Name + ".rotation_speed");
        chop2Speed = doubleFromRun(m_chopper2Name +  ".rotation_speed");
        chop2Phase = doubleFromRun(m_chopper2Name + ".phase");
      }
      // logging
      g_log.debug() << "Poff: " << POFF << '\n';
      g_log.debug() << "Open offset: " << openOffset << '\n';
      g_log.debug() << "Chopper 1 phase: " << chop1Phase << '\n';
      g_log.debug() << chopper << " 1 speed: " << chop1Speed << '\n';
      g_log.debug() << chopper << " 2 phase: " << chop2Phase << '\n';
      g_log.debug() << chopper << " 2 speed: " << chop2Speed << '\n';

      if (chop1Speed <= 0.0) {
        g_log.error() << "First chopper velocity " << chop1Speed << ". Check you NeXus file.\n";
      }
      const double t_TOF2 = -1.e+6 * 60.0 *
                 (POFF - 45.0 + chop2Phase - chop1Phase + openOffset) /
                 (2.0 * 360 * chop1Speed);
      g_log.debug() << "t_TOF2: " << t_TOF2 << '\n';
      // compute tof values
      for (int channelIndex = 0; channelIndex <= static_cast<int>(m_numberOfChannels);
           ++channelIndex) {
        const double t_TOF1 = (channelIndex + 0.5) * m_channelWidth + m_tofDelay;
        xVals.push_back(t_TOF1 + t_TOF2);
      }
    } else {
      g_log.debug("Time channel index for axis description \n");
      for (size_t t = 0; t <= m_numberOfChannels; ++t)
        xVals.push_back(double(t));
    }
  } catch (std::runtime_error &e) {
    g_log.information() << "Unable to access NeXus file entry: " << e.what() << '\n';
  }
  return xVals;
}

/**
 * Load data from nexus file
 *
 * @param entry :: The Nexus file entry
 * @param monitorsData :: Monitors data already loaded
 * @param xVals :: X values
 */
void LoadILLReflectometry::loadData(NeXus::NXEntry &entry,
                                    const std::vector<std::vector<int>> &monitorsData,
                                    const std::vector<double> &xVals) {
  g_log.debug("Loading data...");
  NXData dataGroup = entry.openNXData("data");
  NXInt data = dataGroup.openIntData();
  // load the counts from the file into memory
  data.load();
  const size_t nb_monitors = monitorsData.size();
  Progress progress(this, 0, 1, m_numberOfHistograms + nb_monitors);

  // write monitors
  if (!xVals.empty()) {
    HistogramData::BinEdges binEdges(xVals);
    for (size_t im = 0; im < nb_monitors; im++) {
      const int *monitor_p = monitorsData[im].data();
      const Counts counts(monitor_p, monitor_p + m_numberOfChannels);
      m_localWorkspace->setHistogram(im, binEdges, std::move(counts));
      progress.report();
    }
    // write data
    for (size_t j = 0; j < m_numberOfHistograms; ++j) {
      const int *data_p = &data(0, static_cast<int>(j), 0);
      const Counts counts(data_p, data_p + m_numberOfChannels);
      m_localWorkspace->setHistogram((j + nb_monitors), binEdges,
                                     std::move(counts));
      progress.report();
    }
  } else
    g_log.debug("Vector of x values is empty");
} // LoadILLIndirect::loadData

/**
 * Use the LoadHelper utility to load most of the nexus entries into workspace
 * sample log properties
 */
void LoadILLReflectometry::loadNexusEntriesIntoProperties() {
  g_log.debug("Building properties...");
  // Open NeXus file
  const std::string filename{getPropertyValue("Filename")};
  NXhandle nxfileID;
  NXstatus stat = NXopen(filename.c_str(), NXACC_READ, &nxfileID);
  if (stat == NX_ERROR)
    throw Kernel::Exception::FileError("Unable to open File:", filename);
  m_loader.addNexusFieldsToWsRun(nxfileID, m_localWorkspace->mutableRun());
  stat = NXclose(&nxfileID);
}

<<<<<<< HEAD
/** Load direct or reflected beam:
  * - load detector counts
  * - get angle value for computing the Bragg angle, only for direct beam
  * @params beamWS :: Workspace holding detector counts
  * @params beam :: Name of the beam file
  * @params angleDirectBeam :: Name of the detector angle of the direct beam
  */
void LoadILLReflectometry::loadBeam(MatrixWorkspace_sptr &beamWS,
                                    const std::string &beam,
                                    std::string angleDirectBeam) {
  if (!beam.empty()) {
    // init beam workspace, we do not need its monitor counts
    beamWS = WorkspaceFactory::Instance().create(
        "Workspace2D", m_numberOfHistograms, m_numberOfChannels + 1,
        m_numberOfChannels);
    // open the root node
    NeXus::NXRoot dataRoot(getPropertyValue(beam));
    NXEntry entry{dataRoot.openFirstEntry()};
    // load counts
    NXData dataGroup = entry.openNXData("data");
    NXInt data = dataGroup.openIntData();
    data.load();
    // check whether beam workspace is compatible
    if (beam == "DirectBeam") {
      if (data.dim0() * data.dim1() * data.dim2() !=
          static_cast<int>(m_numberOfChannels * m_numberOfHistograms))
        g_log.error(beam + " has incompatible size with Filename beam\n");
      // get sample detector distance
      if (m_instrumentName == "D17")
        m_detectorDistanceDirectBeam = inMeter(entry.getFloat(
            "instrument/" + m_detectorDistance + "/value"));
      else if (m_instrumentName == "Figaro")
        m_detectorDistanceDirectBeam =
            inMeter(entry.getFloat("instrument/" +  m_detectorDistance + "/value")) +
            inMeter(entry.getFloat("instrument/" + m_detectorDistance + "/offset_value"));
      g_log.debug() << "Sample-detector distance " << beam << " : " << m_detectorDistanceDirectBeam << '\n';
      // set Bragg angle of the direct beam for later use
      if (!angleDirectBeam.empty()) {
        std::replace(angleDirectBeam.begin(), angleDirectBeam.end(), '.', '/');
        m_angleDirectBeam =
            entry.getFloat("instrument/" + angleDirectBeam);
        g_log.debug() << "Bragg angle of the direct beam: " << m_angleDirectBeam << '\n';
      }
    }
    /* uncommented since validation needed. This cannot be found in cosmos
    // set offset angle
    if (!(incidentAngle == "user defined")) {
      double sampleAngle = getDouble(m_sampleAngleName); // read directly from
    Nexus
    file
      double detectorAngle = getDouble(m_detectorAngleName); // read directly
    from Nexus file
      debugLog("sample angle ", sampleAngle);
      debugLog("detector angle ", detectorAngle);
      m_offsetAngle = detectorAngle / 2. * sampleAngle;
      debugLogWithUnitDegrees("Offset angle of the direct beam (will be added to
    "
                              "the scattering angle) ",
                              m_offsetAngle);
    }
    */
    dataRoot.close();
    // set x values
    std::vector<double> xVals;
    xVals.reserve(m_numberOfChannels + 1);
    for (size_t t = 0; t < m_numberOfChannels + 1; ++t)
      xVals.push_back(double(t));
    // write data
    if (!xVals.empty()) {
      HistogramData::BinEdges binEdges(xVals);
      for (size_t j = 0; j < m_numberOfHistograms; ++j) {
        int *data_p = &data(0, static_cast<int>(j), 0);
        const Counts counts(data_p, data_p + m_numberOfChannels);
        beamWS->setHistogram(j, binEdges, std::move(counts));
      }
    }
  } else
    throw std::runtime_error("Name of the beam is missing");
}

=======
>>>>>>> aa165bbb
/**
  * Gaussian fit to determine peak position.
  *
  * @return :: detector position of the peak: Gaussian fit and position
  * of the maximum (serves as start value for the optimization)
  */
<<<<<<< HEAD
std::vector<double>
LoadILLReflectometry::fitReflectometryPeak(const std::string &beam,
                                           const std::string &angleDirectBeam) {
  std::vector<double> centre{0.0, 0.0};
  if ((beam == "DirectBeam") || (beam == "Filename")) {
    MatrixWorkspace_sptr beamWS;
    loadBeam(beamWS, beam, angleDirectBeam);
    Points x(m_numberOfHistograms, LinearGenerator(0, 1));
    auto singleSpectrum = create<Workspace2D>(1, Histogram(x));
    MatrixWorkspace_sptr spectrum{std::move(singleSpectrum)};
    for (size_t i = 0; i < (m_numberOfHistograms); ++i) {
      auto Y = beamWS->y(i);
      spectrum->mutableY(0)[i] = std::accumulate(Y.begin(), Y.end(), 0);
    }
    // check sum of detector counts
    if ((beam == "Filename") &&
        doubleFromRun("PSD.detsum") !=
            std::accumulate(spectrum->y(0).begin(), spectrum->y(0).end(), 0))
      g_log.error("Error after integrating and transposing beam\n");
    // determine initial height: maximum value
    auto maxValueIt =
        std::max_element(spectrum->y(0).begin(), spectrum->y(0).end());
    double height = *maxValueIt;
    // determine initial centre: index of the maximum value
    size_t maxIndex = std::distance(spectrum->y(0).begin(), maxValueIt);
    centre[1] = static_cast<double>(maxIndex);
    g_log.debug() << "Peak maximum position of " << beam << ": " << centre[1] << '\n';
    // determine sigma
    auto lessThanHalfMax = [height](const double x) { return x < 0.5 * height; };
    using IterType = HistogramData::HistogramY::const_iterator;
    std::reverse_iterator<IterType> revMaxValueIt{maxValueIt};
    auto revMinFwhmIt = std::find_if(revMaxValueIt, spectrum->y(0).crend(), lessThanHalfMax);
    auto maxFwhmIt = std::find_if(maxValueIt, spectrum->y(0).cend(), lessThanHalfMax);
    std::reverse_iterator<IterType> revMaxFwhmIt{maxFwhmIt};
    const double fwhm = static_cast<double>(std::distance(revMaxFwhmIt, revMinFwhmIt) + 1);
    g_log.debug() << "Initial fwhm (fixed window at half maximum) " << beam << ": " << fwhm << '\n';
    // generate Gaussian
    auto func = API::FunctionFactory::Instance().createFunction("Gaussian");
    auto initialGaussian =
        boost::dynamic_pointer_cast<API::IPeakFunction>(func);
    initialGaussian->setHeight(height);
    initialGaussian->setCentre(centre[1]);
    initialGaussian->setFwhm(fwhm);
    // call Fit child algorithm
    API::IAlgorithm_sptr fitGaussian =
        createChildAlgorithm("Fit", -1, -1, true);
    fitGaussian->initialize();
    fitGaussian->setProperty(
        "Function",
        boost::dynamic_pointer_cast<API::IFunction>(initialGaussian));
    fitGaussian->setProperty("InputWorkspace", spectrum);
    bool success = fitGaussian->execute();
    if (!success)
      g_log.warning("Fit not successful, take initial values\n");
    else {
      // get fitted values back
      centre[0] = initialGaussian->centre();
      double sigma = initialGaussian->fwhm();
      g_log.debug() << "Sigma: " << sigma << '\n';
    }
    g_log.debug() << "Estimated peak position of " << beam << ": " << centre[0] << '\n';
  } else
    throw std::runtime_error(
        "The input " + beam + " does not exist");
  return centre;
=======
std::pair<double, double> LoadILLReflectometry::fitReflectometryPeak() {
  size_t startIndex;
  size_t endIndex;
  std::tie(startIndex, endIndex) = fitIntegrationWSIndexRange(*m_localWorkspace);
  IAlgorithm_sptr integration = createChildAlgorithm("Integration");
  integration->initialize();
  integration->setProperty("InputWorkspace", m_localWorkspace);
  integration->setProperty("OutputWorkspace", "__unused_for_child");
  integration->setProperty("StartWorkspaceIndex", static_cast<int>(startIndex));
  integration->setProperty("EndWorkspaceIndex", static_cast<int>(endIndex));
  integration->execute();
  MatrixWorkspace_sptr integralWS = integration->getProperty("OutputWorkspace");
  IAlgorithm_sptr transpose = createChildAlgorithm("Transpose");
  transpose->initialize();
  transpose->setProperty("InputWorkspace", integralWS);
  transpose->setProperty("OutputWorkspace", "__unused_for_child");
  transpose->execute();
  integralWS = transpose->getProperty("OutputWorkspace");
  rebinIntegralWorkspace(*integralWS);
  // determine initial height: maximum value
  const auto maxValueIt =
      std::max_element(integralWS->y(0).cbegin(), integralWS->y(0).cend());
  const double height = *maxValueIt;
  // determine initial centre: index of the maximum value
  const size_t maxIndex = std::distance(integralWS->y(0).cbegin(), maxValueIt);
  const double centreByMax = static_cast<double>(maxIndex);
  debugLog("Peak maximum position ", centreByMax);
  // determine sigma
  const auto minFwhmIt = iterator(maxValueIt, integralWS->y(0).begin(), centreByMax);
  const auto maxFwhmIt = iterator(maxValueIt, integralWS->y(0).end(), centreByMax);
  const double fwhm =
      0.5 * static_cast<double>(std::distance(minFwhmIt, maxFwhmIt) + 1);
  debugLog("Initial fwhm (fixed window at half maximum) ", fwhm);
  // generate Gaussian
  auto func = API::FunctionFactory::Instance().createFunction("Gaussian");
  auto initialGaussian =
      boost::dynamic_pointer_cast<API::IPeakFunction>(func);
  initialGaussian->setHeight(height);
  initialGaussian->setCentre(centreByMax);
  initialGaussian->setFwhm(fwhm);
  // call Fit child algorithm
  API::IAlgorithm_sptr fitGaussian = createChildAlgorithm("Fit");
  fitGaussian->initialize();
  fitGaussian->setProperty(
      "Function",
      boost::dynamic_pointer_cast<API::IFunction>(initialGaussian));
  fitGaussian->setProperty("InputWorkspace", integralWS);
  bool success = fitGaussian->execute();
  if (!success)
    g_log.warning("Fit not successful, using initial values.\n");
  else
    debugLog("Sigma: ", initialGaussian->fwhm());
  const double centreByFit = success ? initialGaussian->centre() : centreByMax;
  debugLog("Estimated peak position ", centreByFit);
  return std::pair<double, double>{centreByFit, centreByMax};
>>>>>>> aa165bbb
}

/// Compute Bragg angle
double LoadILLReflectometry::computeBraggAngle() {
<<<<<<< HEAD
  // compute bragg angle called angleBragg in the following
  const std::string inputAngle = getPropertyValue("InputAngle");
  std::string incidentAngle;
  if (inputAngle == "sample angle" || inputAngle == "detector angle") {
    inputAngle == "sample angle" ? incidentAngle = m_sampleAngleName
                                 : incidentAngle = m_detectorAngleName;
  } else
    incidentAngle = "user defined";
  double angle = getProperty("BraggAngle");
  // no user input for BraggAngle means we take sample or detector angle value
  if (angle == EMPTY_DBL()) {
    // modify error message "Unknown property search object"
    if (m_localWorkspace->run().hasProperty(incidentAngle)) {
      angle = doubleFromRun(incidentAngle);
      g_log.debug() << "Use angle " << incidentAngle << ": " << angle << " degrees.\n";
    } else
      throw std::runtime_error(
          incidentAngle + " is not defined in Nexus file");
=======
  const double userAngle = getProperty("BraggAngle");
  if (userAngle != EMPTY_DBL()) {
    return userAngle;
>>>>>>> aa165bbb
  }
  ITableWorkspace_const_sptr posTable = getProperty("BeamPosition");
  const std::string incidentAngle = posTable ? m_detectorAngleName : m_sampleAngleName;
  // modify error message "Unknown property search object"
  if (!m_localWorkspace->run().hasProperty(incidentAngle))
    throw std::runtime_error(
        std::string(incidentAngle).append(" is not defined in Nexus file"));
  // user angle and sample angle behave equivalently for D17
  const double angle = getDouble(incidentAngle);
  debugLog2("Use angle (degrees), ", incidentAngle, angle);
  // the reflected beam
<<<<<<< HEAD
  const std::vector<double> peakPosRB = fitReflectometryPeak("Filename");
=======
  double reflectedCentre;
  double reflectedMaxPosition;
  std::tie(reflectedCentre, reflectedMaxPosition) = fitReflectometryPeak();
  if (!getPointerToProperty("OutputBeamPosition")->isDefault()) {
    DirectBeamMeasurement m;
    m.detectorAngle = getDouble(m_detectorAngleName);
    m.detectorDistance = sampleDetectorDistance();
    m.fittedPeakCentre = reflectedCentre;
    m.positionOfMaximum = reflectedMaxPosition;
    setProperty("OutputBeamPosition", createBeamPositionTable(m));
  }
>>>>>>> aa165bbb
  // Figaro theta sign informs about reflection down (-1.0) or up (1.0)
  double down{1.0}; // default value for D17
  if (m_instrumentName == "Figaro") {
    down = doubleFromRun("theta");
    down > 0. ? down = 1. : down = -1.;
  }
  double sign{-down};
<<<<<<< HEAD
  if (((inputAngle == ("sample angle")) || (m_instrumentName == "Figaro")) &&
      (scatteringType == "coherent")) {
    angleBragg = coherenceIncoherenceEq(angle, peakPosRB[1], peakPosRB[0], m_pixelCentre, m_pixelWidth, m_detectorDistanceValue, m_detectorDistanceValue, sign);
  } else if (inputAngle == "detector angle") {
    // DirectBeam is abvailable and we can read from its Nexus file
    std::vector<double> peakPosDB =
        fitReflectometryPeak("DirectBeam", incidentAngle);
    const double angleCentre = down * (angle - m_angleDirectBeam) / 2.;
    g_log.debug() << "Centre angle " << angleCentre << " degrees.\n";
    if (scatteringType == "incoherent") {
      angleBragg = coherenceIncoherenceEq(angleCentre, peakPosDB[0], peakPosRB[0], m_pixelCentre, m_pixelWidth, m_detectorDistanceDirectBeam, m_detectorDistanceValue, sign);
    } else if (scatteringType == "coherent") {
      angleBragg = coherenceIncoherenceEq(angleCentre, peakPosDB[0], peakPosRB[1] + 0.5, m_pixelCentre, m_pixelWidth, m_detectorDistanceDirectBeam, m_detectorDistanceValue, sign);
    }
=======
  const std::string scatteringType = getProperty("ScatteringType");
  double angleBragg{angle};
  if (!posTable && scatteringType == "coherent") {
    angleBragg = braggAngleReflectedBeam(angle, reflectedMaxPosition, reflectedCentre, sign);
  } else if (posTable) {
    const auto directBeamMeasurement = parseBeamPositionTable(*posTable);
    const double angleCentre = down * (angle - directBeamMeasurement.detectorAngle) / 2.;
    debugLogWithUnitDegrees("Centre angle ", angleCentre);
    if (scatteringType == "incoherent")
      angleBragg = braggAngleDirectBeam(angleCentre, directBeamMeasurement.fittedPeakCentre, reflectedCentre, sign, directBeamMeasurement.detectorDistance);
    else
      angleBragg = braggAngleDirectBeam(angleCentre, directBeamMeasurement.fittedPeakCentre, reflectedMaxPosition + 0.5, sign, directBeamMeasurement.detectorDistance);
>>>>>>> aa165bbb
  }
  g_log.debug() << "Bragg angle " << angleBragg << " degrees.\n";
  return angleBragg;
}

/// Update detector position according to data file
void LoadILLReflectometry::placeDetector() {
  g_log.debug("Move the detector bank \n");
<<<<<<< HEAD
  double dist = doubleFromRun(m_detectorDistance + ".value");
  m_detectorDistanceValue = inMeter(dist);
  // TODO offset_value cannot be used like this for Figaro.
  if (m_instrumentName == "Figaro")
    dist += doubleFromRun(m_detectorDistance + ".offset_value");
  g_log.debug() << "Sample-detector distance: " << m_detectorDistanceValue << "m.\n";
  const double rho = computeBraggAngle() + m_offsetAngle / 2.;
  const double theta = (2. * rho);
  // incident angle for using the algorithm ConvertToReflectometryQ
  m_localWorkspace->mutableRun().addProperty("stheta", inRad(rho));
  const std::string componentName = "detector";
  const RotationPlane rotPlane = [this]() {
    if (m_instrumentName == "D17") return RotationPlane::horizontal;
    else if (m_instrumentName == "Figaro") return RotationPlane::vertical;
    else return RotationPlane::horizontal;
  }();
  const auto newpos = detectorPosition(rotPlane, m_detectorDistanceValue, theta);
=======
  const double dist = sampleDetectorDistance();
  debugLogWithUnitMeter("Sample-detector distance ", dist);
  const double rho = computeBraggAngle() + m_offsetAngle / 2.;
  const double theta_rad = 2 * rho / 180.0 * M_PI;
  // incident angle for using the algorithm ConvertToReflectometryQ
  m_localWorkspace->mutableRun().addProperty("stheta", rho / 180.0 * M_PI);
  const std::string componentName = "bank";
  V3D pos = m_loader.getComponentPosition(m_localWorkspace, componentName);
  V3D newpos(dist * sin(theta_rad), pos.Y(),
             dist * cos(theta_rad));
>>>>>>> aa165bbb
  m_loader.moveComponent(m_localWorkspace, componentName, newpos);
  // apply a local rotation to stay perpendicular to the beam
  const auto rotation = detectorFaceRotation(rotPlane, theta);
  m_loader.rotateComponent(m_localWorkspace, componentName, rotation);
}

/// Update source position.
void LoadILLReflectometry::placeSource() {
  if (m_instrumentName != "Figaro") {
    return;
  }
<<<<<<< HEAD
  const double dist = inMeter(doubleFromRun("ChopperSetting.chopperpair_sample_distance"));
  g_log.debug() << "Source-sample distance " << dist << "m.\n";
=======
  const double dist = getDouble("ChopperSetting.chopperpair_sample_distance") * 1e-3;
  debugLogWithUnitMeter("Source-sample distance ", dist);
>>>>>>> aa165bbb
  const std::string source = "chopper1";
  const V3D newPos{0.0, 0.0, -dist};
  m_loader.moveComponent(m_localWorkspace, source, newPos);
}

/// Computes the atan of an angle in rad used for the coherence equation, where
/// \a is a peak position. This equation requires the sample-detector distance
/// of the direct beam.
double LoadILLReflectometry::detectorAngle(const double peakPosition, const double detectorDistance) const {
  return std::atan((peakPosition - m_pixelCentre) * m_pixelWidth / detectorDistance) / M_PI * 180.0;
}

/** Computes the coherence and incoherence equation for an angle and peak
  * positions of the direct and reflected reflected beams. The signed factor depends
  * on Figaro's reflection down option.
  */
double LoadILLReflectometry::braggAngleDirectBeam(const double angle, const double directBeamPeakPosition, const double reflectedBeamPeakPosition, const double sign, const double directBeamDetectorDistance) const {
  const double d = sampleDetectorDistance();
  return angle - sign * 0.5 * (detectorAngle(directBeamPeakPosition, directBeamDetectorDistance) + sign * detectorAngle(reflectedBeamPeakPosition, d));
}

/** Computes the coherence and incoherence equation for an angle \a, and peak
  * positions of the direct and reflected beam \b and \c, respectively. The
  *  signed factor \sign depends on Figaro's reflection
  * down option.
  */
double LoadILLReflectometry::braggAngleReflectedBeam(const double angle, const double reflectedBeamMaxPosition, const double reflectedBeamPeakPosition, const double sign) const {
  const double d = sampleDetectorDistance();
  return angle - sign * 0.5 * (detectorAngle(reflectedBeamMaxPosition, d) + sign * detectorAngle(reflectedBeamPeakPosition, d));
}

double LoadILLReflectometry::sampleDetectorDistance() const {
  // TODO This might be incorrect for Figaro.
  double dist = getDouble(StringConcat(m_detectorDistanceName, ".value")) * 1e-3;
  if (m_instrumentName == "Figaro")
    dist -= getDouble(StringConcat(m_detectorDistanceName, ".offset_value")) * 1e-3;
  return dist;
}
} // namespace DataHandling
} // namespace Mantid<|MERGE_RESOLUTION|>--- conflicted
+++ resolved
@@ -25,8 +25,19 @@
 using Mantid::DataObjects::create;
 using Mantid::DataObjects::Workspace2D;
 
-<<<<<<< HEAD
 namespace {
+struct Peak {
+  double fittedCentre;
+  double positionOfMaximum;
+};
+
+struct DirectBeamMeasurement {
+  double detectorAngle;
+  double detectorDistance;
+  double fittedPeakCentre;
+  double positionOfMaximum;
+};
+
 constexpr double inRad(const double x) {
   return x * M_PI / 180;
 }
@@ -37,6 +48,65 @@
 
 constexpr double inMeter(const double x) {
   return x * 1e-3;
+}
+
+Mantid::API::ITableWorkspace_sptr createBeamPositionTable(const DirectBeamMeasurement &info) {
+  auto table = Mantid::API::WorkspaceFactory::Instance().createTable();
+  table->addColumn("double", "DetectorAngle");
+  table->addColumn("double", "DetectorDistance");
+  table->addColumn("double", "FittedPeakCentre");
+  table->addColumn("double", "PositionOfMaximum");
+  table->appendRow();
+  auto col = table->getColumn("DetectorAngle");
+  col->cell<double>(0) = info.detectorAngle;
+  col = table->getColumn("DetectorDistance");
+  col->cell<double>(0) = info.detectorDistance;
+  col = table->getColumn("FittedPeakCentre");
+  col->cell<double>(0) = info.fittedPeakCentre;
+  col = table->getColumn("PositionOfMaximum");
+  col->cell<double>(0) = info.positionOfMaximum;
+  return table;
+}
+
+std::pair<size_t, size_t> fitIntegrationWSIndexRange(const Mantid::API::MatrixWorkspace &ws) {
+  const size_t nHisto = ws.getNumberHistograms();
+  size_t begin = 0;
+  const auto &spectrumInfo = ws.spectrumInfo();
+  for (size_t i = 0; i < nHisto; ++i) {
+    if (!spectrumInfo.isMonitor(i)) {
+      break;
+    }
+    ++begin;
+  }
+  size_t end = nHisto - 1;
+  for (ptrdiff_t i = static_cast<ptrdiff_t>(nHisto) - 1; i != 0; --i) {
+    if (!spectrumInfo.isMonitor(i)) {
+      break;
+    }
+    --end;
+  }
+  return std::pair<size_t, size_t>{begin, end};
+}
+
+DirectBeamMeasurement parseBeamPositionTable(const Mantid::API::ITableWorkspace &table) {
+  if (table.rowCount() != 1) {
+    throw std::runtime_error("BeamPosition table should have a single row.");
+  }
+  DirectBeamMeasurement m;
+  auto col = table.getColumn("DetectorAngle");
+  m.detectorAngle = col->cell<double>(0);
+  col = table.getColumn("DetectorDistance");
+  m.detectorDistance = col->cell<double>(0);
+  col = table.getColumn("FittedPeakCentre");
+  m.fittedPeakCentre = col->cell<double>(0);
+  col = table.getColumn("PositionOfMaximum");
+  m.positionOfMaximum = col->cell<double>(0);
+  return m;
+}
+
+void rebinIntegralWorkspace(Mantid::API::MatrixWorkspace &ws) {
+  auto &xs = ws.mutableX(0);
+  std::iota(xs.begin(), xs.end(), 0.0);
 }
 
 /** Computes the coherence and incoherence equation.
@@ -96,116 +166,6 @@
   }();
   return Mantid::Kernel::Quat(angle, axis);
 }
-}
-=======
-// formula
-/// Returns an iterator for an iterator \a and \b and a double value \c
-#define iterator(a, b, c)                                                      \
-  std::find_if(a, b, [c](double value) { return value < 0.5 * c; })
-// string concatenation
-/// Concatenates \string1 and \string2, where the \string1 string will not be
-/// modified but copied
-#define StringConcat(string1, string2) std::string(string1).append(string2)
-// logging
-/// Logs a debug message \myString for \myValue
-#define debugLog(myString, myValue)                                            \
-  g_log.debug(StringConcat(myString, std::to_string(myValue)).append("\n"))
-/// Logs a debug message for \myValue explained by two strings \myString and
-/// \aString
-#define debugLog2(myString, aString, myValue)                                  \
-  g_log.debug(StringConcat(myString, aString)                                  \
-                  .append(StringConcat(": ", std::to_string(myValue)))         \
-                  .append("\n"))
-/// Logs a debug message \myString for a \myValue in degrees
-#define debugLogWithUnitDegrees(myString, myValue)                             \
-  g_log.debug(                                                                 \
-      StringConcat(myString, std::to_string(myValue).append(" degrees\n")))
-/// Logs a debug message \myString for \myValue in meters
-#define debugLogWithUnitMeter(myString, myValue)                               \
-  g_log.debug(StringConcat(myString, std::to_string(myValue)).append(" m\n"))
-/// Logs an information message \myString using the generated error message
-/// what()
-#define infoLog(myString)                                                      \
-  g_log.information(StringConcat(myString, e.what()).append("\n"))
-// get a double value from sample logs of the (output) workspace
-/// Get a double value from the workspace to be loaded (SampleLogs) for
-/// \myString. Throws error message "Unknown property search object". Possible
-/// check via ws->run().hasProperty(myString).
-#define getDouble(myString)                                                    \
-  m_localWorkspace->run().getPropertyValueAsType<double>(myString)
->>>>>>> aa165bbb
-
-namespace {
-struct Peak {
-  double fittedCentre;
-  double positionOfMaximum;
-};
-
-struct DirectBeamMeasurement {
-  double detectorAngle;
-  double detectorDistance;
-  double fittedPeakCentre;
-  double positionOfMaximum;
-};
-
-Mantid::API::ITableWorkspace_sptr createBeamPositionTable(const DirectBeamMeasurement &info) {
-  auto table = Mantid::API::WorkspaceFactory::Instance().createTable();
-  table->addColumn("double", "DetectorAngle");
-  table->addColumn("double", "DetectorDistance");
-  table->addColumn("double", "FittedPeakCentre");
-  table->addColumn("double", "PositionOfMaximum");
-  table->appendRow();
-  auto col = table->getColumn("DetectorAngle");
-  col->cell<double>(0) = info.detectorAngle;
-  col = table->getColumn("DetectorDistance");
-  col->cell<double>(0) = info.detectorDistance;
-  col = table->getColumn("FittedPeakCentre");
-  col->cell<double>(0) = info.fittedPeakCentre;
-  col = table->getColumn("PositionOfMaximum");
-  col->cell<double>(0) = info.positionOfMaximum;
-  return table;
-}
-
-std::pair<size_t, size_t> fitIntegrationWSIndexRange(const Mantid::API::MatrixWorkspace &ws) {
-  const size_t nHisto = ws.getNumberHistograms();
-  size_t begin = 0;
-  const auto &spectrumInfo = ws.spectrumInfo();
-  for (size_t i = 0; i < nHisto; ++i) {
-    if (!spectrumInfo.isMonitor(i)) {
-      break;
-    }
-    ++begin;
-  }
-  size_t end = nHisto - 1;
-  for (ptrdiff_t i = static_cast<ptrdiff_t>(nHisto) - 1; i != 0; --i) {
-    if (!spectrumInfo.isMonitor(i)) {
-      break;
-    }
-    --end;
-  }
-  return std::pair<size_t, size_t>{begin, end};
-}
-
-DirectBeamMeasurement parseBeamPositionTable(const Mantid::API::ITableWorkspace &table) {
-  if (table.rowCount() != 1) {
-    throw std::runtime_error("BeamPosition table should have a single row.");
-  }
-  DirectBeamMeasurement m;
-  auto col = table.getColumn("DetectorAngle");
-  m.detectorAngle = col->cell<double>(0);
-  col = table.getColumn("DetectorDistance");
-  m.detectorDistance = col->cell<double>(0);
-  col = table.getColumn("FittedPeakCentre");
-  m.fittedPeakCentre = col->cell<double>(0);
-  col = table.getColumn("PositionOfMaximum");
-  m.positionOfMaximum = col->cell<double>(0);
-  return m;
-}
-
-void rebinIntegralWorkspace(Mantid::API::MatrixWorkspace &ws) {
-  auto &xs = ws.mutableX(0);
-  std::iota(xs.begin(), xs.end(), 0.0);
-}
 } // anonymous namespace
 
 namespace Mantid {
@@ -278,37 +238,12 @@
  */
 std::map<std::string, std::string> LoadILLReflectometry::validateInputs() {
   std::map<std::string, std::string> result;
-<<<<<<< HEAD
-  // check input file
-  const std::string fileName{getPropertyValue("Filename")};
-  if (!fileName.empty() &&
-      (m_supportedInstruments.find(fileName) != m_supportedInstruments.end()))
-    result["Filename"] = "Instrument not supported.";
-  // check user defined angle
-  const double angleUserDefined{getProperty("BraggAngle")};
-  const std::string angleOption{getPropertyValue("InputAngle")};
-  if ((angleOption == "user defined") && (angleUserDefined == EMPTY_DBL()))
-    result["BraggAngle"] =
-        "User defined Bragdocs/source/release/v3.11.0/framework.rst.origgAngle option requires an input value";
-  // check direct beam file
-  const std::string directBeam{getPropertyValue("DirectBeam")};
-  if (!directBeam.empty() &&
-      (m_supportedInstruments.find(directBeam) != m_supportedInstruments.end()))
-    result["DirectBeam"] = "Instrument not supported.";
-  // compatibility check for reflected and direct beam located in loadBeam
-  // further input validation is needed for general LoadDialog and Python
-  if ((angleOption != "user defined") && (angleUserDefined != EMPTY_DBL()))
-    result["BraggAngle"] = "No input value required";
-  if (directBeam.empty() && (angleOption == "detector angle"))
-    result["InputAngle"] = "DirectBeam input required";
-=======
   if (!getPointerToProperty("BeamPosition")->isDefault() && !getPointerToProperty("BraggAngle")->isDefault()) {
     result["BraggAngle"] = "User defined Bragg angle cannot be given simultaneously to BeamPosition.";
   }
   if (!getPointerToProperty("BraggAngle")->isDefault() && !getPointerToProperty("OutputBeamPosition")->isDefault()) {
     result["OutputBeamPosition"] = "Beam position will not be calculated as user defined Bragg angle was given.";
   }
->>>>>>> aa165bbb
   return result;
 }
 
@@ -377,7 +312,7 @@
   m_instrumentName[0] = char((std::toupper(m_instrumentName[0])));
   g_log.debug() << "Instrument name: " << m_instrumentName << '\n';
   if (m_instrumentName == "D17") {
-    m_detectorDistanceName = "det";
+    m_detectorDistance = "det";
     m_detectorAngleName = "dan.value";
     m_sampleAngleName = "san.value";
     m_offsetFrom = "VirtualChopper";
@@ -387,15 +322,11 @@
     m_chopper2Name = "Chopper2";
     // m_wavelength = getFloat("wavelength");
   } else if (m_instrumentName == "Figaro") {
-<<<<<<< HEAD
     // TODO Figaro's detector position should be calculated from
     // some motor positions, not from DTR and some offset value.
     m_detectorDistance = "DTR";
     // TODO Figaro's detector angle may need to be calculated
     // from some motor positions instead.
-=======
-    m_detectorDistanceName = "DTR";
->>>>>>> aa165bbb
     m_detectorAngleName = "VirtualAxis.DAN_actual_angle";
     m_sampleAngleName = "CollAngle.actual_coll_angle";
     m_offsetFrom = "CollAngle";
@@ -508,11 +439,7 @@
   NXFloat pixelWidth =
       entry.openNXFloat("instrument/PSD/" + widthName);
   pixelWidth.load();
-<<<<<<< HEAD
   m_pixelWidth = inMeter(static_cast<double>(pixelWidth[0]));
-=======
-  m_pixelWidth = static_cast<double>(pixelWidth[0]) * 1e-3;
->>>>>>> aa165bbb
 
   g_log.debug() << "Please note that ILL reflectometry instruments have "
               "several tubes, after integration one "
@@ -685,162 +612,12 @@
   stat = NXclose(&nxfileID);
 }
 
-<<<<<<< HEAD
-/** Load direct or reflected beam:
-  * - load detector counts
-  * - get angle value for computing the Bragg angle, only for direct beam
-  * @params beamWS :: Workspace holding detector counts
-  * @params beam :: Name of the beam file
-  * @params angleDirectBeam :: Name of the detector angle of the direct beam
-  */
-void LoadILLReflectometry::loadBeam(MatrixWorkspace_sptr &beamWS,
-                                    const std::string &beam,
-                                    std::string angleDirectBeam) {
-  if (!beam.empty()) {
-    // init beam workspace, we do not need its monitor counts
-    beamWS = WorkspaceFactory::Instance().create(
-        "Workspace2D", m_numberOfHistograms, m_numberOfChannels + 1,
-        m_numberOfChannels);
-    // open the root node
-    NeXus::NXRoot dataRoot(getPropertyValue(beam));
-    NXEntry entry{dataRoot.openFirstEntry()};
-    // load counts
-    NXData dataGroup = entry.openNXData("data");
-    NXInt data = dataGroup.openIntData();
-    data.load();
-    // check whether beam workspace is compatible
-    if (beam == "DirectBeam") {
-      if (data.dim0() * data.dim1() * data.dim2() !=
-          static_cast<int>(m_numberOfChannels * m_numberOfHistograms))
-        g_log.error(beam + " has incompatible size with Filename beam\n");
-      // get sample detector distance
-      if (m_instrumentName == "D17")
-        m_detectorDistanceDirectBeam = inMeter(entry.getFloat(
-            "instrument/" + m_detectorDistance + "/value"));
-      else if (m_instrumentName == "Figaro")
-        m_detectorDistanceDirectBeam =
-            inMeter(entry.getFloat("instrument/" +  m_detectorDistance + "/value")) +
-            inMeter(entry.getFloat("instrument/" + m_detectorDistance + "/offset_value"));
-      g_log.debug() << "Sample-detector distance " << beam << " : " << m_detectorDistanceDirectBeam << '\n';
-      // set Bragg angle of the direct beam for later use
-      if (!angleDirectBeam.empty()) {
-        std::replace(angleDirectBeam.begin(), angleDirectBeam.end(), '.', '/');
-        m_angleDirectBeam =
-            entry.getFloat("instrument/" + angleDirectBeam);
-        g_log.debug() << "Bragg angle of the direct beam: " << m_angleDirectBeam << '\n';
-      }
-    }
-    /* uncommented since validation needed. This cannot be found in cosmos
-    // set offset angle
-    if (!(incidentAngle == "user defined")) {
-      double sampleAngle = getDouble(m_sampleAngleName); // read directly from
-    Nexus
-    file
-      double detectorAngle = getDouble(m_detectorAngleName); // read directly
-    from Nexus file
-      debugLog("sample angle ", sampleAngle);
-      debugLog("detector angle ", detectorAngle);
-      m_offsetAngle = detectorAngle / 2. * sampleAngle;
-      debugLogWithUnitDegrees("Offset angle of the direct beam (will be added to
-    "
-                              "the scattering angle) ",
-                              m_offsetAngle);
-    }
-    */
-    dataRoot.close();
-    // set x values
-    std::vector<double> xVals;
-    xVals.reserve(m_numberOfChannels + 1);
-    for (size_t t = 0; t < m_numberOfChannels + 1; ++t)
-      xVals.push_back(double(t));
-    // write data
-    if (!xVals.empty()) {
-      HistogramData::BinEdges binEdges(xVals);
-      for (size_t j = 0; j < m_numberOfHistograms; ++j) {
-        int *data_p = &data(0, static_cast<int>(j), 0);
-        const Counts counts(data_p, data_p + m_numberOfChannels);
-        beamWS->setHistogram(j, binEdges, std::move(counts));
-      }
-    }
-  } else
-    throw std::runtime_error("Name of the beam is missing");
-}
-
-=======
->>>>>>> aa165bbb
 /**
   * Gaussian fit to determine peak position.
   *
   * @return :: detector position of the peak: Gaussian fit and position
   * of the maximum (serves as start value for the optimization)
   */
-<<<<<<< HEAD
-std::vector<double>
-LoadILLReflectometry::fitReflectometryPeak(const std::string &beam,
-                                           const std::string &angleDirectBeam) {
-  std::vector<double> centre{0.0, 0.0};
-  if ((beam == "DirectBeam") || (beam == "Filename")) {
-    MatrixWorkspace_sptr beamWS;
-    loadBeam(beamWS, beam, angleDirectBeam);
-    Points x(m_numberOfHistograms, LinearGenerator(0, 1));
-    auto singleSpectrum = create<Workspace2D>(1, Histogram(x));
-    MatrixWorkspace_sptr spectrum{std::move(singleSpectrum)};
-    for (size_t i = 0; i < (m_numberOfHistograms); ++i) {
-      auto Y = beamWS->y(i);
-      spectrum->mutableY(0)[i] = std::accumulate(Y.begin(), Y.end(), 0);
-    }
-    // check sum of detector counts
-    if ((beam == "Filename") &&
-        doubleFromRun("PSD.detsum") !=
-            std::accumulate(spectrum->y(0).begin(), spectrum->y(0).end(), 0))
-      g_log.error("Error after integrating and transposing beam\n");
-    // determine initial height: maximum value
-    auto maxValueIt =
-        std::max_element(spectrum->y(0).begin(), spectrum->y(0).end());
-    double height = *maxValueIt;
-    // determine initial centre: index of the maximum value
-    size_t maxIndex = std::distance(spectrum->y(0).begin(), maxValueIt);
-    centre[1] = static_cast<double>(maxIndex);
-    g_log.debug() << "Peak maximum position of " << beam << ": " << centre[1] << '\n';
-    // determine sigma
-    auto lessThanHalfMax = [height](const double x) { return x < 0.5 * height; };
-    using IterType = HistogramData::HistogramY::const_iterator;
-    std::reverse_iterator<IterType> revMaxValueIt{maxValueIt};
-    auto revMinFwhmIt = std::find_if(revMaxValueIt, spectrum->y(0).crend(), lessThanHalfMax);
-    auto maxFwhmIt = std::find_if(maxValueIt, spectrum->y(0).cend(), lessThanHalfMax);
-    std::reverse_iterator<IterType> revMaxFwhmIt{maxFwhmIt};
-    const double fwhm = static_cast<double>(std::distance(revMaxFwhmIt, revMinFwhmIt) + 1);
-    g_log.debug() << "Initial fwhm (fixed window at half maximum) " << beam << ": " << fwhm << '\n';
-    // generate Gaussian
-    auto func = API::FunctionFactory::Instance().createFunction("Gaussian");
-    auto initialGaussian =
-        boost::dynamic_pointer_cast<API::IPeakFunction>(func);
-    initialGaussian->setHeight(height);
-    initialGaussian->setCentre(centre[1]);
-    initialGaussian->setFwhm(fwhm);
-    // call Fit child algorithm
-    API::IAlgorithm_sptr fitGaussian =
-        createChildAlgorithm("Fit", -1, -1, true);
-    fitGaussian->initialize();
-    fitGaussian->setProperty(
-        "Function",
-        boost::dynamic_pointer_cast<API::IFunction>(initialGaussian));
-    fitGaussian->setProperty("InputWorkspace", spectrum);
-    bool success = fitGaussian->execute();
-    if (!success)
-      g_log.warning("Fit not successful, take initial values\n");
-    else {
-      // get fitted values back
-      centre[0] = initialGaussian->centre();
-      double sigma = initialGaussian->fwhm();
-      g_log.debug() << "Sigma: " << sigma << '\n';
-    }
-    g_log.debug() << "Estimated peak position of " << beam << ": " << centre[0] << '\n';
-  } else
-    throw std::runtime_error(
-        "The input " + beam + " does not exist");
-  return centre;
-=======
 std::pair<double, double> LoadILLReflectometry::fitReflectometryPeak() {
   size_t startIndex;
   size_t endIndex;
@@ -867,13 +644,16 @@
   // determine initial centre: index of the maximum value
   const size_t maxIndex = std::distance(integralWS->y(0).cbegin(), maxValueIt);
   const double centreByMax = static_cast<double>(maxIndex);
-  debugLog("Peak maximum position ", centreByMax);
+  g_log.debug() << "Peak maximum position: " << centreByMax << '\n';
   // determine sigma
-  const auto minFwhmIt = iterator(maxValueIt, integralWS->y(0).begin(), centreByMax);
-  const auto maxFwhmIt = iterator(maxValueIt, integralWS->y(0).end(), centreByMax);
-  const double fwhm =
-      0.5 * static_cast<double>(std::distance(minFwhmIt, maxFwhmIt) + 1);
-  debugLog("Initial fwhm (fixed window at half maximum) ", fwhm);
+  auto lessThanHalfMax = [height](const double x) { return x < 0.5 * height; };
+  using IterType = HistogramData::HistogramY::const_iterator;
+  std::reverse_iterator<IterType> revMaxValueIt{maxValueIt};
+  auto revMinFwhmIt = std::find_if(revMaxValueIt, integralWS->y(0).crend(), lessThanHalfMax);
+  auto maxFwhmIt = std::find_if(maxValueIt, integralWS->y(0).cend(), lessThanHalfMax);
+  std::reverse_iterator<IterType> revMaxFwhmIt{maxFwhmIt};
+  const double fwhm = static_cast<double>(std::distance(revMaxFwhmIt, revMinFwhmIt) + 1);
+  g_log.debug() << "Initial fwhm (fixed window at half maximum): " << fwhm << '\n';
   // generate Gaussian
   auto func = API::FunctionFactory::Instance().createFunction("Gaussian");
   auto initialGaussian =
@@ -892,39 +672,17 @@
   if (!success)
     g_log.warning("Fit not successful, using initial values.\n");
   else
-    debugLog("Sigma: ", initialGaussian->fwhm());
+    g_log.debug() << "Sigma: " << initialGaussian->fwhm() << '\n';
   const double centreByFit = success ? initialGaussian->centre() : centreByMax;
-  debugLog("Estimated peak position ", centreByFit);
+  g_log.debug() << "Estimated peak position: " << centreByFit << '\n';
   return std::pair<double, double>{centreByFit, centreByMax};
->>>>>>> aa165bbb
 }
 
 /// Compute Bragg angle
 double LoadILLReflectometry::computeBraggAngle() {
-<<<<<<< HEAD
-  // compute bragg angle called angleBragg in the following
-  const std::string inputAngle = getPropertyValue("InputAngle");
-  std::string incidentAngle;
-  if (inputAngle == "sample angle" || inputAngle == "detector angle") {
-    inputAngle == "sample angle" ? incidentAngle = m_sampleAngleName
-                                 : incidentAngle = m_detectorAngleName;
-  } else
-    incidentAngle = "user defined";
-  double angle = getProperty("BraggAngle");
-  // no user input for BraggAngle means we take sample or detector angle value
-  if (angle == EMPTY_DBL()) {
-    // modify error message "Unknown property search object"
-    if (m_localWorkspace->run().hasProperty(incidentAngle)) {
-      angle = doubleFromRun(incidentAngle);
-      g_log.debug() << "Use angle " << incidentAngle << ": " << angle << " degrees.\n";
-    } else
-      throw std::runtime_error(
-          incidentAngle + " is not defined in Nexus file");
-=======
   const double userAngle = getProperty("BraggAngle");
   if (userAngle != EMPTY_DBL()) {
     return userAngle;
->>>>>>> aa165bbb
   }
   ITableWorkspace_const_sptr posTable = getProperty("BeamPosition");
   const std::string incidentAngle = posTable ? m_detectorAngleName : m_sampleAngleName;
@@ -933,24 +691,20 @@
     throw std::runtime_error(
         std::string(incidentAngle).append(" is not defined in Nexus file"));
   // user angle and sample angle behave equivalently for D17
-  const double angle = getDouble(incidentAngle);
-  debugLog2("Use angle (degrees), ", incidentAngle, angle);
+  const double angle = doubleFromRun(incidentAngle);
+  g_log.debug() << "Use angle (degrees): " << incidentAngle << ' ' << angle << '\n';
   // the reflected beam
-<<<<<<< HEAD
-  const std::vector<double> peakPosRB = fitReflectometryPeak("Filename");
-=======
   double reflectedCentre;
   double reflectedMaxPosition;
   std::tie(reflectedCentre, reflectedMaxPosition) = fitReflectometryPeak();
   if (!getPointerToProperty("OutputBeamPosition")->isDefault()) {
     DirectBeamMeasurement m;
-    m.detectorAngle = getDouble(m_detectorAngleName);
+    m.detectorAngle = doubleFromRun(m_detectorAngleName);
     m.detectorDistance = sampleDetectorDistance();
     m.fittedPeakCentre = reflectedCentre;
     m.positionOfMaximum = reflectedMaxPosition;
     setProperty("OutputBeamPosition", createBeamPositionTable(m));
   }
->>>>>>> aa165bbb
   // Figaro theta sign informs about reflection down (-1.0) or up (1.0)
   double down{1.0}; // default value for D17
   if (m_instrumentName == "Figaro") {
@@ -958,35 +712,18 @@
     down > 0. ? down = 1. : down = -1.;
   }
   double sign{-down};
-<<<<<<< HEAD
-  if (((inputAngle == ("sample angle")) || (m_instrumentName == "Figaro")) &&
-      (scatteringType == "coherent")) {
-    angleBragg = coherenceIncoherenceEq(angle, peakPosRB[1], peakPosRB[0], m_pixelCentre, m_pixelWidth, m_detectorDistanceValue, m_detectorDistanceValue, sign);
-  } else if (inputAngle == "detector angle") {
-    // DirectBeam is abvailable and we can read from its Nexus file
-    std::vector<double> peakPosDB =
-        fitReflectometryPeak("DirectBeam", incidentAngle);
-    const double angleCentre = down * (angle - m_angleDirectBeam) / 2.;
-    g_log.debug() << "Centre angle " << angleCentre << " degrees.\n";
-    if (scatteringType == "incoherent") {
-      angleBragg = coherenceIncoherenceEq(angleCentre, peakPosDB[0], peakPosRB[0], m_pixelCentre, m_pixelWidth, m_detectorDistanceDirectBeam, m_detectorDistanceValue, sign);
-    } else if (scatteringType == "coherent") {
-      angleBragg = coherenceIncoherenceEq(angleCentre, peakPosDB[0], peakPosRB[1] + 0.5, m_pixelCentre, m_pixelWidth, m_detectorDistanceDirectBeam, m_detectorDistanceValue, sign);
-    }
-=======
   const std::string scatteringType = getProperty("ScatteringType");
   double angleBragg{angle};
   if (!posTable && scatteringType == "coherent") {
-    angleBragg = braggAngleReflectedBeam(angle, reflectedMaxPosition, reflectedCentre, sign);
+    angleBragg = coherenceIncoherenceEq(angle, reflectedMaxPosition, reflectedCentre, m_pixelCentre, m_pixelWidth, m_detectorDistanceValue, m_detectorDistanceValue, sign);
   } else if (posTable) {
     const auto directBeamMeasurement = parseBeamPositionTable(*posTable);
     const double angleCentre = down * (angle - directBeamMeasurement.detectorAngle) / 2.;
-    debugLogWithUnitDegrees("Centre angle ", angleCentre);
+    g_log.debug() << "Centre angle: " << angleCentre << '\n';
     if (scatteringType == "incoherent")
-      angleBragg = braggAngleDirectBeam(angleCentre, directBeamMeasurement.fittedPeakCentre, reflectedCentre, sign, directBeamMeasurement.detectorDistance);
+      angleBragg = coherenceIncoherenceEq(angleCentre, directBeamMeasurement.fittedPeakCentre, reflectedCentre, m_pixelCentre, m_pixelWidth, directBeamMeasurement.detectorDistance, m_detectorDistanceValue, sign);
     else
-      angleBragg = braggAngleDirectBeam(angleCentre, directBeamMeasurement.fittedPeakCentre, reflectedMaxPosition + 0.5, sign, directBeamMeasurement.detectorDistance);
->>>>>>> aa165bbb
+      angleBragg = coherenceIncoherenceEq(angleCentre, directBeamMeasurement.fittedPeakCentre, reflectedMaxPosition + 0.5, m_pixelCentre, m_pixelWidth, directBeamMeasurement.detectorDistance, m_detectorDistanceValue, sign);
   }
   g_log.debug() << "Bragg angle " << angleBragg << " degrees.\n";
   return angleBragg;
@@ -995,7 +732,6 @@
 /// Update detector position according to data file
 void LoadILLReflectometry::placeDetector() {
   g_log.debug("Move the detector bank \n");
-<<<<<<< HEAD
   double dist = doubleFromRun(m_detectorDistance + ".value");
   m_detectorDistanceValue = inMeter(dist);
   // TODO offset_value cannot be used like this for Figaro.
@@ -1013,18 +749,6 @@
     else return RotationPlane::horizontal;
   }();
   const auto newpos = detectorPosition(rotPlane, m_detectorDistanceValue, theta);
-=======
-  const double dist = sampleDetectorDistance();
-  debugLogWithUnitMeter("Sample-detector distance ", dist);
-  const double rho = computeBraggAngle() + m_offsetAngle / 2.;
-  const double theta_rad = 2 * rho / 180.0 * M_PI;
-  // incident angle for using the algorithm ConvertToReflectometryQ
-  m_localWorkspace->mutableRun().addProperty("stheta", rho / 180.0 * M_PI);
-  const std::string componentName = "bank";
-  V3D pos = m_loader.getComponentPosition(m_localWorkspace, componentName);
-  V3D newpos(dist * sin(theta_rad), pos.Y(),
-             dist * cos(theta_rad));
->>>>>>> aa165bbb
   m_loader.moveComponent(m_localWorkspace, componentName, newpos);
   // apply a local rotation to stay perpendicular to the beam
   const auto rotation = detectorFaceRotation(rotPlane, theta);
@@ -1036,50 +760,20 @@
   if (m_instrumentName != "Figaro") {
     return;
   }
-<<<<<<< HEAD
   const double dist = inMeter(doubleFromRun("ChopperSetting.chopperpair_sample_distance"));
   g_log.debug() << "Source-sample distance " << dist << "m.\n";
-=======
-  const double dist = getDouble("ChopperSetting.chopperpair_sample_distance") * 1e-3;
-  debugLogWithUnitMeter("Source-sample distance ", dist);
->>>>>>> aa165bbb
   const std::string source = "chopper1";
   const V3D newPos{0.0, 0.0, -dist};
   m_loader.moveComponent(m_localWorkspace, source, newPos);
 }
 
-/// Computes the atan of an angle in rad used for the coherence equation, where
-/// \a is a peak position. This equation requires the sample-detector distance
-/// of the direct beam.
-double LoadILLReflectometry::detectorAngle(const double peakPosition, const double detectorDistance) const {
-  return std::atan((peakPosition - m_pixelCentre) * m_pixelWidth / detectorDistance) / M_PI * 180.0;
-}
-
-/** Computes the coherence and incoherence equation for an angle and peak
-  * positions of the direct and reflected reflected beams. The signed factor depends
-  * on Figaro's reflection down option.
-  */
-double LoadILLReflectometry::braggAngleDirectBeam(const double angle, const double directBeamPeakPosition, const double reflectedBeamPeakPosition, const double sign, const double directBeamDetectorDistance) const {
-  const double d = sampleDetectorDistance();
-  return angle - sign * 0.5 * (detectorAngle(directBeamPeakPosition, directBeamDetectorDistance) + sign * detectorAngle(reflectedBeamPeakPosition, d));
-}
-
-/** Computes the coherence and incoherence equation for an angle \a, and peak
-  * positions of the direct and reflected beam \b and \c, respectively. The
-  *  signed factor \sign depends on Figaro's reflection
-  * down option.
-  */
-double LoadILLReflectometry::braggAngleReflectedBeam(const double angle, const double reflectedBeamMaxPosition, const double reflectedBeamPeakPosition, const double sign) const {
-  const double d = sampleDetectorDistance();
-  return angle - sign * 0.5 * (detectorAngle(reflectedBeamMaxPosition, d) + sign * detectorAngle(reflectedBeamPeakPosition, d));
-}
-
 double LoadILLReflectometry::sampleDetectorDistance() const {
-  // TODO This might be incorrect for Figaro.
-  double dist = getDouble(StringConcat(m_detectorDistanceName, ".value")) * 1e-3;
+  // TODO This is incorrect for Figaro.
+  double dist = inMeter(doubleFromRun(m_detectorDistance + ".value"));
   if (m_instrumentName == "Figaro")
-    dist -= getDouble(StringConcat(m_detectorDistanceName, ".offset_value")) * 1e-3;
+    dist -= inMeter(doubleFromRun(m_detectorDistance + ".offset_value"));
   return dist;
 }
+
 } // namespace DataHandling
 } // namespace Mantid