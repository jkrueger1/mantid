// Mantid Repository : https://github.com/mantidproject/mantid
//
// Copyright &copy; 2018 ISIS Rutherford Appleton Laboratory UKRI,
//   NScD Oak Ridge National Laboratory, European Spallation Source,
//   Institut Laue - Langevin & CSNS, Institute of High Energy Physics, CAS
// SPDX - License - Identifier: GPL - 3.0 +
#include "MantidDataHandling/LoadEventPreNexus2.h"
#include "MantidAPI/Axis.h"
#include "MantidAPI/FileFinder.h"
#include "MantidAPI/FileProperty.h"
#include "MantidAPI/RegisterFileLoader.h"
#include "MantidAPI/Run.h"
#include "MantidAPI/WorkspaceFactory.h"
#include "MantidDataObjects/EventList.h"
#include "MantidDataObjects/EventWorkspace.h"
#include "MantidDataObjects/Workspace2D.h"
#include "MantidGeometry/IDetector.h"
#include "MantidGeometry/Instrument.h"
#include "MantidGeometry/Instrument/DetectorInfo.h"
#include "MantidKernel/ArrayProperty.h"
#include "MantidKernel/BinaryFile.h"
#include "MantidKernel/BoundedValidator.h"
#include "MantidKernel/CPUTimer.h"
#include "MantidKernel/ConfigService.h"
#include "MantidKernel/DateAndTime.h"
#include "MantidKernel/FileValidator.h"
#include "MantidKernel/Glob.h"
#include "MantidKernel/InstrumentInfo.h"
#include "MantidKernel/ListValidator.h"
#include "MantidKernel/OptionalBool.h"
#include "MantidKernel/System.h"
#include "MantidKernel/TimeSeriesProperty.h"
#include "MantidKernel/UnitFactory.h"
#include "MantidKernel/VisibleWhenProperty.h"

#include <algorithm>
#include <functional>
#include <set>
#include <sstream>
#include <stdexcept>
#include <vector>

<<<<<<< HEAD
#if BOOST_VERSION < 107100
#include <boost/timer.hpp>
#else
#include <boost/timer/timer.hpp>
#endif

=======
>>>>>>> 4c3eb6c5
#include <Poco/File.h>
#include <Poco/Path.h>

namespace Mantid {
namespace DataHandling {

DECLARE_FILELOADER_ALGORITHM(LoadEventPreNexus2)

using namespace Kernel;
using namespace API;
using namespace Geometry;
using namespace DataObjects;

using DataObjects::EventList;
using DataObjects::EventWorkspace;
using DataObjects::EventWorkspace_sptr;
using std::ifstream;
using std::runtime_error;
using std::string;
using std::stringstream;
using std::vector;
using Types::Core::DateAndTime;
using Types::Event::TofEvent;

//------------------------------------------------------------------------------------------------
// constants for locating the parameters to use in execution
//------------------------------------------------------------------------------------------------
static const string EVENT_PARAM("EventFilename");
static const string PULSEID_PARAM("PulseidFilename");
static const string MAP_PARAM("MappingFilename");
static const string PID_PARAM("SpectrumList");
static const string PARALLEL_PARAM("UseParallelProcessing");
static const string BLOCK_SIZE_PARAM("LoadingBlockSize");
static const string OUT_PARAM("OutputWorkspace");

/// All pixel ids with matching this mask are errors.
static const PixelType ERROR_PID = 0x80000000;
/// The maximum possible tof as native type
static const uint32_t MAX_TOF_UINT32 = std::numeric_limits<uint32_t>::max();
/// Conversion factor between 100 nanoseconds and 1 microsecond.
static const double TOF_CONVERSION = .1;
/// Conversion factor between picoColumbs and microAmp*hours
static const double CURRENT_CONVERSION = 1.e-6 / 3600.;
/// Veto flag: 0xFF00000000000
static const uint64_t VETOFLAG(72057594037927935);

static const string EVENT_EXTS[] = {"_neutron_event.dat",     "_neutron0_event.dat", "_neutron1_event.dat",
                                    "_neutron2_event.dat",    "_neutron3_event.dat", "_neutron4_event.dat",
                                    "_live_neutron_event.dat"};
static const string PULSE_EXTS[] = {"_pulseid.dat",  "_pulseid0.dat", "_pulseid1.dat",    "_pulseid2.dat",
                                    "_pulseid3.dat", "_pulseid4.dat", "_live_pulseid.dat"};
static const int NUM_EXT = 7;

//-----------------------------------------------------------------------------
// Statistic Functions
//-----------------------------------------------------------------------------

//----------------------------------------------------------------------------------------------
/** Parse preNexus file name to get run number
 */
static string getRunnumber(const string &filename) {
  // start by trimming the filename
  string runnumber(Poco::Path(filename).getBaseName());

  if (runnumber.find("neutron") >= string::npos)
    return "0";

  std::size_t left = runnumber.find('_');
  std::size_t right = runnumber.find('_', left + 1);

  return runnumber.substr(left + 1, right - left - 1);
}

//----------------------------------------------------------------------------------------------
/** Generate Pulse ID file name from preNexus event file's name
 */
static string generatePulseidName(string eventfile) {
  // initialize vector of endings and put live at the beginning
  vector<string> eventExts(EVENT_EXTS, EVENT_EXTS + NUM_EXT);
  std::reverse(eventExts.begin(), eventExts.end());
  vector<string> pulseExts(PULSE_EXTS, PULSE_EXTS + NUM_EXT);
  std::reverse(pulseExts.begin(), pulseExts.end());

  // look for the correct ending
  for (std::size_t i = 0; i < eventExts.size(); ++i) {
    size_t start = eventfile.find(eventExts[i]);
    if (start != string::npos)
      return eventfile.replace(start, eventExts[i].size(), pulseExts[i]);
  }

  // give up and return nothing
  return "";
}

//----------------------------------------------------------------------------------------------
/** Generate mapping file name from Event workspace's instrument
 */
static string generateMappingfileName(EventWorkspace_sptr &wksp) {
  // get the name of the mapping file as set in the parameter files
  std::vector<string> temp = wksp->getInstrument()->getStringParameter("TS_mapping_file");
  if (temp.empty())
    return "";
  string mapping = temp[0];
  // Try to get it from the working directory
  Poco::File localmap(mapping);
  if (localmap.exists())
    return mapping;

  // Try to get it from the data directories
  string dataversion = Mantid::API::FileFinder::Instance().getFullPath(mapping);
  if (!dataversion.empty())
    return dataversion;

  // get a list of all proposal directories
  string instrument = wksp->getInstrument()->getName();
  Poco::File base("/SNS/" + instrument + "/");
  // try short instrument name
  if (!base.exists()) {
    instrument = Kernel::ConfigService::Instance().getInstrument(instrument).shortName();
    base = Poco::File("/SNS/" + instrument + "/");
    if (!base.exists())
      return "";
  }
  vector<string> dirs; // poco won't let me reuse temp
  base.list(dirs);

  // check all of the proposals for the mapping file in the canonical place
  const string CAL("_CAL");
  const size_t CAL_LEN = CAL.length(); // cache to make life easier
  vector<string> files;
  for (auto &dir : dirs) {
    if ((dir.length() > CAL_LEN) && (dir.compare(dir.length() - CAL.length(), CAL.length(), CAL) == 0)) {
      std::string path = std::string(base.path()).append("/").append(dir).append("/calibrations/").append(mapping);
      if (Poco::File(path).exists())
        files.emplace_back(path);
    }
  }

  if (files.empty())
    return "";
  else if (files.size() == 1)
    return files[0];
  else // just assume that the last one is the right one, this should never be
       // fired
    return *(files.rbegin());
}

//----------------------------------------------------------------------------------------------
/** Return the confidence with with this algorithm can load the file
 *  @param descriptor A descriptor for the file
 *  @returns An integer specifying the confidence level. 0 indicates it will
 * not
 * be used
 */
int LoadEventPreNexus2::confidence(Kernel::FileDescriptor &descriptor) const {
  if (descriptor.extension().rfind("dat") == std::string::npos)
    return 0;

  // If this looks like a binary file where the exact file length is a
  // multiple
  // of the DasEvent struct then we're probably okay.
  if (descriptor.isAscii())
    return 0;

  const size_t objSize = sizeof(DasEvent);
  auto &handle = descriptor.data();
  // get the size of the file in bytes and reset the handle back to the
  // beginning
  handle.seekg(0, std::ios::end);
  const auto filesize = static_cast<size_t>(handle.tellg());
  handle.seekg(0, std::ios::beg);

  if (filesize % objSize == 0)
    return 80;
  else
    return 0;
}

//----------------------------------------------------------------------------------------------
/** Constructor
 */
LoadEventPreNexus2::LoadEventPreNexus2()
    : Mantid::API::IFileLoader<Kernel::FileDescriptor>(), prog(nullptr), spectra_list(), pulsetimes(), event_indices(),
      proton_charge(), proton_charge_tot(0), pixel_to_wkspindex(), pixelmap(), detid_max(), eventfile(nullptr),
      num_events(0), num_pulses(0), numpixel(0), num_good_events(0), num_error_events(0), num_bad_events(0),
      num_wrongdetid_events(0), num_ignored_events(0), first_event(0), max_events(0), using_mapping_file(false),
      loadOnlySomeSpectra(false), spectraLoadMap(), longest_tof(0), shortest_tof(0), parallelProcessing(false),
      pulsetimesincreasing(false), m_dbOutput(false), m_dbOpBlockNumber(0), m_dbOpNumEvents(0), m_dbOpNumPulses(0) {}

//----------------------------------------------------------------------------------------------
/** Initialize the algorithm, i.e, declare properties
 */
void LoadEventPreNexus2::init() {
  // which files to use
  vector<string> eventExts(EVENT_EXTS, EVENT_EXTS + NUM_EXT);
  declareProperty(std::make_unique<FileProperty>(EVENT_PARAM, "", FileProperty::Load, eventExts),
                  "The name of the neutron event file to read, including its full or "
                  "relative path. In most cases, the file typically ends in "
                  "neutron_event.dat (N.B. case sensitive if running on Linux).");
  vector<string> pulseExts(PULSE_EXTS, PULSE_EXTS + NUM_EXT);
  declareProperty(std::make_unique<FileProperty>(PULSEID_PARAM, "", FileProperty::OptionalLoad, pulseExts),
                  "File containing the accelerator pulse information; the "
                  "filename will be found automatically if not specified.");
  declareProperty(std::make_unique<FileProperty>(MAP_PARAM, "", FileProperty::OptionalLoad, ".dat"),
                  "File containing the pixel mapping (DAS pixels to pixel IDs) file "
                  "(typically INSTRUMENT_TS_YYYY_MM_DD.dat). The filename will be found "
                  "automatically if not specified.");

  // which pixels to load
  declareProperty(std::make_unique<ArrayProperty<int64_t>>(PID_PARAM),
                  "A list of individual spectra (pixel IDs) to read, specified "
                  "as e.g. 10:20. Only used if set.");

  auto mustBePositive = std::make_shared<BoundedValidator<int>>();
  mustBePositive->setLower(1);
  declareProperty("ChunkNumber", EMPTY_INT(), mustBePositive,
                  "If loading the file by sections ('chunks'), this is the "
                  "section number of this execution of the algorithm.");
  declareProperty("TotalChunks", EMPTY_INT(), mustBePositive,
                  "If loading the file by sections ('chunks'), this is the "
                  "total number of sections.");
  // TotalChunks is only meaningful if ChunkNumber is set
  // Would be nice to be able to restrict ChunkNumber to be <= TotalChunks at
  // validation
  setPropertySettings("TotalChunks", std::make_unique<VisibleWhenProperty>("ChunkNumber", IS_NOT_DEFAULT));

  std::vector<std::string> propOptions{"Auto", "Serial", "Parallel"};
  declareProperty("UseParallelProcessing", "Auto", std::make_shared<StringListValidator>(propOptions),
                  "Use multiple cores for loading the data?\n"
                  "  Auto: Use serial loading for small data sets, parallel "
                  "for large data sets.\n"
                  "  Serial: Use a single core.\n"
                  "  Parallel: Use all available cores.");

  // the output workspace name
  declareProperty(std::make_unique<WorkspaceProperty<IEventWorkspace>>(OUT_PARAM, "", Direction::Output),
                  "The name of the workspace that will be created, filled "
                  "with the read-in "
                  "data and stored in the [[Analysis Data Service]].");

  declareProperty(std::make_unique<WorkspaceProperty<MatrixWorkspace>>("EventNumberWorkspace", "", Direction::Output,
                                                                       PropertyMode::Optional),
                  "Workspace with number of events per pulse");

  // Some debugging options
  auto mustBeNonNegative = std::make_shared<BoundedValidator<int>>();
  mustBeNonNegative->setLower(0);
  declareProperty("DBOutputBlockNumber", EMPTY_INT(), mustBeNonNegative,
                  "Index of the loading block for debugging output. ");

  declareProperty("DBNumberOutputEvents", 40, mustBePositive,
                  "Number of output events for debugging purpose.  Must be "
                  "defined with DBOutputBlockNumber.");

  declareProperty("DBNumberOutputPulses", EMPTY_INT(), mustBePositive,
                  "Number of output pulses for debugging purpose. ");

  std::string dbgrp = "Investigation Use";
  setPropertyGroup("EventNumberWorkspace", dbgrp);
  setPropertyGroup("DBOutputBlockNumber", dbgrp);
  setPropertyGroup("DBNumberOutputEvents", dbgrp);
  setPropertyGroup("DBNumberOutputPulses", dbgrp);
}

//----------------------------------------------------------------------------------------------
/** Execute the algorithm
 * Procedure:
 * 1. check all the inputs
 * 2. create an EventWorkspace object
 * 3. process events
 * 4. set out output
 */
void LoadEventPreNexus2::exec() {
  g_log.information("Executing LoadEventPreNexus Ver 2.0");

  // Process input properties
  // a. Check 'chunk' properties are valid, if set
  const int chunks = getProperty("TotalChunks");
  if (!isEmpty(chunks) && int(getProperty("ChunkNumber")) > chunks) {
    throw std::out_of_range("ChunkNumber cannot be larger than TotalChunks");
  }

  prog = std::make_unique<Progress>(this, 0.0, 1.0, 100);

  // b. what spectra (pixel ID's) to load
  this->spectra_list = this->getProperty(PID_PARAM);

  // c. the event file is needed in case the pulseid fileanme is empty
  string event_filename = this->getPropertyValue(EVENT_PARAM);
  string pulseid_filename = this->getPropertyValue(PULSEID_PARAM);
  bool throwError = true;
  if (pulseid_filename.empty()) {
    pulseid_filename = generatePulseidName(event_filename);
    if (!pulseid_filename.empty()) {
      if (Poco::File(pulseid_filename).exists()) {
        this->g_log.information() << "Found pulseid file " << pulseid_filename << '\n';
        throwError = false;
      } else {
        pulseid_filename = "";
      }
    }
  }

  processInvestigationInputs();

  // Read input files
  prog->report("Loading Pulse ID file");
  this->readPulseidFile(pulseid_filename, throwError);
  prog->report("Loading Event File");
  this->openEventFile(event_filename);

  // Correct event indexes mased by veto flag
  unmaskVetoEventIndex();

  // Optinally output event number / pulse file
  std::string diswsname = getPropertyValue("EventNumberWorkspace");
  if (!diswsname.empty()) {
    MatrixWorkspace_sptr disws = generateEventDistribtionWorkspace();
    setProperty("EventNumberWorkspace", disws);
  }

  // Create otuput Workspace
  prog->report("Creating output workspace");
  createOutputWorkspace(event_filename);

  // Process the events into pixels
  procEvents(localWorkspace);

  // Set output
  this->setProperty<IEventWorkspace_sptr>(OUT_PARAM, localWorkspace);

  // Fast frequency sample environment data
  this->processImbedLogs();

} // exec()

//------------------------------------------------------------------------------------------------
/** Create and set up output Event Workspace
 */
void LoadEventPreNexus2::createOutputWorkspace(const std::string &event_filename) {
  // Create the output workspace
  localWorkspace = EventWorkspace_sptr(new EventWorkspace());

  // Make sure to initialize. We can use dummy numbers for arguments, for
  // event
  // workspace it doesn't matter
  localWorkspace->initialize(1, 1, 1);

  // Set the units
  localWorkspace->getAxis(0)->unit() = UnitFactory::Instance().create("TOF");
  localWorkspace->setYUnit("Counts");

  // Set title
  localWorkspace->setTitle("Dummy Title");

  // Property run_start
  if (this->num_pulses > 0) {
    // add the start of the run as a ISO8601 date/time string. The start = the
    // first pulse.
    // (this is used in LoadInstrument to find the right instrument file to
    // use).
    localWorkspace->mutableRun().addProperty("run_start", pulsetimes[0].toISO8601String(), true);
  }

  // Property run_number
  localWorkspace->mutableRun().addProperty("run_number", getRunnumber(event_filename));

  // Get the instrument!
  prog->report("Loading Instrument");
  this->runLoadInstrument(event_filename, localWorkspace);

  // load the mapping file
  prog->report("Loading Mapping File");
  string mapping_filename = this->getPropertyValue(MAP_PARAM);
  if (mapping_filename.empty()) {
    mapping_filename = generateMappingfileName(localWorkspace);
    if (!mapping_filename.empty())
      this->g_log.information() << "Found mapping file \"" << mapping_filename << "\"\n";
  }
  this->loadPixelMap(mapping_filename);

  // Replace workspace by workspace of correct size
  // Number of non-monitors in instrument
  size_t nSpec = localWorkspace->getInstrument()->getDetectorIDs(true).size();
  if (!this->spectra_list.empty())
    nSpec = this->spectra_list.size();
  auto tmp = createWorkspace<EventWorkspace>(nSpec, 2, 1);
  WorkspaceFactory::Instance().initializeFromParent(*localWorkspace, *tmp, true);
  localWorkspace = std::move(tmp);
}

//------------------------------------------------------------------------------------------------
/** Some Pulse ID and event indexes might be wrong.  Remove them.
 */
void LoadEventPreNexus2::unmaskVetoEventIndex() {
  // Unmask veto bit from vetoed events

  PARALLEL_FOR_NO_WSP_CHECK()
  for (int i = 0; i < static_cast<int>(event_indices.size()); ++i) {
    PARALLEL_START_INTERUPT_REGION

    uint64_t eventindex = event_indices[i];
    if (eventindex > static_cast<uint64_t>(max_events)) {
      // Is veto, use the unmasked event index
      uint64_t realeventindex = eventindex & VETOFLAG;
      event_indices[i] = realeventindex;
    }

    // Check
    uint64_t eventindexcheck = event_indices[i];
    if (eventindexcheck > static_cast<uint64_t>(max_events)) {
      g_log.information() << "Check: Pulse " << i << ": unphysical event index = " << eventindexcheck << "\n";
    }
    PARALLEL_END_INTERUPT_REGION
  }
  PARALLEL_CHECK_INTERUPT_REGION
}

//------------------------------------------------------------------------------------------------
/** Generate a workspace with distribution of events with pulse
 * Workspace has 2 spectrum.  spectrum 0 is the number of events in one
 * pulse.
 * specrum 1 is the accumulated number of events
 */
API::MatrixWorkspace_sptr LoadEventPreNexus2::generateEventDistribtionWorkspace() {
  // Generate workspace of 2 spectrum
  size_t nspec = 2;
  size_t sizex = event_indices.size();
  size_t sizey = sizex;
  MatrixWorkspace_sptr disws = std::dynamic_pointer_cast<MatrixWorkspace>(
      WorkspaceFactory::Instance().create("Workspace2D", nspec, sizex, sizey));

  g_log.debug() << "Event indexes size = " << event_indices.size() << ", "
                << "Number of pulses = " << pulsetimes.size() << "\n";

  // Put x-values
  for (size_t i = 0; i < 2; ++i) {
    auto &dataX = disws->mutableX(i);
    dataX[0] = 0;
    for (size_t j = 0; j < sizex; ++j) {
      int64_t time = pulsetimes[j].totalNanoseconds() - pulsetimes[0].totalNanoseconds();
      dataX[j] = static_cast<double>(time) * 1.0E-9;
    }
  }

  // Put y-values
  auto &dataY0 = disws->mutableY(0);
  auto &dataY1 = disws->mutableY(1);

  dataY0[0] = 0;
  dataY1[1] = static_cast<double>(event_indices[0]);

  for (size_t i = 1; i < sizey; ++i) {
    dataY0[i] = static_cast<double>(event_indices[i] - event_indices[i - 1]);
    dataY1[i] = static_cast<double>(event_indices[i]);
  }

  return disws;
}

//----------------------------------------------------------------------------------------------
/** Process imbed logs (marked by bad pixel IDs)
 */
void LoadEventPreNexus2::processImbedLogs() {
  for (const auto pid : this->wrongdetids) {
    // a. pixel ID -> index
    const auto mit = this->wrongdetidmap.find(pid);
    size_t mindex = mit->second;
    if (mindex > this->wrongdetid_pulsetimes.size()) {
      g_log.error() << "Wrong Index " << mindex << " for Pixel " << pid << '\n';
      throw std::invalid_argument("Wrong array index for pixel from map");
    } else {
      g_log.information() << "Processing imbed log marked by Pixel " << pid
                          << " with size = " << this->wrongdetid_pulsetimes[mindex].size() << '\n';
    }

    std::stringstream ssname;
    ssname << "Pixel" << pid;
    std::string logname = ssname.str();

    // d. Add this to log
    this->addToWorkspaceLog(logname, mindex);

    g_log.notice() << "Processed imbedded log " << logname << "\n";

  } // ENDFOR pit
}

//----------------------------------------------------------------------------------------------
/** Add absolute time series to log. Use TOF as log value for this type of
 * events
 * @param logtitle :: name of the log
 * @param mindex :: index of the log in pulse time ...
 * - mindex:  index of the the series in the list
 */
void LoadEventPreNexus2::addToWorkspaceLog(const std::string &logtitle, size_t mindex) {
  // Create TimeSeriesProperty
  auto property = new TimeSeriesProperty<double>(logtitle);

  // Add entries
  size_t nbins = this->wrongdetid_pulsetimes[mindex].size();
  for (size_t k = 0; k < nbins; k++) {
    double tof = this->wrongdetid_tofs[mindex][k];
    DateAndTime pulsetime = wrongdetid_pulsetimes[mindex][k];
    int64_t abstime_ns = pulsetime.totalNanoseconds() + static_cast<int64_t>(tof * 1000);
    DateAndTime abstime(abstime_ns);
    property->addValue(abstime, tof);
  } // ENDFOR

  // Add property to workspace
  localWorkspace->mutableRun().addProperty(property, false);

  g_log.information() << "Size of Property " << property->name() << " = " << property->size()
                      << " vs Original Log Size = " << nbins << "\n";
}

//----------------------------------------------------------------------------------------------
/** Load the instrument geometry File
 *  @param eventfilename :: Used to pick the instrument.
 *  @param localWorkspace :: MatrixWorkspace in which to put the instrument
 * geometry
 */
void LoadEventPreNexus2::runLoadInstrument(const std::string &eventfilename,
                                           const MatrixWorkspace_sptr &localWorkspace) {
  // start by getting just the filename
  string instrument = Poco::Path(eventfilename).getFileName();

  // initialize vector of endings and put live at the beginning
  vector<string> eventExts(EVENT_EXTS, EVENT_EXTS + NUM_EXT);
  std::reverse(eventExts.begin(), eventExts.end());

  for (const auto &ending : eventExts) {
    size_t pos = instrument.find(ending);
    if (pos != string::npos) {
      instrument = instrument.substr(0, pos);
      break;
    }
  }

  // determine the instrument parameter file
  size_t pos = instrument.rfind('_'); // get rid of the run number
  instrument = instrument.substr(0, pos);

  // do the actual work
  auto loadInst = createChildAlgorithm("LoadInstrument");

  // Now execute the Child Algorithm. Catch and log any error, but don't stop.
  loadInst->setPropertyValue("InstrumentName", instrument);
  loadInst->setProperty<MatrixWorkspace_sptr>("Workspace", localWorkspace);
  loadInst->setProperty("RewriteSpectraMap", Mantid::Kernel::OptionalBool(false));
  loadInst->executeAsChildAlg();

  // Populate the instrument parameters in this workspace - this works around
  // a
  // bug
  localWorkspace->populateInstrumentParameters();
}

//----------------------------------------------------------------------------------------------
/** Turn a pixel id into a "corrected" pixelid and period.
 *
 */
inline void LoadEventPreNexus2::fixPixelId(PixelType &pixel, uint32_t &period) const {
  if (!this->using_mapping_file) { // nothing to do here
    period = 0;
    return;
  }

  PixelType unmapped_pid = pixel % this->numpixel;
  period = (pixel - unmapped_pid) / this->numpixel;
  pixel = this->pixelmap[unmapped_pid];
}

//----------------------------------------------------------------------------------------------
/** Process the event file properly in parallel
 * @param workspace :: EventWorkspace to write to.
 */
void LoadEventPreNexus2::procEvents(DataObjects::EventWorkspace_sptr &workspace) {
  //-------------------------------------------------------------------------
  // Initialize statistic counters
  //-------------------------------------------------------------------------
  this->num_error_events = 0;
  this->num_good_events = 0;
  this->num_ignored_events = 0;
  this->num_bad_events = 0;
  this->num_wrongdetid_events = 0;

  shortest_tof = static_cast<double>(MAX_TOF_UINT32) * TOF_CONVERSION;
  longest_tof = 0.;

  // Set up loading parameters
  size_t loadBlockSize = Mantid::Kernel::DEFAULT_BLOCK_SIZE * 2;
  size_t numBlocks = (max_events + loadBlockSize - 1) / loadBlockSize;

  // We want to pad out empty pixels.
  const auto &detectorInfo = workspace->detectorInfo();
  const auto &detIDs = detectorInfo.detectorIDs();

  // Determine processing mode
  std::string procMode = getProperty("UseParallelProcessing");
  if (procMode == "Serial")
    parallelProcessing = false;
  else if (procMode == "Parallel")
    parallelProcessing = true;
  else {
    // Automatic determination. Loading serially (for me) is about 3 million
    // events per second,
    // (which is sped up by ~ x 3 with parallel processing, say 10 million per
    // second, e.g. 7 million events more per seconds).
    // compared to a setup time/merging time of about 10 seconds per million
    // detectors.
    double setUpTime = double(detectorInfo.size()) * 10e-6;
    parallelProcessing = ((double(max_events) / 7e6) > setUpTime);
    g_log.debug() << (parallelProcessing ? "Using" : "Not using") << " parallel processing.\n";
  }

  // determine maximum pixel id
  detid_max = 0; // seems like a safe lower bound
  for (const auto detID : detIDs)
    if (detID > detid_max)
      detid_max = detID;

  // For slight speed up
  loadOnlySomeSpectra = (!this->spectra_list.empty());

  // Turn the spectra list into a map, for speed of access
  for (auto &spectrum : spectra_list)
    spectraLoadMap[spectrum] = true;

  // Pad all the pixels
  prog->report("Padding Pixels");
  this->pixel_to_wkspindex.reserve(detid_max + 1); // starting at zero up to and including detid_max
  // Set to zero
  this->pixel_to_wkspindex.assign(detid_max + 1, 0);
  size_t workspaceIndex = 0;
  specnum_t spectrumNumber = 1;
  for (size_t i = 0; i < detectorInfo.size(); ++i) {
    if (!detectorInfo.isMonitor(i)) {
      if (!loadOnlySomeSpectra || (spectraLoadMap.find(detIDs[i]) != spectraLoadMap.end())) {
        this->pixel_to_wkspindex[detIDs[i]] = workspaceIndex;
        EventList &spec = workspace->getSpectrum(workspaceIndex);
        spec.setDetectorID(detIDs[i]);
        spec.setSpectrumNo(spectrumNumber);
        ++workspaceIndex;
      } else {
        this->pixel_to_wkspindex[detIDs[i]] = -1;
      }
      ++spectrumNumber;
    }
  }

  CPUTimer tim;

  //-------------------------------------------------------------------------
  // Create the partial workspaces
  //-------------------------------------------------------------------------
  // Vector of partial workspaces, for parallel processing.
  std::vector<EventWorkspace_sptr> partWorkspaces;
  std::vector<DasEvent *> buffers;

  /// Pointer to the vector of events
  using EventVector_pt = std::vector<TofEvent> *;
  /// Bare array of arrays of pointers to the EventVectors
  EventVector_pt **eventVectors;

  /// How many threads will we use?
  size_t numThreads = 1;
  if (parallelProcessing)
    numThreads = size_t(PARALLEL_GET_MAX_THREADS);

  partWorkspaces.resize(numThreads);
  buffers.resize(numThreads);
  eventVectors = new EventVector_pt *[numThreads];
  // cppcheck-suppress syntaxError
    PRAGMA_OMP( parallel for if (parallelProcessing) )
    for (int i = 0; i < int(numThreads); i++) {
      // This is the partial workspace we are about to create (if in parallel)
      EventWorkspace_sptr partWS;
      if (parallelProcessing) {
        prog->report("Creating Partial Workspace");
        // Create a partial workspace, copy all the spectra numbers and stuff
        // (no actual events to copy though).
        partWS = workspace->clone();
        // Push it in the array
        partWorkspaces[i] = partWS;
      } else
        partWS = workspace;

      // Allocate the buffers
      buffers[i] = new DasEvent[loadBlockSize];

      // For each partial workspace, make an array where index = detector ID and
      // value = pointer to the events vector
      eventVectors[i] = new EventVector_pt[detid_max + 1];
      EventVector_pt *theseEventVectors = eventVectors[i];
      for (detid_t j = 0; j < detid_max + 1; ++j) {
        size_t wi = pixel_to_wkspindex[j];
        // Save a POINTER to the vector<tofEvent>
        if (wi != static_cast<size_t>(-1))
          theseEventVectors[j] = &partWS->getSpectrum(wi).getEvents();
        else
          theseEventVectors[j] = nullptr;
      }
    }

    g_log.information() << tim << " to create " << partWorkspaces.size()
                        << " workspaces (same as number of threads) for parallel loading " << numBlocks << " blocks. "
                        << "\n";

    prog->resetNumSteps(numBlocks, 0.1, 0.8);

    //-------------------------------------------------------------------------
    // LOAD THE DATA
    //-------------------------------------------------------------------------

    PRAGMA_OMP( parallel for schedule(dynamic, 1) if (parallelProcessing) )
    for (int blockNum = 0; blockNum < int(numBlocks); blockNum++) {
      PARALLEL_START_INTERUPT_REGION

      // Find the workspace for this particular thread
      EventWorkspace_sptr ws;
      size_t threadNum = 0;
      if (parallelProcessing) {
        threadNum = PARALLEL_THREAD_NUMBER;
        ws = partWorkspaces[threadNum];
      } else
        ws = workspace;

      // Get the buffer (for this thread)
      DasEvent *event_buffer = buffers[threadNum];

      // Get the speeding-up array of vector<tofEvent> where index = detid.
      EventVector_pt *theseEventVectors = eventVectors[threadNum];

      // Where to start in the file?
      size_t fileOffset = first_event + (loadBlockSize * blockNum);
      // May need to reduce size of last (or only) block
      size_t current_event_buffer_size =
          (blockNum == int(numBlocks - 1)) ? (max_events - (numBlocks - 1) * loadBlockSize) : loadBlockSize;

      // Load this chunk of event data (critical block)
      PARALLEL_CRITICAL(LoadEventPreNexus2_fileAccess) {
        current_event_buffer_size = eventfile->loadBlockAt(event_buffer, fileOffset, current_event_buffer_size);
      }

      // This processes the events. Can be done in parallel!
      bool dbprint = m_dbOutput && (blockNum == m_dbOpBlockNumber);
      procEventsLinear(ws, theseEventVectors, event_buffer, current_event_buffer_size, fileOffset, dbprint);

      // Report progress
      prog->report("Load Event PreNeXus");

      PARALLEL_END_INTERUPT_REGION
    }
    PARALLEL_CHECK_INTERUPT_REGION

    g_log.debug() << tim << " to load the data.\n";

    //-------------------------------------------------------------------------
    // MERGE WORKSPACES BACK TOGETHER
    //-------------------------------------------------------------------------
    if (parallelProcessing) {
      PARALLEL_START_INTERUPT_REGION
      prog->resetNumSteps(workspace->getNumberHistograms(), 0.8, 0.95);

      // Merge all workspaces, index by index.
      PARALLEL_FOR_NO_WSP_CHECK()
      for (int iwi = 0; iwi < int(workspace->getNumberHistograms()); iwi++) {
        auto wi = size_t(iwi);

        // The output event list.
        EventList &el = workspace->getSpectrum(wi);
        el.clear(false);

        // How many events will it have?
        size_t numEvents = 0;
        for (size_t i = 0; i < numThreads; i++)
          numEvents += partWorkspaces[i]->getSpectrum(wi).getNumberEvents();
        // This will avoid too much copying.
        el.reserve(numEvents);

        // Now merge the event lists
        for (size_t i = 0; i < numThreads; i++) {
          EventList &partEl = partWorkspaces[i]->getSpectrum(wi);
          el += partEl.getEvents();
          // Free up memory as you go along.
          partEl.clear(false);
        }
        prog->report("Merging Workspaces");
      }
      g_log.debug() << tim << " to merge workspaces together.\n";
      PARALLEL_END_INTERUPT_REGION
    }
    PARALLEL_CHECK_INTERUPT_REGION

    //-------------------------------------------------------------------------
    // Clean memory
    //-------------------------------------------------------------------------

    // Delete the buffers for each thread.
    for (size_t i = 0; i < numThreads; i++) {
      delete[] buffers[i];
      delete[] eventVectors[i];
    }
    delete[] eventVectors;
    // delete [] pulsetimes;

    prog->resetNumSteps(3, 0.94, 1.00);

    //-------------------------------------------------------------------------
    // Finalize loading
    //-------------------------------------------------------------------------
    prog->report("Setting proton charge");
    this->setProtonCharge(workspace);
    g_log.debug() << tim << " to set the proton charge log."
                  << "\n";

    // Make sure the MRU is cleared
    workspace->clearMRU();

    // Now, create a default X-vector for histogramming, with just 2 bins.
    auto axis = HistogramData::BinEdges{shortest_tof - 1, longest_tof + 1};
    workspace->setAllX(axis);
    this->pixel_to_wkspindex.clear();

    /* Disabled! Final process on wrong detector id events
    for (size_t vi = 0; vi < this->wrongdetid_abstimes.size(); vi ++){
      std::sort(this->wrongdetid_abstimes[vi].begin(),
    this->wrongdetid_abstimes[vi].end());
    }
    */

    //-------------------------------------------------------------------------
    // Final message output
    //-------------------------------------------------------------------------
    g_log.notice() << "Read " << this->num_good_events << " events + " << this->num_error_events << " errors"
                   << ". Shortest TOF: " << shortest_tof << " microsec; longest TOF: " << longest_tof << " microsec."
                   << "\n"
                   << "Bad Events = " << this->num_bad_events
                   << "  Events of Wrong Detector = " << this->num_wrongdetid_events << ", "
                   << "Number of Wrong Detector IDs = " << this->wrongdetids.size() << "\n";

    for (auto wit = this->wrongdetids.begin(); wit != this->wrongdetids.end(); ++wit) {
      g_log.notice() << "Wrong Detector ID : " << *wit << '\n';
    }
    for (auto git = this->wrongdetidmap.begin(); git != this->wrongdetidmap.end(); ++git) {
      PixelType tmpid = git->first;
      size_t vindex = git->second;
      g_log.notice() << "Pixel " << tmpid
                     << ":  Total number of events = " << this->wrongdetid_pulsetimes[vindex].size() << '\n';
    }
} // End of procEvents

//----------------------------------------------------------------------------------------------
/** Linear-version of the procedure to process the event file properly.
 * @param workspace :: EventWorkspace to write to.
 * @param arrayOfVectors :: For speed up: this is an array, of size
 * detid_max+1, where the
 *        index is a pixel ID, and the value is a pointer to the
 * vector<tofEvent> in the given EventList.
 * @param event_buffer :: The buffer containing the DAS events
 * @param current_event_buffer_size :: The length of the given DAS buffer
 * @param fileOffset :: Value for an offset into the binary file
 * @param dbprint :: flag to print out events information
 */
void LoadEventPreNexus2::procEventsLinear(DataObjects::EventWorkspace_sptr & /*workspace*/,
                                          std::vector<TofEvent> **arrayOfVectors, DasEvent *event_buffer,
                                          size_t current_event_buffer_size, size_t fileOffset, bool dbprint) {
  // Starting pulse time
  DateAndTime pulsetime;
  int64_t pulse_i = 0;
  auto numPulses = static_cast<int64_t>(num_pulses);
  if (event_indices.size() < num_pulses) {
    g_log.warning() << "Event_indices vector is smaller than the pulsetimes array.\n";
    numPulses = static_cast<int64_t>(event_indices.size());
  }

  // Local stastic parameters
  size_t local_num_error_events = 0;
  size_t local_num_bad_events = 0;
  size_t local_num_wrongdetid_events = 0;
  size_t local_num_ignored_events = 0;
  size_t local_num_good_events = 0;
  double local_shortest_tof = static_cast<double>(MAX_TOF_UINT32) * TOF_CONVERSION;
  double local_longest_tof = 0.;

  // Storages
  std::map<PixelType, size_t> local_pidindexmap;
  std::vector<std::vector<Types::Core::DateAndTime>> local_pulsetimes;
  std::vector<std::vector<double>> local_tofs;
  std::set<PixelType> local_wrongdetids;

  // process the individual events
  std::stringstream dbss;
  // size_t numwrongpid = 0;
  for (size_t i = 0; i < current_event_buffer_size; i++) {
    DasEvent &temp = *(event_buffer + i);
    PixelType pid = temp.pid;
    bool iswrongdetid = false;

    if (dbprint && i < m_dbOpNumEvents)
      dbss << i << " \t" << temp.tof << " \t" << temp.pid << "\n";

    // Filter out bad event
    if ((pid & ERROR_PID) == ERROR_PID) {
      local_num_error_events++;
      local_num_bad_events++;
      continue;
    }

    // Covert the pixel ID from DAS pixel to our pixel ID
    // downstream monitor pixel for SNAP
    if (pid == 1073741843)
      pid = 1179648;
    else if (this->using_mapping_file) {
      PixelType unmapped_pid = pid % this->numpixel;
      pid = this->pixelmap[unmapped_pid];
    }

    // Wrong pixel IDs
    if (pid > static_cast<PixelType>(detid_max)) {
      iswrongdetid = true;

      local_num_error_events++;
      local_num_wrongdetid_events++;
      local_wrongdetids.insert(pid);
    }

    // Now check if this pid we want to load.
    if (loadOnlySomeSpectra && !iswrongdetid) {
      std::map<int64_t, bool>::iterator it;
      it = spectraLoadMap.find(pid);
      if (it == spectraLoadMap.end()) {
        // Pixel ID was not found, so the event is being ignored.
        local_num_ignored_events++;
        continue;
      }
    }

    // Upon this point, only 'good' events are left to work on

    // Pulse: Find the pulse time for this event index
    if (pulse_i < numPulses - 1) {
      // This is the total offset into the file
      size_t total_i = i + fileOffset;
      // Go through event_index until you find where the index increases to
      // encompass the current index.
      // Your pulse = the one before.
      while (!((total_i >= event_indices[pulse_i]) && (total_i < event_indices[pulse_i + 1]))) {
        pulse_i++;
        if (pulse_i >= (numPulses - 1))
          break;
      }

      // Save the pulse time at this index for creating those events
      pulsetime = pulsetimes[pulse_i];
    } // Find pulse time

    // TOF
    double tof = static_cast<double>(temp.tof) * TOF_CONVERSION;

    if (!iswrongdetid) {
      // Regular event that is belonged to a defined detector
      // Find the overall max/min tof
      if (tof < local_shortest_tof)
        local_shortest_tof = tof;
      if (tof > local_longest_tof)
        local_longest_tof = tof;

      // This is equivalent to
      // workspace->getSpectrum(this->pixel_to_wkspindex[pid]).addEventQuickly(event);
      // But should be faster as a bunch of these calls were cached.
      arrayOfVectors[pid]->emplace_back(tof, pulsetime);
      ++local_num_good_events;
    } else {
      // Special events/Wrong detector id
      // i.  get/add index of the entry in map
      std::map<PixelType, size_t>::iterator it;
      it = local_pidindexmap.find(pid);
      size_t theindex = 0;
      if (it == local_pidindexmap.end()) {
        // Initialize it!
        size_t newindex = local_pulsetimes.size();
        local_pidindexmap[pid] = newindex;

        std::vector<Types::Core::DateAndTime> tempvectime;
        std::vector<double> temptofs;
        local_pulsetimes.emplace_back(tempvectime);
        local_tofs.emplace_back(temptofs);

        theindex = newindex;

        // ++ numwrongpid;

        g_log.debug() << "Find New Wrong Pixel ID = " << pid << "\n";
      } else {
        // existing
        theindex = it->second;
      }

      // ii. calculate and add absolute time
      // int64_t abstime = (pulsetime.totalNanoseconds()+int64_t(tof*1000));
      local_pulsetimes[theindex].emplace_back(pulsetime);
      local_tofs[theindex].emplace_back(tof);

    } // END-IF-ELSE: On Event's Pixel's Nature

  } // ENDFOR each event

  if (dbprint)
    g_log.information(dbss.str());

  // Update local statistics to their global counterparts
  PARALLEL_CRITICAL(LoadEventPreNexus2_global_statistics) {
    this->num_good_events += local_num_good_events;
    this->num_ignored_events += local_num_ignored_events;
    this->num_error_events += local_num_error_events;

    this->num_bad_events += local_num_bad_events;
    this->num_wrongdetid_events += local_num_wrongdetid_events;

    std::set<PixelType>::iterator it;
    for (it = local_wrongdetids.begin(); it != local_wrongdetids.end(); ++it) {
      PixelType tmpid = *it;
      this->wrongdetids.insert(*it);

      // Create class map entry if not there
      size_t mindex = 0;
      auto git = this->wrongdetidmap.find(tmpid);
      if (git == this->wrongdetidmap.end()) {
        // create entry
        size_t newindex = this->wrongdetid_pulsetimes.size();
        this->wrongdetidmap[tmpid] = newindex;

        std::vector<Types::Core::DateAndTime> temppulsetimes;
        std::vector<double> temptofs;
        this->wrongdetid_pulsetimes.emplace_back(temppulsetimes);
        this->wrongdetid_tofs.emplace_back(temptofs);

        mindex = newindex;
      } else {
        mindex = git->second;
      }

      // 2. Find local
      auto lit = local_pidindexmap.find(tmpid);
      size_t localindex = lit->second;

      for (size_t iv = 0; iv < local_pulsetimes[localindex].size(); iv++) {
        this->wrongdetid_pulsetimes[mindex].emplace_back(local_pulsetimes[localindex][iv]);
        this->wrongdetid_tofs[mindex].emplace_back(local_tofs[localindex][iv]);
      }
      // std::sort(this->wrongdetid_abstimes[mindex].begin(),
      // this->wrongdetid_abstimes[mindex].end());
    }

    if (local_shortest_tof < shortest_tof)
      shortest_tof = local_shortest_tof;
    if (local_longest_tof > longest_tof)
      longest_tof = local_longest_tof;
  } // END_CRITICAL
}

//----------------------------------------------------------------------------------------------
/** Comparator for sorting dasevent lists
 */
bool vzintermediatePixelIDComp(IntermediateEvent x, IntermediateEvent y) { return (x.pid < y.pid); }

//-----------------------------------------------------------------------------
/**
 * Add a sample environment log for the proton chage (charge of the pulse in
 *picoCoulombs)
 * and set the scalar value (total proton charge, microAmps*hours, on the
 *sample)
 *
 * @param workspace :: Event workspace to set the proton charge on
 */
void LoadEventPreNexus2::setProtonCharge(DataObjects::EventWorkspace_sptr &workspace) {
  if (this->proton_charge.empty()) // nothing to do
    return;

  Run &run = workspace->mutableRun();

  // Add the proton charge entries.
  TimeSeriesProperty<double> *log = new TimeSeriesProperty<double>("proton_charge");
  log->setUnits("picoCoulombs");

  // Add the time and associated charge to the log
  log->addValues(this->pulsetimes, this->proton_charge);

  /// TODO set the units for the log
  run.addLogData(log);
  // Force re-integration
  run.integrateProtonCharge();
  double integ = run.getProtonCharge();

  g_log.information() << "Total proton charge of " << integ << " microAmp*hours found by integrating.\n";
}

//-----------------------------------------------------------------------------
/** Load a pixel mapping file
 * @param filename :: Path to file.
 */
void LoadEventPreNexus2::loadPixelMap(const std::string &filename) {
  this->using_mapping_file = false;

  // check that there is a mapping file
  if (filename.empty()) {
    this->g_log.information("NOT using a mapping file");
    return;
  }

  // actually deal with the file
  this->g_log.debug("Using mapping file \"" + filename + "\"");

  // Open the file; will throw if there is any problem
  BinaryFile<PixelType> pixelmapFile(filename);
  auto max_pid = static_cast<PixelType>(pixelmapFile.getNumElements());
  // Load all the data
  this->pixelmap = pixelmapFile.loadAllIntoVector();

  // Check for funky file
  using std::placeholders::_1;
  if (std::find_if(pixelmap.begin(), pixelmap.end(), std::bind(std::greater<PixelType>(), _1, max_pid)) !=
      pixelmap.end()) {
    this->g_log.warning("Pixel id in mapping file was out of bounds. Loading "
                        "without mapping file");
    this->numpixel = 0;
    this->pixelmap.clear();
    this->using_mapping_file = false;
    return;
  }

  // If we got here, the mapping file was loaded correctly and we'll use it
  this->using_mapping_file = true;
  // Let's assume that the # of pixels in the instrument matches the mapping
  // file length.
  this->numpixel = static_cast<uint32_t>(pixelmapFile.getNumElements());
}

//-----------------------------------------------------------------------------
/** Open an event file
 * @param filename :: file to open.
 */
void LoadEventPreNexus2::openEventFile(const std::string &filename) {
  // Open the file
  eventfile = std::make_unique<BinaryFile<DasEvent>>(filename);
  num_events = eventfile->getNumElements();
  g_log.debug() << "File contains " << num_events << " event records.\n";

  // Check if we are only loading part of the event file
  const int chunk = getProperty("ChunkNumber");
  if (isEmpty(chunk)) // We are loading the whole file
  {
    first_event = 0;
    max_events = num_events;
  } else // We are loading part - work out the event number range
  {
    const int totalChunks = getProperty("TotalChunks");
    max_events = num_events / totalChunks;
    first_event = (chunk - 1) * max_events;
    // Need to add any remainder to the final chunk
    if (chunk == totalChunks)
      max_events += num_events % totalChunks;
  }

  g_log.information() << "Reading " << max_events << " event records\n";
}

//-----------------------------------------------------------------------------
/** Read a pulse ID file
 * @param filename :: file to load.
 * @param throwError :: Flag to trigger error throwing instead of just logging
 */
void LoadEventPreNexus2::readPulseidFile(const std::string &filename, const bool throwError) {
  this->proton_charge_tot = 0.;
  this->num_pulses = 0;
  this->pulsetimesincreasing = true;

  // jump out early if there isn't a filename
  if (filename.empty()) {
    this->g_log.information("NOT using a pulseid file");
    return;
  }

  std::vector<Pulse> pulses;

  // set up for reading
  // Open the file; will throw if there is any problem
  try {
    BinaryFile<Pulse> pulseFile(filename);

    // Get the # of pulse
    this->num_pulses = pulseFile.getNumElements();
    this->g_log.information() << "Using pulseid file \"" << filename << "\", with " << num_pulses << " pulses.\n";

    // Load all the data
    pulses = pulseFile.loadAll();
  } catch (runtime_error &e) {
    if (throwError) {
      throw;
    } else {
      this->g_log.information() << "Encountered error in pulseidfile (ignoring file): " << e.what() << "\n";
      return;
    }
  }

  if (num_pulses > 0) {
    DateAndTime lastPulseDateTime(0, 0);
    this->pulsetimes.reserve(num_pulses);
    for (const auto &pulse : pulses) {
      DateAndTime pulseDateTime(static_cast<int64_t>(pulse.seconds), static_cast<int64_t>(pulse.nanoseconds));
      this->pulsetimes.emplace_back(pulseDateTime);
      this->event_indices.emplace_back(pulse.event_index);

      if (pulseDateTime < lastPulseDateTime)
        this->pulsetimesincreasing = false;
      else
        lastPulseDateTime = pulseDateTime;

      double temp = pulse.pCurrent;
      this->proton_charge.emplace_back(temp);
      if (temp < 0.)
        this->g_log.warning("Individual proton charge < 0 being ignored");
      else
        this->proton_charge_tot += temp;
    }
  }

  this->proton_charge_tot = this->proton_charge_tot * CURRENT_CONVERSION;

  if (m_dbOpNumPulses > 0) {
    std::stringstream dbss;
    for (size_t i = 0; i < m_dbOpNumPulses; ++i)
      dbss << "[Pulse] " << i << "\t " << event_indices[i] << "\t " << pulsetimes[i].totalNanoseconds() << '\n';
    g_log.information(dbss.str());
  }
}

//----------------------------------------------------------------------------------------------
/** Process input properties for purpose of investigation
 */
void LoadEventPreNexus2::processInvestigationInputs() {
  m_dbOpBlockNumber = getProperty("DBOutputBlockNumber");
  if (isEmpty(m_dbOpBlockNumber)) {
    m_dbOutput = false;
    m_dbOpBlockNumber = 0;
  } else {
    m_dbOutput = true;

    int numdbevents = getProperty("DBNumberOutputEvents");
    m_dbOpNumEvents = static_cast<size_t>(numdbevents);
  }

  int dbnumpulses = getProperty("DBNumberOutputPulses");
  if (!isEmpty(dbnumpulses))
    m_dbOpNumPulses = static_cast<size_t>(dbnumpulses);
  else
    m_dbOpNumPulses = 0;
}

} // namespace DataHandling
} // namespace Mantid<|MERGE_RESOLUTION|>--- conflicted
+++ resolved
@@ -40,15 +40,12 @@
 #include <stdexcept>
 #include <vector>
 
-<<<<<<< HEAD
 #if BOOST_VERSION < 107100
 #include <boost/timer.hpp>
 #else
 #include <boost/timer/timer.hpp>
 #endif
 
-=======
->>>>>>> 4c3eb6c5
 #include <Poco/File.h>
 #include <Poco/Path.h>
 
