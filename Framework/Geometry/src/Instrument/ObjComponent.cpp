--- conflicted
+++ resolved
@@ -53,11 +53,7 @@
 }
 
 /// Set a new shape on the component
-<<<<<<< HEAD
-void ObjComponent::setShape(IObject_const_sptr newShape) {
-=======
 void ObjComponent::setShape(boost::shared_ptr<const IObject> newShape) {
->>>>>>> 10b02868
   if (m_map)
     throw std::runtime_error("ObjComponent::setShape - Cannot change the shape "
                              "of a parameterized object");
