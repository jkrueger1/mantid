#include "MantidGeometry/Instrument/ParameterMap.h"
#include "MantidGeometry/Objects/BoundingBox.h"
#include "MantidGeometry/IDetector.h"
#include "MantidGeometry/Instrument/NearestNeighbours.h"
#include "MantidKernel/MultiThreaded.h"
#include "MantidGeometry/Instrument.h"
#include <cstring>
#include <boost/algorithm/string.hpp>

namespace Mantid {
namespace Geometry {
using Kernel::V3D;
using Kernel::Quat;

namespace {
// names of common parameter types
const std::string POS_PARAM_NAME = "pos";
const std::string POSX_PARAM_NAME = "x";
const std::string POSY_PARAM_NAME = "y";
const std::string POSZ_PARAM_NAME = "z";

const std::string ROT_PARAM_NAME = "rot";
const std::string ROTX_PARAM_NAME = "rotx";
const std::string ROTY_PARAM_NAME = "roty";
const std::string ROTZ_PARAM_NAME = "rotz";

const std::string DOUBLE_PARAM_NAME = "double";
const std::string INT_PARAM_NAME = "int";
const std::string BOOL_PARAM_NAME = "bool";
const std::string STRING_PARAM_NAME = "string";
const std::string V3D_PARAM_NAME = "V3D";
const std::string QUAT_PARAM_NAME = "Quat";

// static logger reference
Kernel::Logger g_log("ParameterMap");
}
//--------------------------------------------------------------------------
// Public method
//--------------------------------------------------------------------------
/**
 * Default constructor
 */
ParameterMap::ParameterMap() : m_parameterFileNames(), m_map() {}

/**
* Return string to be inserted into the parameter map
*/
// Position
const std::string &ParameterMap::pos() { return POS_PARAM_NAME; }

const std::string &ParameterMap::posx() { return POSX_PARAM_NAME; }

const std::string &ParameterMap::posy() { return POSY_PARAM_NAME; }

const std::string &ParameterMap::posz() { return POSZ_PARAM_NAME; }

// Rotation
const std::string &ParameterMap::rot() { return ROT_PARAM_NAME; }

const std::string &ParameterMap::rotx() { return ROTX_PARAM_NAME; }

const std::string &ParameterMap::roty() { return ROTY_PARAM_NAME; }

const std::string &ParameterMap::rotz() { return ROTZ_PARAM_NAME; }

// Other types
const std::string &ParameterMap::pDouble() { return DOUBLE_PARAM_NAME; }

const std::string &ParameterMap::pInt() { return INT_PARAM_NAME; }

const std::string &ParameterMap::pBool() { return BOOL_PARAM_NAME; }

const std::string &ParameterMap::pString() { return STRING_PARAM_NAME; }

const std::string &ParameterMap::pV3D() { return V3D_PARAM_NAME; }

const std::string &ParameterMap::pQuat() { return QUAT_PARAM_NAME; }

/**
 * Compares the values in this object with that given for inequality
 * The order of the values in the map is not important.
 * @param rhs A reference to a ParameterMap object to compare it to
 * @return true if the objects are considered not equal, false otherwise
 */
bool ParameterMap::operator!=(const ParameterMap &rhs) const {
  return !(this->operator==(rhs));
}

/**
 * Compares the values in this object with that given for equality
 * The order of the values in the map is not important.
 * @param rhs A reference to a ParameterMap object to compare it to
 * @return true if the objects are considered equal, false otherwise
 */
bool ParameterMap::operator==(const ParameterMap &rhs) const {
  if (this == &rhs)
    return true; // True for the same object

  // Quick size check
  if (this->size() != rhs.size())
    return false;

  // The map is unordered and the key is only valid at runtime. The
  // asString method turns the ComponentIDs to full-qualified name identifiers
  // so we will use the same approach to compare them

  auto thisEnd = this->m_map.cend();
  auto rhsEnd = rhs.m_map.cend();
  for (auto thisIt = this->m_map.begin(); thisIt != thisEnd; ++thisIt) {
    const IComponent *comp = static_cast<IComponent *>(thisIt->first);
    const std::string fullName = comp->getFullName();
    const auto &param = thisIt->second;
    bool match(false);
    for (auto rhsIt = rhs.m_map.cbegin(); rhsIt != rhsEnd; ++rhsIt) {
      const IComponent *rhsComp = static_cast<IComponent *>(rhsIt->first);
      const std::string rhsFullName = rhsComp->getFullName();
      if (fullName == rhsFullName && (*param) == (*rhsIt->second)) {
        match = true;
        break;
      }
    }
    if (!match)
      return false;
  }
  return true;
}

/** Get the component description by name
   *  @param compName :: The name of the component
   *  @param name :: The name of the parameter
   *  @return :: the description for the first parameter found and
   *  having non-empty description,
   *  or empty string if no description found.
*/
const std::string ParameterMap::getDescription(const std::string &compName,
                                               const std::string &name) const {
  pmap_cit it;
  std::string result("");
  for (it = m_map.begin(); it != m_map.end(); ++it) {
    if (compName.compare(((const IComponent *)(*it).first)->getName()) == 0) {
      boost::shared_ptr<Parameter> param =
          get((const IComponent *)(*it).first, name);
      if (param) {
        result = param->getDescription();
        if (!result.empty())
          return result;
      }
    }
  }
  return result;
}
/** Get the component short description by name
   *  @param compName :: The name of the component
   *  @param name :: The name of the parameter
   *  @return :: the short description for the first parameter
   *  found and having non-empty description,
   *  or empty string if no description found.
*/
const std::string
ParameterMap::getShortDescription(const std::string &compName,
                                  const std::string &name) const {
  pmap_cit it;
  std::string result("");
  for (it = m_map.begin(); it != m_map.end(); ++it) {
    if (compName.compare(((const IComponent *)(*it).first)->getName()) == 0) {
      boost::shared_ptr<Parameter> param =
          get((const IComponent *)(*it).first, name);
      if (param) {
        result = param->getShortDescription();
        if (!result.empty())
          return result;
      }
    }
  }
  return result;
}
/**
 * Output information that helps understanding the mismatch between two
 * parameter maps.
 * To loop through the difference between two very large parameter map can take
 * time, in which
 * you can a hit to what causes the difference faster setting firstDiffOnly to
 * true
 * @param rhs A reference to a ParameterMap object to compare it to
 * @param firstDiffOnly If true return only first difference found
 * @return diff as a string
 */
const std::string ParameterMap::diff(const ParameterMap &rhs,
                                     const bool &firstDiffOnly) const {
  if (this == &rhs)
    return std::string(""); // True for the same object

  // Quick size check
  if (this->size() != rhs.size()) {
    return std::string("Number of parameters does not match: ") +
           boost::lexical_cast<std::string>(this->size()) + " not equal to " +
           boost::lexical_cast<std::string>(rhs.size());
  }

  // Run this same loops as in operator==
  // The map is unordered and the key is only valid at runtime. The
  // asString method turns the ComponentIDs to full-qualified name identifiers
  // so we will use the same approach to compare them

  std::stringstream strOutput;
  auto thisEnd = this->m_map.cend();
  auto rhsEnd = rhs.m_map.cend();
  for (auto thisIt = this->m_map.cbegin(); thisIt != thisEnd; ++thisIt) {
    const IComponent *comp = static_cast<IComponent *>(thisIt->first);
    const std::string fullName = comp->getFullName();
    const auto &param = thisIt->second;
    bool match(false);
    for (auto rhsIt = rhs.m_map.cbegin(); rhsIt != rhsEnd; ++rhsIt) {
      const IComponent *rhsComp = static_cast<IComponent *>(rhsIt->first);
      const std::string rhsFullName = rhsComp->getFullName();
      if (fullName == rhsFullName && (*param) == (*rhsIt->second)) {
        match = true;
        break;
      }
    }

    if (!match) {
      // output some information that helps with understanding the mismatch
      strOutput << "Parameter mismatch LHS=RHS for LHS parameter in component "
                   "with name: " << fullName
                << ". Parameter name is: " << (*param).name()
                << " and value: " << (*param).asString() << std::endl;
      bool componentWithSameNameRHS = false;
      bool parameterWithSameNameRHS = false;
      for (auto rhsIt = rhs.m_map.cbegin(); rhsIt != rhsEnd; ++rhsIt) {
        const IComponent *rhsComp = static_cast<IComponent *>(rhsIt->first);
        const std::string rhsFullName = rhsComp->getFullName();
        if (fullName == rhsFullName) {
          componentWithSameNameRHS = true;
          if ((*param).name() == (*rhsIt->second).name()) {
            parameterWithSameNameRHS = true;
            strOutput << "RHS param with same name has value: "
                      << (*rhsIt->second).asString() << std::endl;
          }
        }
      }
      if (!componentWithSameNameRHS) {
        strOutput << "No matching RHS component name" << std::endl;
      }
      if (componentWithSameNameRHS && !parameterWithSameNameRHS) {
        strOutput << "Found matching RHS component name but not parameter name"
                  << std::endl;
      }
      if (firstDiffOnly)
        return strOutput.str();
    }
  }
  return strOutput.str();
}

/**
 * Clear any parameters with the given name
 * @param name :: The name of the parameter
 */
void ParameterMap::clearParametersByName(const std::string &name) {
  // Key is component ID so have to search through whole lot
  for (auto itr = m_map.begin(); itr != m_map.end();) {
    if (itr->second->name() == name) {
      m_map.erase(itr++);
    } else {
      ++itr;
    }
  }
  // Check if the caches need invalidating
  if (name == pos() || name == rot())
    clearPositionSensitiveCaches();
}

/**
 * Clear any parameters with the given name for a specified component
 * @param name :: The name of the parameter
 * @param comp :: The component to clear parameters from
 */
void ParameterMap::clearParametersByName(const std::string &name,
                                         const IComponent *comp) {
  if (!m_map.empty()) {
    const ComponentID id = comp->getComponentID();
    auto it_found = m_map.find(id);
    if (it_found != m_map.end()) {
      if (it_found->second->name() == name) {
        m_map.erase(it_found++);
      } else {
        ++it_found;
      }
    }

    // Check if the caches need invalidating
    if (name == pos() || name == rot())
      clearPositionSensitiveCaches();
  }
}

/**
 * Add a value into the map
 * @param type :: A string denoting the type, e.g. double, string, fitting
 * @param comp :: A pointer to the component that this parameter is attached to
 * @param name :: The name of the parameter
 * @param value :: The parameter's value
 * @param pDescription :: a pointer (may be NULL) to a string, containing
 * parameter's
 * description. If provided, the contents of the string is copied to the
 * parameters
 * memory
 */
void ParameterMap::add(const std::string &type, const IComponent *comp,
                       const std::string &name, const std::string &value,
                       const std::string *const pDescription) {
  auto param = ParameterFactory::create(type, name);
  param->fromString(value);
  this->add(comp, param, pDescription);
}

/** Method for adding/replacing a parameter providing shared pointer to it.
* @param comp :: A pointer to the component that this parameter is attached to
* @param par  :: a shared pointer to existing parameter. The ParameterMap stores
* share pointer and increment ref count to it
* @param pDescription :: a pointer (may be NULL) to a string, containing
* parameter's
* description. If provided, the contents of the string is copied to the
* parameters
* memory
*/
void ParameterMap::add(const IComponent *comp,
                       const boost::shared_ptr<Parameter> &par,
                       const std::string *const pDescription) {
  // can not add null pointer
  if (!par)
    return;
  if (pDescription)
    par->setDescription(*pDescription);

  PARALLEL_CRITICAL(m_mapAccess) {
    auto existing_par = positionOf(comp, par->name().c_str(), "");
    // As this is only an add method it should really throw if it already
    // exists.
    // However, this is old behavior and many things rely on this actually be
    // an
    // add/replace-style function
    if (existing_par != m_map.end()) {
      existing_par->second = par;
    } else {
      m_map.emplace(comp->getComponentID(), par);
    }
  }
}

/** Create or adjust "pos" parameter for a component
 * Assumed that name either equals "x", "y" or "z" otherwise this
 * method will not add or modify "pos" parameter
 * @param comp :: Component
 * @param name :: name of the parameter
 * @param value :: value
 * @param pDescription :: a pointer (may be NULL) to a string, containing
 * parameter's
 * description. If provided, the contents of the string is copied to the
 * parameters
 * memory
  */
void ParameterMap::addPositionCoordinate(
    const IComponent *comp, const std::string &name, const double value,
    const std::string *const pDescription) {
  Parameter_sptr param = get(comp, pos());
  V3D position;
  if (param) {
    // so "pos" already defined
    position = param->value<V3D>();
  } else {
    // so "pos" is not defined - therefore get position from component
    position = comp->getPos();
  }

  // adjust position

  if (name.compare(posx()) == 0)
    position.setX(value);
  else if (name.compare(posy()) == 0)
    position.setY(value);
  else if (name.compare(posz()) == 0)
    position.setZ(value);
  else {
    g_log.warning() << "addPositionCoordinate() called with unrecognized "
                       "coordinate symbol: " << name;
    // set description if one is provided
    if (pDescription) {
      param->setDescription(*pDescription);
    }
    return;
  }

  // clear the position cache
  clearPositionSensitiveCaches();
  // finally add or update "pos" parameter
  addV3D(comp, pos(), position, pDescription);
}

/** Create or adjust "rot" parameter for a component
 * Assumed that name either equals "rotx", "roty" or "rotz" otherwise this
 * method will not add/modify "rot" parameter
 * @param comp :: Component
 * @param name :: Parameter name
 * @param deg :: Parameter value in degrees
 * @param pDescription :: a pointer (may be NULL) to a string, containing
 * parameter's
 * description. If provided, the contents of the string is copied to the
 * parameter's
 * memory
*/
void ParameterMap::addRotationParam(const IComponent *comp,
                                    const std::string &name, const double deg,
                                    const std::string *const pDescription) {
  Parameter_sptr paramRotX = get(comp, rotx());
  Parameter_sptr paramRotY = get(comp, roty());
  Parameter_sptr paramRotZ = get(comp, rotz());
  double rotX, rotY, rotZ;

  if (paramRotX)
    rotX = paramRotX->value<double>();
  else
    rotX = 0.0;

  if (paramRotY)
    rotY = paramRotY->value<double>();
  else
    rotY = 0.0;

  if (paramRotZ)
    rotZ = paramRotZ->value<double>();
  else
    rotZ = 0.0;

  // adjust rotation
  Quat quat;
  if (name.compare(rotx()) == 0) {
    addDouble(comp, rotx(), deg);
    quat = Quat(deg, V3D(1, 0, 0)) * Quat(rotY, V3D(0, 1, 0)) *
           Quat(rotZ, V3D(0, 0, 1));
  } else if (name.compare(roty()) == 0) {
    addDouble(comp, roty(), deg);
    quat = Quat(rotX, V3D(1, 0, 0)) * Quat(deg, V3D(0, 1, 0)) *
           Quat(rotZ, V3D(0, 0, 1));
  } else if (name.compare(rotz()) == 0) {
    addDouble(comp, rotz(), deg);
    quat = Quat(rotX, V3D(1, 0, 0)) * Quat(rotY, V3D(0, 1, 0)) *
           Quat(deg, V3D(0, 0, 1));
  } else {
    g_log.warning()
        << "addRotationParam() called with unrecognized coordinate symbol: "
        << name;
    return;
  }

  // clear the position cache
  clearPositionSensitiveCaches();

  // finally add or update "pos" parameter
  addQuat(comp, rot(), quat, pDescription);
}

/**
 * Adds a double value to the parameter map.
 * @param comp :: Component to which the new parameter is related
 * @param name :: Name for the new parameter
 * @param value :: Parameter value as a string
 * @param pDescription :: a pointer (may be NULL) to a string, containing
 * parameter's
 * description. If provided, the contents of the string is copied to the
 * parameter's
 * memory
*/
void ParameterMap::addDouble(const IComponent *comp, const std::string &name,
                             const std::string &value,
                             const std::string *const pDescription) {
  add(pDouble(), comp, name, value, pDescription);
}

/**
 * Adds a double value to the parameter map.
 * @param comp :: Component to which the new parameter is related
 * @param name :: Name for the new parameter
 * @param value :: Parameter value as a double
 * @param pDescription :: a pointer (may be NULL) to a string, containing
 * parameter's
 * description. If provided, the contents of the string is copied to the
 * parameter's
 * memory
*/
void ParameterMap::addDouble(const IComponent *comp, const std::string &name,
                             double value,
                             const std::string *const pDescription) {
  add(pDouble(), comp, name, value, pDescription);
}

/**
 * Adds an int value to the parameter map.
 * @param comp :: Component to which the new parameter is related
 * @param name :: Name for the new parameter
 * @param value :: Parameter value as a string
 * @param pDescription :: a pointer (may be NULL) to a string, containing
 * parameter's
 * description. If provided, the contents of the string is copied to the
 * parameters
 * memory
*/
void ParameterMap::addInt(const IComponent *comp, const std::string &name,
                          const std::string &value,
                          const std::string *const pDescription) {
  add(pInt(), comp, name, value, pDescription);
}

/**
 * Adds an int value to the parameter map.
 * @param comp :: Component to which the new parameter is related
 * @param name :: Name for the new parameter
 * @param value :: Parameter value as an int
 * @param pDescription :: a pointer (may be NULL) to a string, containing
 * parameter's
 * description. If provided, the contents of the string is copied to the
 * parameters
 * memory
 */
void ParameterMap::addInt(const IComponent *comp, const std::string &name,
                          int value, const std::string *const pDescription) {
  add(pInt(), comp, name, value, pDescription);
}

/**
 * Adds a bool value to the parameter map.
 * @param comp :: Component to which the new parameter is related
 * @param name :: Name for the new parameter
 * @param value :: Parameter value as a string
 * @param pDescription :: a pointer (may be NULL) to a string, containing
 * parameter's
 * description. If provided, the contents of the string is copied to the
 * parameters
 * memory
 */
void ParameterMap::addBool(const IComponent *comp, const std::string &name,
                           const std::string &value,
                           const std::string *const pDescription) {
  add(pBool(), comp, name, value, pDescription);
}
/**
 * Adds a bool value to the parameter map.
 * @param comp :: Component to which the new parameter is related
 * @param name :: Name for the new parameter
 * @param value :: Parameter value as a bool
 * @param pDescription :: a pointer (may be NULL) to a string, containing
 * parameter's
 * description. If provided, the contents of the string is copied to the
 * parameter's
 * memory
*/
void ParameterMap::addBool(const IComponent *comp, const std::string &name,
                           bool value, const std::string *const pDescription) {
  add(pBool(), comp, name, value, pDescription);
}

/**
 * Adds a std::string value to the parameter map.
 * @param comp :: Component to which the new parameter is related
 * @param name :: Name for the new parameter
 * @param value :: Parameter value
 * @param pDescription :: a pointer (may be NULL) to a string, containing
 * parameter's
 * description. If provided, the contents of the string is copied to the
 * parameter's
 * memory
*/
void ParameterMap::addString(const IComponent *comp, const std::string &name,
                             const std::string &value,
                             const std::string *const pDescription) {
  add<std::string>(pString(), comp, name, value, pDescription);
}

/**
 * Adds a V3D value to the parameter map.
 * @param comp :: Component to which the new parameter is related
 * @param name :: Name for the new parameter
 * @param value :: Parameter value as a string
 * @param pDescription :: a pointer (may be NULL) to a string, containing
 * parameter's
 * description. If provided, the contents of the string is copied to the
 * parameter's
 * memory
 */
void ParameterMap::addV3D(const IComponent *comp, const std::string &name,
                          const std::string &value,
                          const std::string *const pDescription) {
  add(pV3D(), comp, name, value, pDescription);
  clearPositionSensitiveCaches();
}

/**
 * Adds a V3D value to the parameter map.
 * @param comp :: Component to which the new parameter is related
 * @param name :: Name for the new parameter
 * @param value :: Parameter value as a V3D
 * @param pDescription :: a pointer (may be NULL) to a string, containing
 * parameter's
 * description. If provided, the contents of the string is copied to the
 * parameter's
 * memory
*/
void ParameterMap::addV3D(const IComponent *comp, const std::string &name,
                          const V3D &value,
                          const std::string *const pDescription) {
  add(pV3D(), comp, name, value, pDescription);
  clearPositionSensitiveCaches();
}

/**
 * Adds a Quat value to the parameter map.
 * @param comp :: Component to which the new parameter is related
 * @param name :: Name for the new parameter
 * @param value :: Parameter value as a Quat
 * @param pDescription :: a pointer (may be NULL) to a string, containing
 * parameter's
 * description. If provided, the contents of the string is copied to the
 * parameter's
 * memory
*/
void ParameterMap::addQuat(const IComponent *comp, const std::string &name,
                           const Quat &value,
                           const std::string *const pDescription) {
  add(pQuat(), comp, name, value, pDescription);
  clearPositionSensitiveCaches();
}

/**
 * Does the named parameter exist for the given component and given type
 * @param comp :: The component to be searched
 * @param name :: The name of the parameter
 * @param type :: The type of the component as a string
 * @returns A boolean indicating if the map contains the named parameter. If the
 * type is given then
 * this must also match
 */
bool ParameterMap::contains(const IComponent *comp, const std::string &name,
                            const std::string &type) const {
  if (m_map.empty())
    return false;
  return contains(comp, name.c_str(), type.c_str());
}

/**
 * Avoids having to instantiate temporary std::string in method below when
 * called with a string directly
 * @param comp :: The component to be searched as a c-string
 * @param name :: The name of the parameter
 * @param type :: The type of the component
 * @return A boolean indicating if the map contains the named parameter.
 */
bool ParameterMap::contains(const IComponent *comp, const char *name,
                            const char *type) const {
  if (m_map.empty())
    return false;
  const ComponentID id = comp->getComponentID();
  std::pair<pmap_cit, pmap_cit> components = m_map.equal_range(id);
  bool anytype = (strlen(type) == 0);
  for (auto itr = components.first; itr != components.second; ++itr) {
    boost::shared_ptr<Parameter> param = itr->second;
    if (boost::iequals(param->name(), name) &&
        (anytype || param->type() == type)) {
      return true;
    }
  }
  return false;
}

/**
 * @param comp A pointer to a component
 * @param parameter A Parameter object
 * @return true if the combination exists in the map, false otherwise
 */
bool ParameterMap::contains(const IComponent *comp,
                            const Parameter &parameter) const {
  if (m_map.empty() || !comp)
    return false;

  const ComponentID id = comp->getComponentID();
  auto it_found = m_map.find(id);
  if (it_found != m_map.end()) {
    auto itr = m_map.lower_bound(id);
    auto itr_end = m_map.upper_bound(id);
    for (; itr != itr_end; ++itr) {
      const Parameter_sptr &param = itr->second;
      if (*param == parameter)
        return true;
    }
    return false;
  } else
    return false;
}

/** Return a named parameter of a given type
 * @param comp :: Component to which parameter is related
 * @param name :: Parameter name
 * @param type :: An optional type string
 * @returns The named parameter of the given type if it exists or a NULL shared
 * pointer if not
 */
Parameter_sptr ParameterMap::get(const IComponent *comp,
                                 const std::string &name,
                                 const std::string &type) const {
  return get(comp, name.c_str(), type.c_str());
}

/** Return a named parameter of a given type. Avoids allocating std::string
 * temporaries
 * @param comp :: Component to which parameter is related
 * @param name :: Parameter name
 * @param type :: An optional type string
 * @returns The named parameter of the given type if it exists or a NULL shared
 * pointer if not
 */
boost::shared_ptr<Parameter> ParameterMap::get(const IComponent *comp,
                                               const char *name,
                                               const char *type) const {
  Parameter_sptr result;
  if (!comp)
    return result;

  PARALLEL_CRITICAL(m_mapAccess) {
    auto itr = positionOf(comp, name, type);
    if (itr != m_map.end())
      result = itr->second;
  }
  return result;
}

/**Return an iterator pointing to a named parameter of a given type.
 * @param comp :: Component to which parameter is related
 * @param name :: Parameter name
 * @param type :: An optional type string. If empty, any type is returned
 * @returns The iterator parameter of the given type if it exists or a NULL
 * shared pointer if not
*/
component_map_it ParameterMap::positionOf(const IComponent *comp,
                                          const char *name, const char *type) {
  auto result = m_map.end();
  if (!comp)
    return result;
  const bool anytype = (strlen(type) == 0);
  if (!m_map.empty()) {
    const ComponentID id = comp->getComponentID();
    auto it_found = m_map.find(id);
    if (it_found != m_map.end()) {
      auto itr = m_map.lower_bound(id);
      auto itr_end = m_map.upper_bound(id);
      for (; itr != itr_end; ++itr) {
        Parameter_sptr param = itr->second;
        if (boost::iequals(param->nameAsCString(), name) &&
            (anytype || param->type() == type)) {
          result = itr;
          break;
        }
      }
    }
  }
  return result;
}

/**Return a const iterator pointing to a named parameter of a given type.
 * @param comp :: Component to which parameter is related
 * @param name :: Parameter name
 * @param type :: An optional type string. If empty, any type is returned
 * @returns The iterator parameter of the given type if it exists or a NULL
 * shared pointer if not
*/
component_map_cit ParameterMap::positionOf(const IComponent *comp,
                                           const char *name,
                                           const char *type) const {
  auto result = m_map.end();
  if (!comp)
    return result;
  const bool anytype = (strlen(type) == 0);
  if (!m_map.empty()) {
    const ComponentID id = comp->getComponentID();
    auto it_found = m_map.find(id);
    if (it_found != m_map.end()) {
      auto itr = m_map.lower_bound(id);
      auto itr_end = m_map.upper_bound(id);
      for (; itr != itr_end; ++itr) {
        Parameter_sptr param = itr->second;
        if (boost::iequals(param->nameAsCString(), name) &&
            (anytype || param->type() == type)) {
          result = itr;
          break;
        }
      }
    }
  }
  return result;
}

/** Look for a parameter in the given component by the type of the parameter.
* @param comp :: Component to which parameter is related
* @param type :: Parameter type
* @returns The typed parameter if it exists or a NULL shared pointer if not
*/
Parameter_sptr ParameterMap::getByType(const IComponent *comp,
                                       const std::string &type) const {
  Parameter_sptr result = Parameter_sptr();
  PARALLEL_CRITICAL(m_mapAccess) {
    if (!m_map.empty()) {
      const ComponentID id = comp->getComponentID();
      auto it_found = m_map.find(id);
      if (it_found != m_map.end()) {
        if (it_found->first) {
          auto itr = m_map.lower_bound(id);
          auto itr_end = m_map.upper_bound(id);
          for (; itr != itr_end; ++itr) {
            Parameter_sptr param = itr->second;
            if (boost::iequals(param->type(), type)) {
              result = param;
              break;
            }
          }
        } // found->firdst
      }   // it_found != m_map.end()
    }     //!m_map.empty()
  }       // PARALLEL_CRITICAL(m_map_access)
  return result;
}

/** Looks recursively upwards in the component tree for the first instance of a
* component with a matching type.
* @param comp :: The component to start the search with
* @param type :: Parameter type
* @returns the first matching parameter.
*/
Parameter_sptr ParameterMap::getRecursiveByType(const IComponent *comp,
                                                const std::string &type) const {
  boost::shared_ptr<const IComponent> compInFocus(comp, NoDeleting());
  while (compInFocus != NULL) {
    Parameter_sptr param = getByType(compInFocus.get(), type);
    if (param) {
      return param;
    }
    compInFocus = compInFocus->getParent();
  }
  // Nothing was found!
  return Parameter_sptr();
}

/**
 * Find a parameter by name, recursively going up the component tree
 * to higher parents.
 * @param comp :: The component to start the search with
 * @param name :: Parameter name
 * @param type :: An optional type string
 * @returns the first matching parameter.
 */
Parameter_sptr ParameterMap::getRecursive(const IComponent *comp,
                                          const std::string &name,
                                          const std::string &type) const {
  return getRecursive(comp, name.c_str(), type.c_str());
}

/**
 * Find a parameter by name, recursively going up the component tree
 * to higher parents.
 * @param comp :: The component to start the search with
 * @param name :: Parameter name
 * @param type :: An optional type string
 * @returns the first matching parameter.
 */
Parameter_sptr ParameterMap::getRecursive(const IComponent *comp,
                                          const char *name,
                                          const char *type) const {
  Parameter_sptr result = this->get(comp->getComponentID(), name, type);
  if (result)
    return result;

  auto parent = comp->getParent();
  while (parent) {
    result = this->get(parent->getComponentID(), name, type);
    if (result)
      return result;
    parent = parent->getParent();
  }
  return result;
}

/**
 * Return the value of a parameter as a string
 * @param comp :: Component to which parameter is related
 * @param name :: Parameter name
 * @param recursive :: Whether to travel up the instrument tree if not found at
 * this level
 * @return string representation of the parameter
 */
std::string ParameterMap::getString(const IComponent *comp,
                                    const std::string &name,
                                    bool recursive) const {
  Parameter_sptr param = get(comp, name);
  if (recursive) {
    param = getRecursive(comp, name);
  } else {
    param = get(comp, name);
  }
  if (!param)
    return "";
  return param->asString();
}

/**
 * Returns a set with all the parameter names for the given component
 * @param comp :: A pointer to the component of interest
 * @returns A set of names of parameters for the given component
 */
std::set<std::string> ParameterMap::names(const IComponent *comp) const {
  std::set<std::string> paramNames;
  const ComponentID id = comp->getComponentID();
  auto it_found = m_map.find(id);
  if (it_found == m_map.end()) {
    return paramNames;
  }

  auto itr = m_map.lower_bound(id);
  auto itr_end = m_map.upper_bound(id);
  for (auto it = itr; it != itr_end; ++it) {
    paramNames.insert(it->second->name());
  }

  return paramNames;
}

/**
 * Return a string representation of the parameter map. The format is either:
 * |detID:id-value;param-type;param-name;param-value| for a detector or
 * |comp-name;param-type;param-name;param-value| for other components.
 * @returns A string containing the contents of the parameter map.
 */
std::string ParameterMap::asString() const {
  std::stringstream out;
  for (const auto &mappair : m_map) {
    const boost::shared_ptr<Parameter> &p = mappair.second;
    if (p && mappair.first) {
      const IComponent *comp = (const IComponent *)(mappair.first);
      const IDetector *det = dynamic_cast<const IDetector *>(comp);
      if (det) {
        out << "detID:" << det->getID();
      } else {
        out << comp->getFullName(); // Use full path name to ensure unambiguous
                                    // naming
      }
      out << ';' << p->type() << ';' << p->name() << ';' << p->asString()
          << '|';
    }
  }
  return out.str();
}

/**
 * Clears the location, rotation & bounding box caches
 */
void ParameterMap::clearPositionSensitiveCaches() {
  m_cacheLocMap.clear();
  m_cacheRotMap.clear();
  m_boundingBoxMap.clear();
}

/// Sets a cached location on the location cache
/// @param comp :: The Component to set the location of
/// @param location :: The location
void ParameterMap::setCachedLocation(const IComponent *comp,
                                     const V3D &location) const {
  // Call to setCachedLocation is a write so not thread-safe
  PARALLEL_CRITICAL(positionCache) {
    m_cacheLocMap.setCache(comp->getComponentID(), location);
  }
}

/// Attempts to retrieve a location from the location cache
/// @param comp :: The Component to find the location of
/// @param location :: If the location is found it's value will be set here
/// @returns true if the location is in the map, otherwise false
bool ParameterMap::getCachedLocation(const IComponent *comp,
                                     V3D &location) const {
  bool inMap(false);
  PARALLEL_CRITICAL(positionCache) {
    inMap = m_cacheLocMap.getCache(comp->getComponentID(), location);
  }
  return inMap;
}

/// Sets a cached rotation on the rotation cache
/// @param comp :: The Component to set the rotation of
/// @param rotation :: The rotation as a quaternion
void ParameterMap::setCachedRotation(const IComponent *comp,
                                     const Quat &rotation) const {
  // Call to setCachedRotation is a write so not thread-safe
  PARALLEL_CRITICAL(rotationCache) {
    m_cacheRotMap.setCache(comp->getComponentID(), rotation);
  }
}

/// Attempts to retrieve a rotation from the rotation cache
/// @param comp :: The Component to find the rotation of
/// @param rotation :: If the rotation is found it's value will be set here
/// @returns true if the rotation is in the map, otherwise false
bool ParameterMap::getCachedRotation(const IComponent *comp,
                                     Quat &rotation) const {
  bool inMap(false);
  PARALLEL_CRITICAL(rotationCache) {
    inMap = m_cacheRotMap.getCache(comp->getComponentID(), rotation);
  }
  return inMap;
}

/// Sets a cached bounding box
/// @param comp :: The Component to set the rotation of
/// @param box :: A reference to the bounding box
void ParameterMap::setCachedBoundingBox(const IComponent *comp,
                                        const BoundingBox &box) const {
  // Call to setCachedRotation is a write so not thread-safe
  PARALLEL_CRITICAL(boundingBoxCache) {
    m_boundingBoxMap.setCache(comp->getComponentID(), box);
  }
}

/// Attempts to retrieve a bounding box from the cache
/// @param comp :: The Component to find the bounding box of
/// @param box :: If the bounding box is found it's value will be set here
/// @returns true if the bounding is in the map, otherwise false
bool ParameterMap::getCachedBoundingBox(const IComponent *comp,
                                        BoundingBox &box) const {
  return m_boundingBoxMap.getCache(comp->getComponentID(), box);
}

/**
 * Copy pairs (oldComp->id,Parameter) to the m_map
 * assigning the new newComp->id
 * @param oldComp :: Old component
 * @param newComp :: New component
 * @param oldPMap :: Old map corresponding to the Old component
 */
void ParameterMap::copyFromParameterMap(const IComponent *oldComp,
                                        const IComponent *newComp,
                                        const ParameterMap *oldPMap) {

  std::set<std::string> oldParameterNames = oldPMap->names(oldComp);

<<<<<<< HEAD
  for (auto it = oldParameterNames.begin(); it != oldParameterNames.end();
       ++it) {
    for (const auto &parameterName : oldParameterNames) {
      // Insert the fetched parameter in the m_map
      m_map.emplace(newComp->getComponentID(),
                    oldPMap->get(oldComp, parameterName));
    }
=======
  for (const auto &oldParameterName : oldParameterNames) {
    Parameter_sptr thisParameter = oldPMap->get(oldComp, oldParameterName);
    // Insert the fetched parameter in the m_map
    m_map.insert(std::make_pair(newComp->getComponentID(), thisParameter));
>>>>>>> 2f5d648d
  }
}

//--------------------------------------------------------------------------------------------
/** Save the object to an open NeXus file.
 * @param file :: open NeXus file
 * @param group :: name of the group to create
 */
void ParameterMap::saveNexus(::NeXus::File *file,
                             const std::string &group) const {
  file->makeGroup(group, "NXnote", true);
  file->putAttr("version", 1);
  file->writeData("author", "");
  file->writeData("date",
                  Kernel::DateAndTime::getCurrentTime().toISO8601String());
  file->writeData("description", "A string representation of the parameter "
                                 "map. The format is either: "
                                 "|detID:id-value;param-type;param-name;param-"
                                 "value| for a detector or  "
                                 "|comp-name;param-type;param-name;param-value|"
                                 " for other components.");
  file->writeData("type", "text/plain");
  std::string s = this->asString();
  file->writeData("data", s);
  file->closeGroup();
}

/** Returns a list of all the parameter files loaded
* @returns a vector of the filenames
*/
const std::vector<std::string> &ParameterMap::getParameterFilenames() const {
  return m_parameterFileNames;
}
///
/** adds a parameter filename that has been loaded
* @param filename the filename to add
*/
void ParameterMap::addParameterFilename(const std::string &filename) {
  m_parameterFileNames.push_back(filename);
}

} // Namespace Geometry
} // Namespace Mantid<|MERGE_RESOLUTION|>--- conflicted
+++ resolved
@@ -1046,21 +1046,10 @@
                                         const ParameterMap *oldPMap) {
 
   std::set<std::string> oldParameterNames = oldPMap->names(oldComp);
-
-<<<<<<< HEAD
-  for (auto it = oldParameterNames.begin(); it != oldParameterNames.end();
-       ++it) {
-    for (const auto &parameterName : oldParameterNames) {
-      // Insert the fetched parameter in the m_map
-      m_map.emplace(newComp->getComponentID(),
-                    oldPMap->get(oldComp, parameterName));
-    }
-=======
   for (const auto &oldParameterName : oldParameterNames) {
     Parameter_sptr thisParameter = oldPMap->get(oldComp, oldParameterName);
     // Insert the fetched parameter in the m_map
-    m_map.insert(std::make_pair(newComp->getComponentID(), thisParameter));
->>>>>>> 2f5d648d
+    m_map.emplace(newComp->getComponentID(), thisParameter);
   }
 }
 
