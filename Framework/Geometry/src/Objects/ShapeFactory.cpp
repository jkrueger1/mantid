//----------------------------------------------------------------------
// Includes
//----------------------------------------------------------------------
#include "MantidKernel/Quat.h"

#include "MantidGeometry/Objects/Object.h"
#include "MantidGeometry/Objects/ShapeFactory.h"
#include "MantidGeometry/Rendering/GluGeometryHandler.h"
#include "MantidGeometry/Surfaces/Cone.h"
#include "MantidGeometry/Surfaces/Cylinder.h"
#include "MantidGeometry/Surfaces/Plane.h"
#include "MantidGeometry/Surfaces/Quadratic.h"
#include "MantidGeometry/Surfaces/Sphere.h"
#include "MantidGeometry/Surfaces/Surface.h"
#include "MantidGeometry/Surfaces/Torus.h"

#include "MantidKernel/Logger.h"
#include "MantidKernel/Quat.h"

#include <Poco/AutoPtr.h>
#include <Poco/DOM/DOMParser.h>
#include <Poco/DOM/DOMWriter.h>
#include <Poco/DOM/Document.h>
#include <Poco/DOM/Element.h>
#include <Poco/DOM/NodeList.h>

#include "boost/make_shared.hpp"

using Poco::XML::DOMParser;
using Poco::XML::Document;
using Poco::XML::Element;
using Poco::XML::Node;
using Poco::XML::NodeList;
using Poco::XML::DOMWriter;

namespace Mantid {
namespace Geometry {

using namespace Kernel;

namespace {
const V3D DEFAULT_CENTRE(0, 0, 0);
const V3D DEFAULT_AXIS(0, 0, 1);

/// static logger
Logger g_log("ShapeFactory");
}

/** Creates a geometric object directly from a XML shape string
 *
 *  @param shapeXML :: XML shape string
 *  @param addTypeTag :: true to wrap a \<type\> tag around the XML supplied
 *(default)
 *  @return A shared pointer to a geometric shape (defaults to an 'empty' shape
 *if XML tags contain no geo. info.)
 */
template <typename ObjectType>
boost::shared_ptr<ObjectType> ShapeFactory::createShape(std::string shapeXML,
                                                        bool addTypeTag) {
  // wrap in a type tag
  if (addTypeTag)
    shapeXML = "<type name=\"userShape\"> " + shapeXML + " </type>";

  // Set up the DOM parser and parse xml string
  DOMParser pParser;
  Poco::AutoPtr<Document> pDoc;
  try {
    pDoc = pParser.parseString(shapeXML);
  } catch (...) {
    g_log.warning("Unable to parse XML string " + shapeXML +
                  " . Empty geometry Object is returned.");

    return boost::make_shared<ObjectType>();
  }
  // Get pointer to root element
  Element *pRootElem = pDoc->documentElement();

  // convert into a Geometry object
  return createShape<ObjectType>(pRootElem);
}

/** Creates a geometric object from a DOM-element-node pointing to an element
 * whose child nodes contain the shape information. If no shape information
 * an empty Object is returned.
 *
 * @param pElem A pointer to an Element node whose children fully define the
 * object. The name of this element is unimportant.
 * @return A shared pointer to a geometric shape
 */
template <typename ObjectType>
boost::shared_ptr<ObjectType>
ShapeFactory::createShape(Poco::XML::Element *pElem) {
  // Write the definition to a string to store in the final object
  std::stringstream xmlstream;
  DOMWriter writer;
  writer.writeNode(xmlstream, pElem);
  std::string shapeXML = xmlstream.str();
  auto retVal = boost::make_shared<ObjectType>(shapeXML);

  // if no <algebra> element then use default algebra
  bool defaultAlgebra(false);
  // get algebra string
  Poco::AutoPtr<NodeList> pNL_algebra = pElem->getElementsByTagName("algebra");
  std::string algebraFromUser;
  if (pNL_algebra->length() == 0) {
    defaultAlgebra = true;
  } else if (pNL_algebra->length() == 1) {
    Element *pElemAlgebra = static_cast<Element *>(pNL_algebra->item(0));
    algebraFromUser = pElemAlgebra->getAttribute("val");
  } else {
    g_log.warning()
        << "More than one algebra string defined for this shape. "
        << "Maximum one allowed. Therefore empty shape is returned.";
    return retVal;
  }

  // match id given to a shape by the user to
  // id understandable by Mantid code
  std::map<std::string, std::string> idMatching;

  // loop over all the sub-elements of pElem
  Poco::AutoPtr<NodeList> pNL = pElem->childNodes(); // get all child nodes
  unsigned long pNL_length = pNL->length();
  int numPrimitives = 0;
  // stores the primitives that will be
  // used to build final shape
  std::map<int, boost::shared_ptr<Surface>> primitives;
  // used to build up unique id's for each shape added. Must start
  // from int > zero.
  int l_id = 1;
  // Element of fixed complete object
  Element *lastElement = nullptr;
  for (unsigned int i = 0; i < pNL_length; i++) {
    if ((pNL->item(i))->nodeType() == Node::ELEMENT_NODE) {
      Element *pE = static_cast<Element *>(pNL->item(i));

      // assume for now that if sub-element has attribute id then it is a shape
      // element
      if (pE->hasAttribute("id")) {
        std::string idFromUser = pE->getAttribute("id"); // get id

        std::string primitiveName = pE->tagName(); // get name of primitive

        // if there are any error thrown while parsing the XML string for a
        // given shape
        // write out a warning to the user that this shape is ignored. If all
        // shapes are ignored
        // this way an empty object is returned to the user.
        try {
          if (!primitiveName.compare("sphere")) {
            lastElement = pE;
            idMatching[idFromUser] = parseSphere(pE, primitives, l_id);
            numPrimitives++;
          } else if (!primitiveName.compare("infinite-plane")) {
            idMatching[idFromUser] = parseInfinitePlane(pE, primitives, l_id);
            numPrimitives++;
          } else if (!primitiveName.compare("infinite-cylinder")) {
            idMatching[idFromUser] =
                parseInfiniteCylinder(pE, primitives, l_id);
            numPrimitives++;
          } else if (!primitiveName.compare("cylinder")) {
            lastElement = pE;
            idMatching[idFromUser] = parseCylinder(pE, primitives, l_id);
            numPrimitives++;
          } else if (!primitiveName.compare("segmented-cylinder")) {
            lastElement = pE;
            idMatching[idFromUser] =
                parseSegmentedCylinder(pE, primitives, l_id);
            numPrimitives++;
          } else if (!primitiveName.compare("hollow-cylinder")) {
            idMatching[idFromUser] = parseHollowCylinder(pE, primitives, l_id);
            numPrimitives++;
          } else if (!primitiveName.compare("cuboid")) {
            lastElement = pE;
            idMatching[idFromUser] = parseCuboid(pE, primitives, l_id);
            numPrimitives++;
          } else if (!primitiveName.compare("infinite-cone")) {
            idMatching[idFromUser] = parseInfiniteCone(pE, primitives, l_id);
            numPrimitives++;
          } else if (!primitiveName.compare("cone")) {
            lastElement = pE;
            idMatching[idFromUser] = parseCone(pE, primitives, l_id);
            numPrimitives++;
          } else if (!primitiveName.compare("hexahedron")) {
            lastElement = pE;
            idMatching[idFromUser] = parseHexahedron(pE, primitives, l_id);
            numPrimitives++;
          } else if (!primitiveName.compare("tapered-guide")) {
            idMatching[idFromUser] = parseTaperedGuide(pE, primitives, l_id);
            numPrimitives++;
          } else if (!primitiveName.compare("torus")) {
            idMatching[idFromUser] = parseTorus(pE, primitives, l_id);
            numPrimitives++;
          } else if (!primitiveName.compare("slice-of-cylinder-ring")) {
            idMatching[idFromUser] =
                parseSliceOfCylinderRing(pE, primitives, l_id);
            numPrimitives++;
          } else {
            g_log.warning(
                primitiveName +
                " not a recognised geometric shape. This shape is ignored.");
          }
        } catch (std::invalid_argument &e) {
          g_log.warning() << e.what() << " <" << primitiveName
                          << "> shape is ignored.";
        } catch (std::runtime_error &e) {
          g_log.warning() << e.what() << " <" << primitiveName
                          << "> shape is ignored.";
        } catch (...) {
          g_log.warning() << " Problem with parsing XML string for <"
                          << primitiveName << ">. This shape is ignored.";
        }
      }
    }
  }

  if (!defaultAlgebra) {
    // Translate algebra string defined by the user into something Mantid can
    // understand

    // std::string algebra;  // to hold algebra in a way Mantid can understand
    std::map<std::string, std::string>::iterator iter;
    std::map<size_t, std::string, std::greater<size_t>> allFound;
    for (iter = idMatching.begin(); iter != idMatching.end(); ++iter) {
      size_t found = algebraFromUser.find(iter->first);

      if (found == std::string::npos) {
        defaultAlgebra = true;
        g_log.warning()
            << "Algebra shape Warning: " + iter->first +
                   " not found in algebra string: " + algebraFromUser + "\n" +
                   ". Default to equal shape to intersection of those defined.";
        break;
      } else {
        allFound[found] = iter->first;
      }
    }

    // Here do the actually swapping of strings
    // but only if the algebra containes all the shapes
    if (allFound.size() == idMatching.size()) {
      std::map<size_t, std::string, std::greater<size_t>>::iterator iter2;
      for (iter2 = allFound.begin(); iter2 != allFound.end(); ++iter2) {
        // std::string  kuse = iter2->second;
        algebraFromUser.replace(iter2->first, (iter2->second).size(),
                                idMatching[iter2->second]);
      }
    }
  }
  if (defaultAlgebra) {
    algebraFromUser = ""; // reset in case we are overwriten invalid string
    std::map<std::string, std::string>::iterator iter;
    for (iter = idMatching.begin(); iter != idMatching.end(); ++iter) {
      algebraFromUser.append(iter->second + " "); // default is intersection
    }
  }

  // check to see if there actually were any primitives in 'type' xml element
  // and if yes then return empty Object. Otherwise populate Object with the
  // primitives

  if (numPrimitives == 0)
    return retVal;
  else {
    retVal->setObject(21, algebraFromUser);
    retVal->populate(primitives);
    // check whether there is only one surface/closed surface
    if (numPrimitives == 1 && lastElement != nullptr) // special case
    {
      // parse the primitive and create a Geometry handler for the object
      createGeometryHandler(lastElement, retVal);
    }

    // get bounding box string
    Poco::AutoPtr<NodeList> pNL_boundingBox =
        pElem->getElementsByTagName("bounding-box");
    if (pNL_boundingBox->length() != 1) // should probably throw an error if
                                        // more than 1 bounding box is
                                        // defined...
      return retVal;

    double xmin =
        atof(((getShapeElement(pElem, "x-min"))->getAttribute("val")).c_str());
    double ymin =
        atof(((getShapeElement(pElem, "y-min"))->getAttribute("val")).c_str());
    double zmin =
        atof(((getShapeElement(pElem, "z-min"))->getAttribute("val")).c_str());
    double xmax =
        atof(((getShapeElement(pElem, "x-max"))->getAttribute("val")).c_str());
    double ymax =
        atof(((getShapeElement(pElem, "y-max"))->getAttribute("val")).c_str());
    double zmax =
        atof(((getShapeElement(pElem, "z-max"))->getAttribute("val")).c_str());

    retVal->defineBoundingBox(xmax, ymax, zmax, xmin, ymin, zmin);

    return retVal;
  }
}

/** Parse XML 'sphere' element
 *
 *  @param pElem :: XML 'sphere' element from instrument def. file
 *  @param prim :: To add shapes to
 *  @param l_id :: When shapes added to the map prim l_id is the continuous
 *incremented index
 *  @return A Mantid algebra string for this shape
 *
 *  @throw InstrumentDefinitionError Thrown if issues with the content of XML
 *instrument file
 */
std::string
ShapeFactory::parseSphere(Poco::XML::Element *pElem,
                          std::map<int, boost::shared_ptr<Surface>> &prim,
                          int &l_id) {
  Element *pElemCentre = getOptionalShapeElement(pElem, "centre");
  Element *pElemRadius = getShapeElement(pElem, "radius");

  // getDoubleAttribute can throw - put the calls above any new
  const double radius = getDoubleAttribute(pElemRadius, "val");

  // create sphere
  const V3D centre = pElemCentre ? parsePosition(pElemCentre) : DEFAULT_CENTRE;
  auto pSphere = boost::make_shared<Sphere>();
  pSphere->setCentre(centre);
  pSphere->setRadius(radius);
  prim[l_id] = pSphere;

  std::stringstream retAlgebraMatch;
  retAlgebraMatch << "(-" << l_id << ")";
  l_id++;
  return retAlgebraMatch.str();
}

/** Parse XML 'infinite-plane' element
 *
 *  @param pElem :: XML 'infinite-plane' element from instrument def. file
 *  @param prim :: To add shapes to
 *  @param l_id :: When shapes added to the map prim l_id is the continuous
 *incremented index
 *  @return A Mantid algebra string for this shape
 *
 *  @throw InstrumentDefinitionError Thrown if issues with the content of XML
 *instrument file
 */
std::string ShapeFactory::parseInfinitePlane(
    Poco::XML::Element *pElem, std::map<int, boost::shared_ptr<Surface>> &prim,
    int &l_id) {
  Element *pElemPip = getShapeElement(pElem, "point-in-plane");
  Element *pElemNormal = getShapeElement(pElem, "normal-to-plane");

  // create infinite-plane
  auto pPlane = boost::make_shared<Plane>();
  pPlane->setPlane(parsePosition(pElemPip), parsePosition(pElemNormal));
  prim[l_id] = pPlane;

  std::stringstream retAlgebraMatch;
  retAlgebraMatch << "(" << l_id << ")";
  l_id++;
  return retAlgebraMatch.str();
}

/** Parse XML 'infinite-cylinder' element
 *
 *  @param pElem :: XML 'infinite-cylinder' element from instrument def. file
 *  @param prim :: To add shapes to
 *  @param l_id :: When shapes added to the map prim l_id is the continuous
 *incremented index
 *  @return A Mantid algebra string for this shape
 *
 *  @throw InstrumentDefinitionError Thrown if issues with the content of XML
 *instrument file
 */
std::string ShapeFactory::parseInfiniteCylinder(
    Poco::XML::Element *pElem, std::map<int, boost::shared_ptr<Surface>> &prim,
    int &l_id) {
  Element *pElemCentre = getShapeElement(pElem, "centre");
  Element *pElemAxis = getShapeElement(pElem, "axis");
  Element *pElemRadius = getShapeElement(pElem, "radius");

  // getDoubleAttribute can throw - put the calls above any new
  const double radius = getDoubleAttribute(pElemRadius, "val");

  // create infinite-cylinder
  auto pCylinder = boost::make_shared<Cylinder>();
  pCylinder->setCentre(parsePosition(pElemCentre));
  pCylinder->setNorm(parsePosition(pElemAxis));

  pCylinder->setRadius(radius);
  prim[l_id] = pCylinder;

  std::stringstream retAlgebraMatch;
  retAlgebraMatch << "(-" << l_id << ")";
  l_id++;
  return retAlgebraMatch.str();
}

/** Parse XML 'cylinder' element
 *
 *  @param pElem :: XML 'cylinder' element from instrument def. file
 *  @param prim :: To add shapes to
 *  @param l_id :: When shapes added to the map prim l_id is the continuous
 *incremented index
 *  @return A Mantid algebra string for this shape
 *
 *  @throw InstrumentDefinitionError Thrown if issues with the content of XML
 *instrument file
 */
std::string
ShapeFactory::parseCylinder(Poco::XML::Element *pElem,
                            std::map<int, boost::shared_ptr<Surface>> &prim,
                            int &l_id) {
  Element *pElemBase = getShapeElement(pElem, "centre-of-bottom-base");
  Element *pElemAxis = getShapeElement(pElem, "axis");
  Element *pElemRadius = getShapeElement(pElem, "radius");
  Element *pElemHeight = getShapeElement(pElem, "height");

  V3D normVec = parsePosition(pElemAxis);
  normVec.normalize();

  // getDoubleAttribute can throw - put the calls above any new
  const double radius = getDoubleAttribute(pElemRadius, "val");
  const double height = getDoubleAttribute(pElemHeight, "val");

  // add infinite cylinder
  auto pCylinder = boost::make_shared<Cylinder>();
  V3D centreOfBottomBase = parsePosition(pElemBase);
  pCylinder->setCentre(centreOfBottomBase + normVec * (0.5 * height));
  pCylinder->setNorm(normVec);
  pCylinder->setRadius(radius);
  prim[l_id] = pCylinder;

  std::stringstream retAlgebraMatch;
  retAlgebraMatch << "(-" << l_id << " ";
  l_id++;

  // add top plane
  auto pPlaneTop = boost::make_shared<Plane>();
  // to get point in top plane
  V3D pointInPlane = centreOfBottomBase + (normVec * height);
  pPlaneTop->setPlane(pointInPlane, normVec);
  prim[l_id] = pPlaneTop;
  retAlgebraMatch << "-" << l_id << " ";
  l_id++;

  // add bottom plane
  auto pPlaneBottom = boost::make_shared<Plane>();
  pPlaneBottom->setPlane(centreOfBottomBase, normVec);
  prim[l_id] = pPlaneBottom;
  retAlgebraMatch << "" << l_id << ")";
  l_id++;

  return retAlgebraMatch.str();
}

/** Parse XML 'cylinder' element
 *
 *  @param pElem :: XML 'cylinder' element from instrument def. file
 *  @param prim :: To add shapes to
 *  @param l_id :: When shapes added to the map prim l_id is the continuous
 *incremented index
 *  @return A Mantid algebra string for this shape
 *
 *  @throw InstrumentDefinitionError Thrown if issues with the content of XML
 *instrument file
 */
std::string ShapeFactory::parseSegmentedCylinder(
    Poco::XML::Element *pElem, std::map<int, boost::shared_ptr<Surface>> &prim,
    int &l_id) {
  Element *pElemBase = getShapeElement(pElem, "centre-of-bottom-base");
  Element *pElemAxis = getShapeElement(pElem, "axis");
  Element *pElemRadius = getShapeElement(pElem, "radius");
  Element *pElemHeight = getShapeElement(pElem, "height");

  V3D normVec = parsePosition(pElemAxis);
  normVec.normalize();

  // getDoubleAttribute can throw - put the calls above any new
  const double radius = getDoubleAttribute(pElemRadius, "val");
  const double height = getDoubleAttribute(pElemHeight, "val");

  // add infinite cylinder
  auto pCylinder = boost::make_shared<Cylinder>();
  V3D centreOfBottomBase = parsePosition(pElemBase);
  pCylinder->setCentre(centreOfBottomBase + normVec * (0.5 * height));
  pCylinder->setNorm(normVec);
  pCylinder->setRadius(radius);
  prim[l_id] = pCylinder;

  std::stringstream retAlgebraMatch;
  retAlgebraMatch << "(-" << l_id << " ";
  l_id++;

  // add top plane
  auto pPlaneTop = boost::make_shared<Plane>();
  // to get point in top plane
  V3D pointInPlane = centreOfBottomBase + (normVec * height);
  pPlaneTop->setPlane(pointInPlane, normVec);
  prim[l_id] = pPlaneTop;
  retAlgebraMatch << "-" << l_id << " ";
  l_id++;

  // add bottom plane
  auto pPlaneBottom = boost::make_shared<Plane>();
  pPlaneBottom->setPlane(centreOfBottomBase, normVec);
  prim[l_id] = pPlaneBottom;
  retAlgebraMatch << "" << l_id << ")";
  l_id++;

  return retAlgebraMatch.str();
}

/** Parse XML 'hollow-cylinder' element
 *
 *  @param pElem :: XML 'hollow-cylinder' element from instrument def. file
 *  @param prim :: To add shapes to
 *  @param l_id :: When shapes added to the map prim l_id is the continuous
 *incremented index
 *  @return A Mantid algebra string for this shape
 *
 *  @throw InstrumentDefinitionError Thrown if issues with the content of XML
 *instrument file
 */

std::string ShapeFactory::parseHollowCylinder(
    Poco::XML::Element *pElem, std::map<int, boost::shared_ptr<Surface>> &prim,
    int &l_id) {
  Element *pElemBase = getShapeElement(pElem, "centre-of-bottom-base");
  Element *pElemAxis = getShapeElement(pElem, "axis");
  Element *pElemInnerRadius = getShapeElement(pElem, "inner-radius");
  Element *pElemOuterRadius = getShapeElement(pElem, "outer-radius");
  Element *pElemHeight = getShapeElement(pElem, "height");

  V3D normVec = parsePosition(pElemAxis);
  normVec.normalize();
  const double innerRadius = getDoubleAttribute(pElemInnerRadius, "val");
  if (innerRadius <= 0.0) {
    throw std::runtime_error(
        "ShapeFactory::parseHollowCylinder(): inner-radius < 0.0");
  }
  const double outerRadius = getDoubleAttribute(pElemOuterRadius, "val");
  if (outerRadius <= 0.0) {
    throw std::runtime_error(
        "ShapeFactory::parseHollowCylinder(): outer-radius < 0.0");
  }
  if (innerRadius > outerRadius) {
    throw std::runtime_error(
        "ShapeFactory::parseHollowCylinder(): inner-radius > outer-radius.");
  }
  const double height = getDoubleAttribute(pElemHeight, "val");
  if (height <= 0.0) {
    throw std::runtime_error(
        "ShapeFactory::parseHollowCylinder(): height < 0.0");
  }
  V3D centreOfBottomBase = parsePosition(pElemBase);

  // add outer infinite cylinder surface
  auto outerCylinder = boost::make_shared<Cylinder>();
  outerCylinder->setCentre(centreOfBottomBase + normVec * (0.5 * height));
  outerCylinder->setNorm(normVec);
  outerCylinder->setRadius(outerRadius);
  prim[l_id] = outerCylinder;

  std::stringstream retAlgebraMatch;
  retAlgebraMatch << "(-" << l_id << " ";
  l_id++;

  // add inner infinite cylinder surface
  auto innerCylinder = boost::make_shared<Cylinder>();
  innerCylinder->setCentre(centreOfBottomBase + normVec * (0.5 * height));
  innerCylinder->setNorm(normVec);
  innerCylinder->setRadius(innerRadius);
  prim[l_id] = innerCylinder;
  retAlgebraMatch << l_id << " ";
  l_id++;

  // add top plane
  auto pPlaneTop = boost::make_shared<Plane>();
  // to get point in top plane
  V3D pointInPlane = centreOfBottomBase + (normVec * height);
  pPlaneTop->setPlane(pointInPlane, normVec);
  prim[l_id] = pPlaneTop;
  retAlgebraMatch << "-" << l_id << " ";
  l_id++;

  // add bottom plane
  auto pPlaneBottom = boost::make_shared<Plane>();
  pPlaneBottom->setPlane(centreOfBottomBase, normVec);
  prim[l_id] = pPlaneBottom;
  retAlgebraMatch << "" << l_id << ")";
  l_id++;

  return retAlgebraMatch.str();
}

/**
 * Get the four corners of a cuboid from an XML element.  The XML may consist
 * of one of the two available syntaxes.  We disallow a mixture of syntaxes.
 *
 * @param pElem :: XML 'cuboid' element from instrument definition file.
 * @return The four corners of the cuboid.
 *
 * @throw std::invalid_argument if XML string is invalid.
 */
CuboidCorners ShapeFactory::parseCuboid(Poco::XML::Element *pElem) {
  // Users have two syntax options when defining cuboids:

  // A - "Point" syntax.
  Element *pElem_lfb =
      getOptionalShapeElement(pElem, "left-front-bottom-point");
  Element *pElem_lft = getOptionalShapeElement(pElem, "left-front-top-point");
  Element *pElem_lbb = getOptionalShapeElement(pElem, "left-back-bottom-point");
  Element *pElem_rfb =
      getOptionalShapeElement(pElem, "right-front-bottom-point");

  // B - "Alternate" syntax.
  Element *pElem_height = getOptionalShapeElement(pElem, "height");
  Element *pElem_width = getOptionalShapeElement(pElem, "width");
  Element *pElem_depth = getOptionalShapeElement(pElem, "depth");
  Element *pElem_centre = getOptionalShapeElement(pElem, "centre");
  Element *pElem_axis = getOptionalShapeElement(pElem, "axis");

  const bool usingPointSyntax =
      pElem_lfb && pElem_lft && pElem_lbb && pElem_rfb;
  const bool usingAlternateSyntax = pElem_height && pElem_width && pElem_depth;

  const bool usedPointSyntaxField =
      pElem_lfb || pElem_lft || pElem_lbb || pElem_rfb;
  const bool usedAlternateSyntaxField =
      pElem_height || pElem_width || pElem_depth || pElem_centre || pElem_axis;

  const std::string SYNTAX_ERROR_MSG =
      "XML element: <" + pElem->tagName() +
      "> may contain EITHER corner points (LFB, LFT, LBB and RFB) OR " +
      "height, width, depth, centre and axis values.";

  CuboidCorners result;

  if (usingPointSyntax && !usingAlternateSyntax) {
    if (usedAlternateSyntaxField)
      throw std::invalid_argument(SYNTAX_ERROR_MSG);

    result.lfb = parsePosition(pElem_lfb);
    result.lft = parsePosition(pElem_lft);
    result.lbb = parsePosition(pElem_lbb);
    result.rfb = parsePosition(pElem_rfb);
  } else if (usingAlternateSyntax && !usingPointSyntax) {
    if (usedPointSyntaxField)
      throw std::invalid_argument(SYNTAX_ERROR_MSG);

    const double deltaH = getDoubleAttribute(pElem_height, "val") / 2;
    const double deltaW = getDoubleAttribute(pElem_width, "val") / 2;
    const double deltaD = getDoubleAttribute(pElem_depth, "val") / 2;

    const V3D centre =
        pElem_centre ? parsePosition(pElem_centre) : DEFAULT_CENTRE;

    result.lfb = V3D(-deltaW, -deltaH, -deltaD);
    result.lft = V3D(-deltaW, deltaH, -deltaD);
    result.lbb = V3D(-deltaW, -deltaH, deltaD);
    result.rfb = V3D(deltaW, -deltaH, -deltaD);

    if (pElem_axis) {
      // Use a quarternion to do a rotation for us, with respect to the default
      // axis.  Our "Quat" implementation requires that the vectors passed to
      // it be normalised.
      V3D axis = parsePosition(pElem_axis);
      axis.normalize();
      const Quat rotation(DEFAULT_AXIS, axis);

      rotation.rotate(result.lfb);
      rotation.rotate(result.lft);
      rotation.rotate(result.lbb);
      rotation.rotate(result.rfb);
    }

    result.lfb += centre;
    result.lft += centre;
    result.lbb += centre;
    result.rfb += centre;
  } else
    throw std::invalid_argument(SYNTAX_ERROR_MSG);

  return result;
}

/** Parse XML 'cuboid' element
 *
 *  @param pElem :: XML 'cuboid' element from instrument def. file
 *  @param prim :: To add shapes to
 *  @param l_id :: When shapes added to the map prim l_id is the continuous
 *incremented index
 *  @return A Mantid algebra string for this shape
 *
 *  @throw InstrumentDefinitionError Thrown if issues with the content of XML
 *instrument file
 */
std::string
ShapeFactory::parseCuboid(Poco::XML::Element *pElem,
                          std::map<int, boost::shared_ptr<Surface>> &prim,
                          int &l_id) {
  auto corners = parseCuboid(pElem);

  V3D pointTowardBack = corners.lbb - corners.lfb;
  pointTowardBack.normalize();

  // add front plane cutoff
  auto pPlaneFrontCutoff = boost::make_shared<Plane>();
  try {
    pPlaneFrontCutoff->setPlane(corners.lfb, pointTowardBack);
  } catch (std::invalid_argument &) {
    throw;
  }
  prim[l_id] = pPlaneFrontCutoff;

  std::stringstream retAlgebraMatch;
  retAlgebraMatch << "(" << l_id << " ";
  l_id++;

  // add back plane cutoff
  auto pPlaneBackCutoff = boost::make_shared<Plane>();
  try {
    pPlaneBackCutoff->setPlane(corners.lbb, pointTowardBack);
  } catch (std::invalid_argument &) {
    throw;
  }
  prim[l_id] = pPlaneBackCutoff;
  retAlgebraMatch << "-" << l_id << " ";
  l_id++;

  V3D pointTowardRight = corners.rfb - corners.lfb;
  pointTowardRight.normalize();

  // add left plane cutoff
  auto pPlaneLeftCutoff = boost::make_shared<Plane>();
  try {
    pPlaneLeftCutoff->setPlane(corners.lfb, pointTowardRight);
  } catch (std::invalid_argument &) {
    throw;
  }
  prim[l_id] = pPlaneLeftCutoff;
  retAlgebraMatch << "" << l_id << " ";
  l_id++;

  // add right plane cutoff
  auto pPlaneRightCutoff = boost::make_shared<Plane>();
  try {
    pPlaneRightCutoff->setPlane(corners.rfb, pointTowardRight);
  } catch (std::invalid_argument &) {
    throw;
  }
  prim[l_id] = pPlaneRightCutoff;
  retAlgebraMatch << "-" << l_id << " ";
  l_id++;

  V3D pointTowardTop = corners.lft - corners.lfb;
  pointTowardTop.normalize();

  // add bottom plane cutoff
  auto pPlaneBottomCutoff = boost::make_shared<Plane>();
  try {
    pPlaneBottomCutoff->setPlane(corners.lfb, pointTowardTop);
  } catch (std::invalid_argument &) {
    throw;
  }
  prim[l_id] = pPlaneBottomCutoff;
  retAlgebraMatch << "" << l_id << " ";
  l_id++;

  // add top plane cutoff
  auto pPlaneTopCutoff = boost::make_shared<Plane>();
  try {
    pPlaneTopCutoff->setPlane(corners.lft, pointTowardTop);
  } catch (std::invalid_argument &) {
    throw;
  }
  prim[l_id] = pPlaneTopCutoff;
  retAlgebraMatch << "-" << l_id << ")";
  l_id++;

  return retAlgebraMatch.str();
}

/** Parse XML 'infinite-cone' element
 *
 *  @param pElem :: XML 'infinite-cone' element from instrument def. file
 *  @param prim :: To add shapes to
 *  @param l_id :: When shapes added to the map prim l_id is the continuous
 *incremented index
 *  @return A Mantid algebra string for this shape
 *
 *  @throw InstrumentDefinitionError Thrown if issues with the content of XML
 *instrument file
 */
std::string
ShapeFactory::parseInfiniteCone(Poco::XML::Element *pElem,
                                std::map<int, boost::shared_ptr<Surface>> &prim,
                                int &l_id) {
  Element *pElemTipPoint = getShapeElement(pElem, "tip-point");
  Element *pElemAxis = getShapeElement(pElem, "axis");
  Element *pElemAngle = getShapeElement(pElem, "angle");

  V3D normVec = parsePosition(pElemAxis);
  normVec.normalize();

  // getDoubleAttribute can throw - put the calls above any new
  const double angle = getDoubleAttribute(pElemAngle, "val");

  // add infinite double cone
  auto pCone = boost::make_shared<Cone>();
  pCone->setCentre(parsePosition(pElemTipPoint));
  pCone->setNorm(normVec);
  pCone->setAngle(angle);
  prim[l_id] = pCone;

  std::stringstream retAlgebraMatch;
  retAlgebraMatch << "(" << l_id << " ";
  l_id++;

  // plane top cut of top part of double cone
  auto pPlaneBottom = boost::make_shared<Plane>();
  pPlaneBottom->setPlane(parsePosition(pElemTipPoint), normVec);
  prim[l_id] = pPlaneBottom;
  retAlgebraMatch << "-" << l_id << ")";
  l_id++;

  return retAlgebraMatch.str();
}

/** Parse XML 'cone' element
 *
 *  @param pElem :: XML 'cone' element from instrument def. file
 *  @param prim :: To add shapes to
 *  @param l_id :: When shapes added to the map prim l_id is the continuous
 *incremented index
 *  @return A Mantid algebra string for this shape
 *
 *  @throw InstrumentDefinitionError Thrown if issues with the content of XML
 *instrument file
 */
std::string
ShapeFactory::parseCone(Poco::XML::Element *pElem,
                        std::map<int, boost::shared_ptr<Surface>> &prim,
                        int &l_id) {
  Element *pElemTipPoint = getShapeElement(pElem, "tip-point");
  Element *pElemAxis = getShapeElement(pElem, "axis");
  Element *pElemAngle = getShapeElement(pElem, "angle");
  Element *pElemHeight = getShapeElement(pElem, "height");

  V3D normVec = parsePosition(pElemAxis);
  normVec.normalize();

  // getDoubleAttribute can throw - put the calls above any new
  const double angle = getDoubleAttribute(pElemAngle, "val");
  const double height = getDoubleAttribute(pElemHeight, "val");

  // add infinite double cone
  auto pCone = boost::make_shared<Cone>();
  pCone->setCentre(parsePosition(pElemTipPoint));
  pCone->setNorm(normVec);
  pCone->setAngle(angle);
  prim[l_id] = pCone;

  std::stringstream retAlgebraMatch;
  retAlgebraMatch << "(" << l_id << " ";
  l_id++;

  // Plane to cut off cone from below
  auto pPlaneTop = boost::make_shared<Plane>();
  V3D pointInPlane = parsePosition(pElemTipPoint);
  pointInPlane -= (normVec * height);
  pPlaneTop->setPlane(pointInPlane, normVec);
  prim[l_id] = pPlaneTop;
  retAlgebraMatch << "" << l_id << " ";
  l_id++;

  // plane top cut of top part of double cone
  auto pPlaneBottom = boost::make_shared<Plane>();
  pPlaneBottom->setPlane(parsePosition(pElemTipPoint), normVec);
  prim[l_id] = pPlaneBottom;
  retAlgebraMatch << "-" << l_id << ")";
  l_id++;

  return retAlgebraMatch.str();
}

/**
 * The "tapered-guide" shape is actually a special case of hexahedron; once we
 * have
 * the 8 points that make up either shape, the process of parsing them can be
 * exactly the same in both cases.
 */
<<<<<<< HEAD
std::string
parseHexahedronFromStruct(Hexahedron &hex,
                          std::map<int, boost::shared_ptr<Surface>> &prim,
                          int &l_id) {
=======
std::string ShapeFactory::parseHexahedronFromStruct(
    Hexahedron &hex, std::map<int, boost::shared_ptr<Surface>> &prim,
    int &l_id) {
  V3D pointTowardBack = hex.lbb - hex.lfb;
  pointTowardBack.normalize();

>>>>>>> 53f5a1f7
  V3D normal;

  // add front face
  auto pPlaneFrontCutoff = boost::make_shared<Plane>();
  normal = (hex.rfb - hex.lfb).cross_prod(hex.lft - hex.lfb);

  // V3D jjj = (normal*(rfb-rbb));
  if (normal.scalar_prod(hex.rfb - hex.rbb) < 0)
    normal *= -1.0;
  pPlaneFrontCutoff->setPlane(hex.lfb, normal);
  prim[l_id] = pPlaneFrontCutoff;
  std::stringstream retAlgebraMatch;
  retAlgebraMatch << "(-" << l_id << " ";
  l_id++;

  // add back face
  auto pPlaneBackCutoff = boost::make_shared<Plane>();
  normal = (hex.rbb - hex.lbb).cross_prod(hex.lbt - hex.lbb);
  if (normal.scalar_prod(hex.rfb - hex.rbb) < 0)
    normal *= -1.0;
  pPlaneBackCutoff->setPlane(hex.lbb, normal);
  prim[l_id] = pPlaneBackCutoff;
  retAlgebraMatch << "" << l_id << " ";
  l_id++;

  // add left face
  auto pPlaneLeftCutoff = boost::make_shared<Plane>();
  normal = (hex.lbb - hex.lfb).cross_prod(hex.lft - hex.lfb);
  if (normal.scalar_prod(hex.rfb - hex.lfb) < 0)
    normal *= -1.0;
  pPlaneLeftCutoff->setPlane(hex.lfb, normal);
  prim[l_id] = pPlaneLeftCutoff;
  retAlgebraMatch << "" << l_id << " ";
  l_id++;

  // add right face
  auto pPlaneRightCutoff = boost::make_shared<Plane>();
  normal = (hex.rbb - hex.rfb).cross_prod(hex.rft - hex.rfb);
  if (normal.scalar_prod(hex.rfb - hex.lfb) < 0)
    normal *= -1.0;
  pPlaneRightCutoff->setPlane(hex.rfb, normal);
  prim[l_id] = pPlaneRightCutoff;
  retAlgebraMatch << "-" << l_id << " ";
  l_id++;

  // add top face
  auto pPlaneTopCutoff = boost::make_shared<Plane>();
  normal = (hex.rft - hex.lft).cross_prod(hex.lbt - hex.lft);
  if (normal.scalar_prod(hex.rft - hex.rfb) < 0)
    normal *= -1.0;
  pPlaneTopCutoff->setPlane(hex.lft, normal);
  prim[l_id] = pPlaneTopCutoff;
  retAlgebraMatch << "-" << l_id << " ";
  l_id++;

  // add bottom face
  auto pPlaneBottomCutoff = boost::make_shared<Plane>();
  normal = (hex.rfb - hex.lfb).cross_prod(hex.lbb - hex.lfb);
  if (normal.scalar_prod(hex.rft - hex.rfb) < 0)
    normal *= -1.0;
  pPlaneBottomCutoff->setPlane(hex.lfb, normal);
  prim[l_id] = pPlaneBottomCutoff;
  retAlgebraMatch << "" << l_id << ")";
  l_id++;

  return retAlgebraMatch.str();
}

/**
* Get all corners of a hexahedron from an XML element.
*
* @param pElem :: XML 'hexahedron' element from instrument definition file.
* @return All corners of the hexahedron.
*
* @throw std::invalid_argument if XML string is invalid.
*/
Hexahedron ShapeFactory::parseHexahedron(Poco::XML::Element *pElem) {
  Element *pElem_lfb = getShapeElement(pElem, "left-front-bottom-point");
  Element *pElem_lft = getShapeElement(pElem, "left-front-top-point");
  Element *pElem_lbb = getShapeElement(pElem, "left-back-bottom-point");
  Element *pElem_lbt = getShapeElement(pElem, "left-back-top-point");
  Element *pElem_rfb = getShapeElement(pElem, "right-front-bottom-point");
  Element *pElem_rft = getShapeElement(pElem, "right-front-top-point");
  Element *pElem_rbb = getShapeElement(pElem, "right-back-bottom-point");
  Element *pElem_rbt = getShapeElement(pElem, "right-back-top-point");

  const bool isValid = pElem_lfb && pElem_lft && pElem_lbb && pElem_lbt &&
                       pElem_rfb && pElem_rft && pElem_rbb && pElem_rbt;

  std::ostringstream ERROR_MSG;
  ERROR_MSG << "XML element: <" + pElem->tagName() + ""
            << "> contains invalid syntax for defining hexahedron. The "
               "following points have not been defined:\n\n";

  if (!pElem_lfb)
    ERROR_MSG << "left-front-bottom-point\n";
  if (!pElem_lft)
    ERROR_MSG << "left-front-top-point\n";
  if (!pElem_lbb)
    ERROR_MSG << "left-back-bottom-point\n";
  if (!pElem_lbt)
    ERROR_MSG << "left-back-top-point\n";
  if (!pElem_rfb)
    ERROR_MSG << "right-front-bottom-point\n";
  if (!pElem_rft)
    ERROR_MSG << "right-front-top-point\n";
  if (!pElem_rbb)
    ERROR_MSG << "right-back-bottom-point\n";
  if (!pElem_rbt)
    ERROR_MSG << "right-back-top-point\n";

  if (!isValid)
    throw std::invalid_argument(ERROR_MSG.str());

  Hexahedron hex;
  hex.lfb = parsePosition(pElem_lfb);
  hex.lft = parsePosition(pElem_lft);
  hex.lbb = parsePosition(pElem_lbb);
  hex.lbt = parsePosition(pElem_lbt);
  hex.rfb = parsePosition(pElem_rfb);
  hex.rft = parsePosition(pElem_rft);
  hex.rbb = parsePosition(pElem_rbb);
  hex.rbt = parsePosition(pElem_rbt);

  return hex;
}

/** Parse XML 'hexahedron' element
 *
 *  @param pElem :: XML 'hexahedron' element from instrument def. file
 *  @param prim :: To add shapes to
 *  @param l_id :: When shapes added to the map prim l_id is the continuous
 *incremented index
 *  @return A Mantid algebra string for this shape
 *
 *  @throw InstrumentDefinitionError Thrown if issues with the content of XML
 *instrument file
 */
std::string
ShapeFactory::parseHexahedron(Poco::XML::Element *pElem,
                              std::map<int, boost::shared_ptr<Surface>> &prim,
                              int &l_id) {
  Hexahedron hex = parseHexahedron(pElem);

  return parseHexahedronFromStruct(hex, prim, l_id);
}

/** Parse XML 'tapered-guide' element, which is a special case of the XML
 *'hexahedron' element.
 *
 *  @param pElem :: XML 'hexahedron' element from instrument def. file
 *  @param prim :: To add shapes to
 *  @param l_id :: When shapes added to the map prim l_id is the continuous
 *incremented index
 *  @return A Mantid algebra string for this shape
 *
 *  @throw InstrumentDefinitionError Thrown if issues with the content of XML
 *instrument file
 */
std::string
ShapeFactory::parseTaperedGuide(Poco::XML::Element *pElem,
                                std::map<int, boost::shared_ptr<Surface>> &prim,
                                int &l_id) {
  Element *pElemApertureStart = getShapeElement(pElem, "aperture-start");
  Element *pElemLength = getShapeElement(pElem, "length");
  Element *pElemApertureEnd = getShapeElement(pElem, "aperture-end");
  Element *pElemCentre = getOptionalShapeElement(pElem, "centre");
  Element *pElemAxis = getOptionalShapeElement(pElem, "axis");

  // For centre and axis we allow defaults.
  const V3D centre = pElemCentre ? parsePosition(pElemCentre) : DEFAULT_CENTRE;
  V3D axis = pElemAxis ? parsePosition(pElemAxis) : DEFAULT_AXIS;
  axis.normalize(); // Quat requires normalised axes.

  const double apertureStartWidth =
      getDoubleAttribute(pElemApertureStart, "width");
  const double apertureStartHeight =
      getDoubleAttribute(pElemApertureStart, "height");
  const double length = getDoubleAttribute(pElemLength, "val");
  const double apertureEndWidth = getDoubleAttribute(pElemApertureEnd, "width");
  const double apertureEndHeight =
      getDoubleAttribute(pElemApertureEnd, "height");

  const double halfSW = apertureStartWidth / 2;
  const double halfSH = apertureStartHeight / 2;
  const double halfEW = apertureEndWidth / 2;
  const double halfEH = apertureEndHeight / 2;

  // Build the basic shape.
  Hexahedron hex;
  hex.lfb = V3D(-halfSW, -halfSH, 0);
  hex.lft = V3D(-halfSW, halfSH, 0);
  hex.lbb = V3D(-halfEW, -halfEH, length);
  hex.lbt = V3D(-halfEW, halfEH, length);
  hex.rfb = V3D(halfSW, -halfSH, 0);
  hex.rft = V3D(halfSW, halfSH, 0);
  hex.rbb = V3D(halfEW, -halfEH, length);
  hex.rbt = V3D(halfEW, halfEH, length);

  // Point it along the defined axis.
  if (axis != DEFAULT_AXIS) {
    const Quat q(DEFAULT_AXIS, axis);

    q.rotate(hex.lfb);
    q.rotate(hex.lft);
    q.rotate(hex.lbb);
    q.rotate(hex.lbt);
    q.rotate(hex.rfb);
    q.rotate(hex.rft);
    q.rotate(hex.rbb);
    q.rotate(hex.rbt);
  }

  // Move it to the defined centre.
  hex.lfb += centre;
  hex.lft += centre;
  hex.lbb += centre;
  hex.lbt += centre;
  hex.rfb += centre;
  hex.rft += centre;
  hex.rbb += centre;
  hex.rbt += centre;

  return parseHexahedronFromStruct(hex, prim, l_id);
}

/** Parse XML 'torus' element
 *
 *  @param pElem :: XML 'torus' element from instrument def. file
 *  @param prim :: To add shapes to
 *  @param l_id :: When shapes added to the map prim l_id is the continuous
 *incremented index
 *  @return A Mantid algebra string for this shape
 *
 *  @throw InstrumentDefinitionError Thrown if issues with the content of XML
 *instrument file
 */
std::string
ShapeFactory::parseTorus(Poco::XML::Element *pElem,
                         std::map<int, boost::shared_ptr<Surface>> &prim,
                         int &l_id) {
  Element *pElemCentre = getShapeElement(pElem, "centre");
  Element *pElemAxis = getShapeElement(pElem, "axis");
  Element *pElemRadiusFromCentre =
      getShapeElement(pElem, "radius-from-centre-to-tube");
  Element *pElemRadiusTube = getShapeElement(pElem, "radius-tube");

  V3D normVec = parsePosition(pElemAxis);
  normVec.normalize();

  // getDoubleAttribute can throw - put the calls above any new
  const double radiusCentre = getDoubleAttribute(pElemRadiusFromCentre, "val");
  const double radiusTube = getDoubleAttribute(pElemRadiusTube, "val");

  // add torus
  auto pTorus = boost::make_shared<Torus>();
  pTorus->setCentre(parsePosition(pElemCentre));
  pTorus->setNorm(normVec);
  pTorus->setDistanceFromCentreToTube(radiusCentre);
  pTorus->setTubeRadius(radiusTube);
  prim[l_id] = pTorus;

  std::stringstream retAlgebraMatch;
  retAlgebraMatch << "(-" << l_id << ")";
  l_id++;

  return retAlgebraMatch.str();
}

/** Parse XML 'slice-of-cylinder-ring' element
 *
 *  @param pElem :: XML 'slice-of-cylinder-ring' element from instrument def.
 *file
 *  @param prim :: To add shapes to
 *  @param l_id :: When shapes added to the map prim l_id is the continuous
 *incremented index
 *  @return A Mantid algebra string for this shape
 *
 *  @throw InstrumentDefinitionError Thrown if issues with the content of XML
 *instrument file
 */
std::string ShapeFactory::parseSliceOfCylinderRing(
    Poco::XML::Element *pElem, std::map<int, boost::shared_ptr<Surface>> &prim,
    int &l_id) {
  Element *pElemArc = getShapeElement(pElem, "arc");
  Element *pElemInnerRadius = getShapeElement(pElem, "inner-radius");
  Element *pElemOuterRadius = getShapeElement(pElem, "outer-radius");
  Element *pElemDepth = getShapeElement(pElem, "depth");

  const double innerRadius = getDoubleAttribute(pElemInnerRadius, "val");
  const double outerRadius = getDoubleAttribute(pElemOuterRadius, "val");
  const double middleRadius = (outerRadius + innerRadius) / 2.0;

  const double depth = getDoubleAttribute(pElemDepth, "val");
  const double arc = (M_PI / 180.0) * getDoubleAttribute(pElemArc, "val");

  V3D normVec(0, 0, 1);
  V3D centrePoint(-middleRadius, 0, 0);

  // add inner infinite cylinder
  auto pCylinder1 = boost::make_shared<Cylinder>();
  pCylinder1->setCentre(centrePoint);
  pCylinder1->setNorm(normVec);
  pCylinder1->setRadius(innerRadius);
  prim[l_id] = pCylinder1;
  std::stringstream retAlgebraMatch;
  retAlgebraMatch << "(" << l_id << " ";
  l_id++;

  // add outer infinite cylinder
  auto pCylinder2 = boost::make_shared<Cylinder>();
  pCylinder2->setCentre(centrePoint);
  pCylinder2->setNorm(normVec);
  pCylinder2->setRadius(outerRadius);
  prim[l_id] = pCylinder2;
  retAlgebraMatch << "-" << l_id << " ";
  l_id++;

  // add top cutoff plane of infinite cylinder ring
  auto pPlaneTop = boost::make_shared<Plane>();
  pPlaneTop->setPlane(V3D(0, 0, depth), normVec);
  prim[l_id] = pPlaneTop;
  retAlgebraMatch << "-" << l_id << " ";
  l_id++;

  // add bottom cutoff plane (which is assumed to fase the sample)
  // which at this point will result in a cylinder ring
  auto pPlaneBottom = boost::make_shared<Plane>();
  pPlaneBottom->setPlane(V3D(0, 0, 0), normVec);
  prim[l_id] = pPlaneBottom;
  retAlgebraMatch << "" << l_id << " ";
  l_id++;

  // the two planes that are going to cut a slice of the cylinder ring

  auto pPlaneSlice1 = boost::make_shared<Plane>();
  pPlaneSlice1->setPlane(
      V3D(-middleRadius, 0, 0),
      V3D(cos(arc / 2.0 + M_PI / 2.0), sin(arc / 2.0 + M_PI / 2.0), 0));
  prim[l_id] = pPlaneSlice1;
  retAlgebraMatch << "-" << l_id << " ";
  l_id++;

  auto pPlaneSlice2 = boost::make_shared<Plane>();
  pPlaneSlice2->setPlane(
      V3D(-middleRadius, 0, 0),
      V3D(cos(-arc / 2.0 + M_PI / 2.0), sin(-arc / 2.0 + M_PI / 2.0), 0));
  prim[l_id] = pPlaneSlice2;
  retAlgebraMatch << "" << l_id << ")";
  l_id++;

  return retAlgebraMatch.str();
}

/** Return a subelement of an XML element, but also checks that there exist
 *exactly one entry
 *  of this subelement.
 *
 *  @param pElem :: XML from instrument def. file
 *  @param name :: Name of subelement
 *  @return The subelement
 *
 *  @throw std::invalid_argument Thrown if issues with XML string
 */
Poco::XML::Element *ShapeFactory::getShapeElement(Poco::XML::Element *pElem,
                                                  const std::string &name) {
  // check if this shape element contain an element with name specified by the
  // 2nd function argument
  Poco::AutoPtr<NodeList> pNL = pElem->getElementsByTagName(name);
  if (pNL->length() != 1) {
    throw std::invalid_argument(
        "XML element: <" + pElem->tagName() +
        "> must contain exactly one sub-element with name: <" + name + ">.");
  }
  Element *retVal = static_cast<Element *>(pNL->item(0));
  return retVal;
}

/**
 * Return a subelement of an XML element.  The subelement is optional so it may
 *not exist, but
 * we also check that there is never more than one.
 *
 * @param pElem :: XML from instrument definition file.
 * @param name :: Name of the subelement.
 * @return The subelement, or a null pointer if it does not exist.
 *
 * @throw std::invalid_argument if XML string is invalid.
 */
Poco::XML::Element *
ShapeFactory::getOptionalShapeElement(Poco::XML::Element *pElem,
                                      const std::string &name) {
  // Allow zero or one occurances of subelements with the given name.
  Poco::AutoPtr<NodeList> pNL = pElem->getElementsByTagName(name);
  if (pNL->length() == 0)
    return nullptr;
  else if (pNL->length() > 1)
    throw std::invalid_argument(
        "XML element: <" + pElem->tagName() +
        "> may contain at most one sub-element with name: <" + name + ">.");

  Element *retVal = static_cast<Element *>(pNL->item(0));
  return retVal;
}

/** Return value of attribute to XML element. It is an extension of poco's
 *getAttribute method, which
 *  in addition check that this attribute exists and if not throws an error.
 *
 *  @param pElem :: XML from instrument def. file
 *  @param name :: Name of subelement
 *  @return Value of attribute
 *
 *  @throw std::invalid_argument Thrown if issues with XML string
 */
double ShapeFactory::getDoubleAttribute(Poco::XML::Element *pElem,
                                        const std::string &name) {
  if (pElem->hasAttribute(name)) {
    return atof((pElem->getAttribute(name)).c_str());
  } else {
    throw std::invalid_argument("XML element: <" + pElem->tagName() +
                                "> does not have the attribute: " + name + ".");
  }
}

/** Get position coordinates from XML element
 *
 *  @param pElem :: XML element whose attributes contain position coordinates
 *  @return Position coordinates in the form of a V3D object
 */
V3D ShapeFactory::parsePosition(Poco::XML::Element *pElem) {
  V3D retVal;

  if (pElem->hasAttribute("R") || pElem->hasAttribute("theta") ||
      pElem->hasAttribute("phi")) {
    double R = 0.0, theta = 0.0, phi = 0.0;

    if (pElem->hasAttribute("R"))
      R = atof((pElem->getAttribute("R")).c_str());
    if (pElem->hasAttribute("theta"))
      theta = atof((pElem->getAttribute("theta")).c_str());
    if (pElem->hasAttribute("phi"))
      phi = atof((pElem->getAttribute("phi")).c_str());

    retVal.spherical(R, theta, phi);
  } else if (pElem->hasAttribute("r") || pElem->hasAttribute("t") ||
             pElem->hasAttribute("p"))
  // This is alternative way a user may specify sphecical coordinates
  // which may be preferred in the long run to the more verbose of
  // using R, theta and phi.
  {
    double R = 0.0, theta = 0.0, phi = 0.0;

    if (pElem->hasAttribute("r"))
      R = atof((pElem->getAttribute("r")).c_str());
    if (pElem->hasAttribute("t"))
      theta = atof((pElem->getAttribute("t")).c_str());
    if (pElem->hasAttribute("p"))
      phi = atof((pElem->getAttribute("p")).c_str());

    retVal.spherical(R, theta, phi);
  } else {
    double x = 0.0, y = 0.0, z = 0.0;

    if (pElem->hasAttribute("x"))
      x = atof((pElem->getAttribute("x")).c_str());
    if (pElem->hasAttribute("y"))
      y = atof((pElem->getAttribute("y")).c_str());
    if (pElem->hasAttribute("z"))
      z = atof((pElem->getAttribute("z")).c_str());

    retVal(x, y, z);
  }

  return retVal;
}

/** Create a hexahedral shape object
@param xlb :: Left-back x point or hexahedron
@param xlf :: Left-front x point of hexahedron
@param xrf :: Right-front x point of hexahedron
@param xrb :: Right-back x point of hexahedron
@param ylb :: Left-back y point or hexahedron
@param ylf :: Left-front y point of hexahedron
@param yrf :: Right-front y point of hexahedron
@param yrb :: Right-back y point of hexahedron

@returns the newly created hexahedral shape object
*/
boost::shared_ptr<Object>
ShapeFactory::createHexahedralShape(double xlb, double xlf, double xrf,
                                    double xrb, double ylb, double ylf,
                                    double yrf, double yrb) {
  Hexahedron hex;
  static const double ZDEPTH = 0.001;
  hex.lbb = V3D(xlb, ylb, 0);
  hex.lbt = V3D(xlb, ylb, ZDEPTH);
  hex.lfb = V3D(xlf, ylf, 0);
  hex.lft = V3D(xlf, ylf, ZDEPTH);
  hex.rbb = V3D(xrb, yrb, 0);
  hex.rbt = V3D(xrb, yrb, ZDEPTH);
  hex.rfb = V3D(xrf, yrf, 0);
  hex.rft = V3D(xrf, yrf, ZDEPTH);

  std::map<int, boost::shared_ptr<Surface>> prim;
  int l_id = 1;
  auto algebra = parseHexahedronFromStruct(hex, prim, l_id);

  auto shape = boost::make_shared<Object>();
  shape->setObject(21, algebra);
  shape->populate(prim);

  auto handler = boost::make_shared<GluGeometryHandler>(shape);

  shape->setGeometryHandler(handler);

  handler->setHexahedron(hex.lbb, hex.lfb, hex.rfb, hex.rbb, hex.lbt, hex.lft,
                         hex.rft, hex.rbt);

  shape->defineBoundingBox(std::max(xrb, xrf), yrf, ZDEPTH, std::min(xlf, xlb),
                           ylb, 0);

  return shape;
}

/// create a special geometry handler for the known finite primitives
void ShapeFactory::createGeometryHandler(Poco::XML::Element *pElem,
                                         boost::shared_ptr<Object> Obj) {

  boost::shared_ptr<GeometryHandler> handler =
      boost::make_shared<GluGeometryHandler>(Obj);

  Obj->setGeometryHandler(handler);

  GluGeometryHandler *geomHandler =
      dynamic_cast<GluGeometryHandler *>(handler.get());

  if (pElem->tagName() == "cuboid") {
    auto corners = parseCuboid(pElem);
    geomHandler->setCuboid(corners.lfb, corners.lft, corners.lbb, corners.rfb);
  } else if (pElem->tagName() == "hexahedron") {
    auto corners = parseHexahedron(pElem);
    geomHandler->setHexahedron(corners.lbb, corners.lfb, corners.rfb,
                               corners.rbb, corners.lbt, corners.lft,
                               corners.rft, corners.rbt);
  } else if (pElem->tagName() == "sphere") {
    Element *pElemCentre = getOptionalShapeElement(pElem, "centre");
    Element *pElemRadius = getShapeElement(pElem, "radius");
    V3D centre;
    if (pElemCentre)
      centre = parsePosition(pElemCentre);
    geomHandler->setSphere(centre,
                           atof((pElemRadius->getAttribute("val")).c_str()));
  } else if (pElem->tagName() == "cylinder") {
    Element *pElemCentre = getShapeElement(pElem, "centre-of-bottom-base");
    Element *pElemAxis = getShapeElement(pElem, "axis");
    Element *pElemRadius = getShapeElement(pElem, "radius");
    Element *pElemHeight = getShapeElement(pElem, "height");
    V3D normVec = parsePosition(pElemAxis);
    normVec.normalize();
    geomHandler->setCylinder(parsePosition(pElemCentre), normVec,
                             atof((pElemRadius->getAttribute("val")).c_str()),
                             atof((pElemHeight->getAttribute("val")).c_str()));
  } else if (pElem->tagName() == "segmented-cylinder") {
    Element *pElemCentre = getShapeElement(pElem, "centre-of-bottom-base");
    Element *pElemAxis = getShapeElement(pElem, "axis");
    Element *pElemRadius = getShapeElement(pElem, "radius");
    Element *pElemHeight = getShapeElement(pElem, "height");
    V3D normVec = parsePosition(pElemAxis);
    normVec.normalize();
    geomHandler->setSegmentedCylinder(
        parsePosition(pElemCentre), normVec,
        atof((pElemRadius->getAttribute("val")).c_str()),
        atof((pElemHeight->getAttribute("val")).c_str()));
  } else if (pElem->tagName() == "cone") {
    Element *pElemTipPoint = getShapeElement(pElem, "tip-point");
    Element *pElemAxis = getShapeElement(pElem, "axis");
    Element *pElemAngle = getShapeElement(pElem, "angle");
    Element *pElemHeight = getShapeElement(pElem, "height");

    V3D normVec = parsePosition(pElemAxis);
    normVec.normalize();
    double height = atof((pElemHeight->getAttribute("val")).c_str());
    double radius =
        height *
        tan(M_PI * atof((pElemAngle->getAttribute("val")).c_str()) / 180.0);
    geomHandler->setCone(parsePosition(pElemTipPoint), normVec, radius, height);
  }
}

///@cond
// Template instantations
template MANTID_GEOMETRY_DLL boost::shared_ptr<Object>
ShapeFactory::createShape(std::string shapeXML, bool addTypeTag);

template MANTID_GEOMETRY_DLL boost::shared_ptr<Object>
ShapeFactory::createShape(Poco::XML::Element *pElem);
///@endcond

} // namespace Geometry
} // namespace Mantid<|MERGE_RESOLUTION|>--- conflicted
+++ resolved
@@ -890,19 +890,12 @@
  * the 8 points that make up either shape, the process of parsing them can be
  * exactly the same in both cases.
  */
-<<<<<<< HEAD
-std::string
-parseHexahedronFromStruct(Hexahedron &hex,
-                          std::map<int, boost::shared_ptr<Surface>> &prim,
-                          int &l_id) {
-=======
 std::string ShapeFactory::parseHexahedronFromStruct(
     Hexahedron &hex, std::map<int, boost::shared_ptr<Surface>> &prim,
     int &l_id) {
   V3D pointTowardBack = hex.lbb - hex.lfb;
   pointTowardBack.normalize();
 
->>>>>>> 53f5a1f7
   V3D normal;
 
   // add front face
