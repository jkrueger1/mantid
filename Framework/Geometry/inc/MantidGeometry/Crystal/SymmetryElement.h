#ifndef MANTID_GEOMETRY_SYMMETRYELEMENT_H_
#define MANTID_GEOMETRY_SYMMETRYELEMENT_H_

#include "MantidGeometry/DllConfig.h"
#include "MantidKernel/Matrix.h"
#include "MantidGeometry/Crystal/V3R.h"
#include "MantidGeometry/Crystal/SymmetryOperation.h"

#include <boost/shared_ptr.hpp>
#include <gsl/gsl_matrix.h>

namespace Mantid {
namespace Geometry {

/** @class SymmetryElement

    SymmetryElement is an interface for representing symmetry elements that
    occur for example in space and point groups. The base class itself can not
    be used, it only defines a (very small) interface that currently only
    contains the Hermann-Mauguin symbol of the element, as that is the one
    common factor for all symmetry elements. There are however classes for
    identity, translation, inversion, rotation and mirror.

    However, these classes should not be instantiated directly, they are merely
    storing the information on a symmetry element. Instead, they should be
    generated through SymmetryElementFactory, which generates the elements
    from SymmetryOperation-objects. Please see the documentation of
    SymmetryElementFactory for details and examples.

      @author Michael Wedel, Paul Scherrer Institut - SINQ
      @date 05/02/2015

    Copyright © 2015 PSI-MSS

    This file is part of Mantid.

    Mantid is free software; you can redistribute it and/or modify
    it under the terms of the GNU General Public License as published by
    the Free Software Foundation; either version 3 of the License, or
    (at your option) any later version.

    Mantid is distributed in the hope that it will be useful,
    but WITHOUT ANY WARRANTY; without even the implied warranty of
    MERCHANTABILITY or FITNESS FOR A PARTICULAR PURPOSE.  See the
    GNU General Public License for more details.

    You should have received a copy of the GNU General Public License
    along with this program.  If not, see <http://www.gnu.org/licenses/>.

    File change history is stored at: <https://github.com/mantidproject/mantid>
    Code Documentation is available at: <http://doxygen.mantidproject.org>
  */
class MANTID_GEOMETRY_DLL SymmetryElement {
public:
  virtual ~SymmetryElement() = default;

  virtual boost::shared_ptr<SymmetryElement> clone() const = 0;

  /// Returns the internally stored Hermann-Mauguin symbol.
  std::string hmSymbol() const { return m_hmSymbol; }

protected:
  SymmetryElement(const std::string &symbol);

  std::string m_hmSymbol;
};

typedef boost::shared_ptr<SymmetryElement> SymmetryElement_sptr;

/** @class SymmetryElementIdentity

    SymmetryElementIdentity represents the identity. It has no parameters and
    always returns the symbol "1".
 */
class MANTID_GEOMETRY_DLL SymmetryElementIdentity : public SymmetryElement {
public:
  SymmetryElementIdentity();
<<<<<<< HEAD
  ~SymmetryElementIdentity() = default;
=======
  ~SymmetryElementIdentity() override {}
>>>>>>> fa8a40d8

  SymmetryElement_sptr clone() const override;
};

typedef boost::shared_ptr<SymmetryElementIdentity> SymmetryElementIdentity_sptr;

/** @class SymmetryElementInversion

    SymmetryElementInversion represents the inversion. The default inversion
    point is (0,0,0), but the constructor takes the inversion point as
    a parameter. The symbol stored internally is "-1".
 */
class MANTID_GEOMETRY_DLL SymmetryElementInversion : public SymmetryElement {
public:
  SymmetryElementInversion(const V3R &inversionPoint = V3R(0, 0, 0));
<<<<<<< HEAD
  ~SymmetryElementInversion() = default;
=======
  ~SymmetryElementInversion() override {}
>>>>>>> fa8a40d8

  SymmetryElement_sptr clone() const override;

  /// Returns the internally stored inversion point.
  V3R getInversionPoint() const { return m_inversionPoint; }

protected:
  V3R m_inversionPoint;
};

typedef boost::shared_ptr<SymmetryElementInversion>
    SymmetryElementInversion_sptr;

/** @class SymmetryElementTranslation

    SymmetryElementTranslation represents translations. The constructor takes
    a translation vector as argument, which is then stored. As symbol, "t" is
    used, in accordance with the International Tables for Crystallography.
 */
class MANTID_GEOMETRY_DLL SymmetryElementTranslation : public SymmetryElement {
public:
  SymmetryElementTranslation(const V3R &translation);
<<<<<<< HEAD
  ~SymmetryElementTranslation() = default;
=======
  ~SymmetryElementTranslation() override {}
>>>>>>> fa8a40d8

  /// Returns the internally stored translation vector.
  V3R getTranslation() const { return m_translation; }

  SymmetryElement_sptr clone() const override;

protected:
  V3R m_translation;
};

typedef boost::shared_ptr<SymmetryElementTranslation>
    SymmetryElementTranslation_sptr;

/** @class SymmetryElementWithAxis

    SymmetryElementWithAxis does not represent any symmetry element directly. It
    serves as a base class for rotation-axes and mirror-planes, as both are
    described by an axis and may have a translation component (screws and
    glides). The axis-vector can not be (0,0,0).
 */
class MANTID_GEOMETRY_DLL SymmetryElementWithAxis : public SymmetryElement {
public:
<<<<<<< HEAD
  ~SymmetryElementWithAxis() = default;
=======
  ~SymmetryElementWithAxis() override {}
>>>>>>> fa8a40d8

  /// Returns the internally stored axis.
  V3R getAxis() const { return m_axis; }

  /// Returns the internally stored translation vector.
  V3R getTranslation() const { return m_translation; }

protected:
  SymmetryElementWithAxis(const std::string &symbol, const V3R &axis,
                          const V3R &translation);

  void setAxis(const V3R &axis);

  V3R m_axis;
  V3R m_translation;
};

typedef boost::shared_ptr<SymmetryElementWithAxis> SymmetryElementWithAxis_sptr;

/** @class SymmetryElementRotation

    SymmetryElementRotation represents rotation-, rotoinversion- and screw-axes.
    Besides the axis and translation vectors, which are inherited from
    SymmetryElementWithAxis, it also provides a rotation sense.

    When constructed directly, it's possible to leave out translation and
    rotation sense, these will be set to default values ((0,0,0) and positive
    rotation sense).

    Symbol determination is perfomed by SymmetryElementRotationGenerator, which
    uses the SymmetryOperation to derive the Herrman-Mauguin symbol.
 */
class MANTID_GEOMETRY_DLL SymmetryElementRotation
    : public SymmetryElementWithAxis {
public:
  enum RotationSense { Positive, Negative, None };

  SymmetryElementRotation(const std::string &symbol, const V3R &axis,
                          const V3R &translation = V3R(0, 0, 0),
                          const RotationSense &rotationSense = Positive);
<<<<<<< HEAD
  ~SymmetryElementRotation() = default;
=======
  ~SymmetryElementRotation() override {}
>>>>>>> fa8a40d8

  SymmetryElement_sptr clone() const override;

  /// Returns the internally stored rotation sense.
  RotationSense getRotationSense() const { return m_rotationSense; }

protected:
  RotationSense m_rotationSense;
};

typedef boost::shared_ptr<SymmetryElementRotation> SymmetryElementRotation_sptr;

/** @class SymmetryElementMirror

    SymmetryElementMirror represents mirror and glide-planes. The axis which is
    inherited from SymmetryElementWithAxis is perpendicular to the actual
    mirror-plane. The translation is (0,0,0) by default.

    Symbol determination is perfomed by SymmetryElementMirrorGenerator, which
    uses the SymmetryOperation to derive the Herrman-Mauguin symbol.
 */
class MANTID_GEOMETRY_DLL SymmetryElementMirror
    : public SymmetryElementWithAxis {
public:
  SymmetryElementMirror(const std::string &symbol, const V3R &axis,
                        const V3R &translation = V3R(0, 0, 0));
<<<<<<< HEAD
  ~SymmetryElementMirror() = default;
=======
  ~SymmetryElementMirror() override {}
>>>>>>> fa8a40d8

  SymmetryElement_sptr clone() const override;
};

typedef boost::shared_ptr<SymmetryElementMirror> SymmetryElementMirror_sptr;

} // namespace Geometry
} // namespace Mantid

#endif /* MANTID_GEOMETRY_SYMMETRYELEMENT_H_ */<|MERGE_RESOLUTION|>--- conflicted
+++ resolved
@@ -75,11 +75,6 @@
 class MANTID_GEOMETRY_DLL SymmetryElementIdentity : public SymmetryElement {
 public:
   SymmetryElementIdentity();
-<<<<<<< HEAD
-  ~SymmetryElementIdentity() = default;
-=======
-  ~SymmetryElementIdentity() override {}
->>>>>>> fa8a40d8
 
   SymmetryElement_sptr clone() const override;
 };
@@ -95,11 +90,6 @@
 class MANTID_GEOMETRY_DLL SymmetryElementInversion : public SymmetryElement {
 public:
   SymmetryElementInversion(const V3R &inversionPoint = V3R(0, 0, 0));
-<<<<<<< HEAD
-  ~SymmetryElementInversion() = default;
-=======
-  ~SymmetryElementInversion() override {}
->>>>>>> fa8a40d8
 
   SymmetryElement_sptr clone() const override;
 
@@ -122,11 +112,6 @@
 class MANTID_GEOMETRY_DLL SymmetryElementTranslation : public SymmetryElement {
 public:
   SymmetryElementTranslation(const V3R &translation);
-<<<<<<< HEAD
-  ~SymmetryElementTranslation() = default;
-=======
-  ~SymmetryElementTranslation() override {}
->>>>>>> fa8a40d8
 
   /// Returns the internally stored translation vector.
   V3R getTranslation() const { return m_translation; }
@@ -149,11 +134,6 @@
  */
 class MANTID_GEOMETRY_DLL SymmetryElementWithAxis : public SymmetryElement {
 public:
-<<<<<<< HEAD
-  ~SymmetryElementWithAxis() = default;
-=======
-  ~SymmetryElementWithAxis() override {}
->>>>>>> fa8a40d8
 
   /// Returns the internally stored axis.
   V3R getAxis() const { return m_axis; }
@@ -194,11 +174,6 @@
   SymmetryElementRotation(const std::string &symbol, const V3R &axis,
                           const V3R &translation = V3R(0, 0, 0),
                           const RotationSense &rotationSense = Positive);
-<<<<<<< HEAD
-  ~SymmetryElementRotation() = default;
-=======
-  ~SymmetryElementRotation() override {}
->>>>>>> fa8a40d8
 
   SymmetryElement_sptr clone() const override;
 
@@ -225,11 +200,6 @@
 public:
   SymmetryElementMirror(const std::string &symbol, const V3R &axis,
                         const V3R &translation = V3R(0, 0, 0));
-<<<<<<< HEAD
-  ~SymmetryElementMirror() = default;
-=======
-  ~SymmetryElementMirror() override {}
->>>>>>> fa8a40d8
 
   SymmetryElement_sptr clone() const override;
 };
