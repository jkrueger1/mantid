#ifndef MANTID_GEOMETRY_OBJCOMPONENT_H_
#define MANTID_GEOMETRY_OBJCOMPONENT_H_

#include "MantidGeometry/DllConfig.h"
#include "MantidGeometry/Instrument/Component.h"
#include "MantidGeometry/IObjComponent.h"

#ifdef _WIN32
#pragma warning(disable : 4250)
#endif

namespace Mantid {
namespace Geometry {
class Objects;
//----------------------------------------------------------------------
// Forward Declaration
//----------------------------------------------------------------------

/** Object Component class, this class brings together the physical attributes
   of the component
    to the positioning and geometry tree.

    @author Laurent C Chapon, ISIS, RAL
    @date 26/09/2007
    @author Russell Taylor, Tessella Support Services plc
    @date 26/06/2008

    Copyright &copy; 2007-8 ISIS Rutherford Appleton Laboratory, NScD Oak Ridge
   National Laboratory & European Spallation Source

    This file is part of Mantid.

    Mantid is free software; you can redistribute it and/or modify
    it under the terms of the GNU General Public License as published by
    the Free Software Foundation; either version 3 of the License, or
    (at your option) any later version.

    Mantid is distributed in the hope that it will be useful,
    but WITHOUT ANY WARRANTY; without even the implied warranty of
          MERCHANTABILITY or FITNESS FOR A PARTICULAR PURPOSE.  See the
          GNU General Public License for more details.

    You should have received a copy of the GNU General Public License
          along with this program.  If not, see <http://www.gnu.org/licenses/>.

    File change history is stored at: <https://github.com/mantidproject/mantid>.
    Code Documentation is available at: <http://doxygen.mantidproject.org>
*/
class MANTID_GEOMETRY_DLL ObjComponent : public virtual IObjComponent,
                                         public Component {
public:
  /// type string
  std::string type() const override { return "PhysicalComponent"; }

  /// Constructor for parametrized component
  ObjComponent(const IComponent *base, const ParameterMap *map);
  // Looking to get rid of the first of these constructors in due course (and
  // probably add others)
  explicit ObjComponent(const std::string &name, IComponent *parent = nullptr);
  explicit ObjComponent(const std::string &name,
                        boost::shared_ptr<const IObject> shape,
                        IComponent *parent = nullptr);

  /** Virtual Copy Constructor
   *  @returns A pointer to a copy of the input ObjComponent
   */
  IComponent *clone() const override { return new ObjComponent(*this); }

  bool isValid(const Kernel::V3D &point) const override;
  bool isOnSide(const Kernel::V3D &point) const override;
  int interceptSurface(Track &track) const override;
  double solidAngle(const Kernel::V3D &observer) const override;
  ///@todo This should go in favour of just the class related one.
  void boundingBox(double &xmax, double &ymax, double &zmax, double &xmin,
                   double &ymin, double &zmin) const;
  /// get bounding box, which may or may not be axis aligned;
  void getBoundingBox(BoundingBox &absoluteBB) const override;
  /// get Height (Y-dimension) value for component
  virtual double getHeight() const;
  /// get Width (X-dimension) value for component
  virtual double getWidth() const;
  /// get Depth (Z-dimension) value for component
  virtual double getDepth() const;

  int getPointInObject(Kernel::V3D &point) const override;
  // Rendering member functions
  void draw() const override;
  void drawObject() const override;
  void initDraw() const override;

  /// Return the shape of the component
  const boost::shared_ptr<const IObject> shape() const override;
  /// Set a new shape on the component
  /// void setShape(boost::shared_ptr<const IObject> newShape);
<<<<<<< HEAD
  void setShape(IObject_const_sptr newShape);
=======
  void setShape(boost::shared_ptr<const IObject> newShape);
>>>>>>> 10b02868
  /// Return the material this component is made from
  const Kernel::Material material() const override;

  virtual size_t
  registerContents(class ComponentVisitor &componentVisitor) const override;

protected:
  /// The physical geometry representation
  // Made a pointer to a const object. Since this is a shared object we
  // shouldn't be
  // exposing non-const methods of Object through this class.
  boost::shared_ptr<const IObject> m_shape;

  const Kernel::V3D factorOutComponentPosition(const Kernel::V3D &point) const;
  const Kernel::V3D takeOutRotation(Kernel::V3D point) const;

private:
  /// common part of the two Bounding box functions above;
  void getRelativeBoundingBox(BoundingBox &RelativeBB) const;
};

} // namespace Geometry
} // namespace Mantid

#endif /*MANTID_GEOMETRY_OBJCOMPONENT_H_*/<|MERGE_RESOLUTION|>--- conflicted
+++ resolved
@@ -92,11 +92,7 @@
   const boost::shared_ptr<const IObject> shape() const override;
   /// Set a new shape on the component
   /// void setShape(boost::shared_ptr<const IObject> newShape);
-<<<<<<< HEAD
-  void setShape(IObject_const_sptr newShape);
-=======
   void setShape(boost::shared_ptr<const IObject> newShape);
->>>>>>> 10b02868
   /// Return the material this component is made from
   const Kernel::Material material() const override;
 
