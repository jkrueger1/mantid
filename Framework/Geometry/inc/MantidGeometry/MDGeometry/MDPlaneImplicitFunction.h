--- conflicted
+++ resolved
@@ -43,12 +43,6 @@
                           const float *point);
   MDPlaneImplicitFunction(const size_t nd, const double *normal,
                           const double *point);
-  /// Class destructor.
-<<<<<<< HEAD
-  virtual ~MDPlaneImplicitFunction() = default;
-=======
-  ~MDPlaneImplicitFunction() override;
->>>>>>> fa8a40d8
 
   /// Overriding the addPlane for check
   void addPlane(const MDPlane &plane);
