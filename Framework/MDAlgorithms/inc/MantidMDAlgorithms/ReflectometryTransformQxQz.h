--- conflicted
+++ resolved
@@ -46,12 +46,6 @@
                              double qzMax, double incidentTheta,
                              int numberOfBinsQx = 100,
                              int numberOfBinsQz = 100);
-  /// Destructor
-<<<<<<< HEAD
-  virtual ~ReflectometryTransformQxQz() = default;
-=======
-  ~ReflectometryTransformQxQz() override;
->>>>>>> fa8a40d8
 
 private:
   DISABLE_DEFAULT_CONSTRUCT(ReflectometryTransformQxQz)
