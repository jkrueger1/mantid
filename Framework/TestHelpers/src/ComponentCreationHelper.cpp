/*********************************************************************************
 *  PLEASE READ THIS!!!!!!!
 *
 *  This collection of functions MAY NOT be used in any test from a package
 *below
 *  Geometry (e.g. Kernel).
 *  Conversely, this file MAY NOT be modified to use anything from a package
 *  higher than Geometry (e.g. API, DataObjects, ...)
 *********************************************************************************/
//------------------------------------------------------------------------------
// Includes
//------------------------------------------------------------------------------
#include "MantidTestHelpers/ComponentCreationHelper.h"
#include "MantidKernel/UnitFactory.h"
#include "MantidKernel/ConfigService.h"
#include "MantidKernel/DateAndTime.h"
#include "MantidGeometry/Objects/ShapeFactory.h"
#include "MantidGeometry/Instrument/CompAssembly.h"
#include "MantidGeometry/Instrument/ObjComponent.h"
#include "MantidGeometry/Instrument/DetectorGroup.h"
#include "MantidGeometry/Instrument/Detector.h"
#include "MantidGeometry/Instrument/RectangularDetector.h"
#include "MantidGeometry/Instrument/ReferenceFrame.h"

#include <Poco/Path.h>
#include <boost/shared_array.hpp>
#include <boost/make_shared.hpp>
#include "MantidGeometry/IDetector.h"

using namespace Mantid::Geometry;
using Mantid::Kernel::V3D;
using Mantid::Kernel::Quat;

namespace ComponentCreationHelper {
//----------------------------------------------------------------------------------------------
/**
 * Create a capped cylinder object
 */
Object_sptr createCappedCylinder(double radius, double height,
                                 const V3D &baseCentre, const V3D &axis,
                                 const std::string &id) {
  std::ostringstream xml;
  xml << "<cylinder id=\"" << id << "\">"
      << "<centre-of-bottom-base x=\"" << baseCentre.X() << "\" y=\""
      << baseCentre.Y() << "\" z=\"" << baseCentre.Z() << "\"/>"
      << "<axis x=\"" << axis.X() << "\" y=\"" << axis.Y() << "\" z=\""
      << axis.Z() << "\"/>"
      << "<radius val=\"" << radius << "\" />"
      << "<height val=\"" << height << "\" />"
      << "</cylinder>";

  ShapeFactory shapeMaker;
  return shapeMaker.createShape(xml.str());
}

//----------------------------------------------------------------------------------------------

/**
 * Return the XML for a sphere.
 */
std::string sphereXML(double radius, const V3D &centre, const std::string &id) {
  std::ostringstream xml;
  xml << "<sphere id=\"" << id << "\">"
      << "<centre x=\"" << centre.X() << "\"  y=\"" << centre.Y() << "\" z=\""
      << centre.Z() << "\" />"
      << "<radius val=\"" << radius << "\" />"
      << "</sphere>";
  return xml.str();
}

/**
 * Create a sphere object
 */
Object_sptr createSphere(double radius, const V3D &centre,
                         const std::string &id) {
  ShapeFactory shapeMaker;
  return shapeMaker.createShape(sphereXML(radius, centre, id));
}

//----------------------------------------------------------------------------------------------
/** Create a cuboid shape for your pixels */
Object_sptr createCuboid(double x_side_length, double y_side_length,
                         double z_side_length) {
  double szX = x_side_length;
  double szY = (y_side_length == -1.0 ? szX : y_side_length);
  double szZ = (z_side_length == -1.0 ? szX : z_side_length);
  std::ostringstream xmlShapeStream;
  xmlShapeStream << " <cuboid id=\"detector-shape\"> "
                 << "<left-front-bottom-point x=\"" << szX << "\" y=\"" << -szY
                 << "\" z=\"" << -szZ << "\"  /> "
                 << "<left-front-top-point  x=\"" << szX << "\" y=\"" << -szY
                 << "\" z=\"" << szZ << "\"  /> "
                 << "<left-back-bottom-point  x=\"" << -szX << "\" y=\"" << -szY
                 << "\" z=\"" << -szZ << "\"  /> "
                 << "<right-front-bottom-point  x=\"" << szX << "\" y=\"" << szY
                 << "\" z=\"" << -szZ << "\"  /> "
                 << "</cuboid>";

  std::string xmlCuboidShape(xmlShapeStream.str());
  ShapeFactory shapeCreator;
  Object_sptr cuboidShape = shapeCreator.createShape(xmlCuboidShape);
  return cuboidShape;
}

//----------------------------------------------------------------------------------------------
/**
* Create a component assembly at the origin made up of 4 cylindrical detectors
*/
boost::shared_ptr<CompAssembly> createTestAssemblyOfFourCylinders() {
  boost::shared_ptr<CompAssembly> bank =
      boost::shared_ptr<CompAssembly>(new CompAssembly("BankName"));
  // One object
  Object_sptr pixelShape = ComponentCreationHelper::createCappedCylinder(
      0.5, 1.5, V3D(0.0, 0.0, 0.0), V3D(0., 1.0, 0.), "tube");
  // Four object components
  for (size_t i = 1; i < 5; ++i) {
    ObjComponent *physicalPixel = new ObjComponent("pixel", pixelShape);
    physicalPixel->setPos(static_cast<double>(i), 0.0, 0.0);
    bank->add(physicalPixel);
  }

  return bank;
}

/**
 * Create an object component that has a defined shape
 */
ObjComponent *createSingleObjectComponent() {
  Object_sptr pixelShape = ComponentCreationHelper::createCappedCylinder(
      0.5, 1.5, V3D(0.0, 0.0, 0.0), V3D(0., 1.0, 0.), "tube");
  return new ObjComponent("pixel", pixelShape);
}

/**
 * Create a hollow shell, i.e. the intersection of two spheres or radius r1 and
 * r2
 */
Object_sptr createHollowShell(double innerRadius, double outerRadius,
                              const V3D &centre) {
  std::string wholeXML = sphereXML(innerRadius, centre, "inner") + "\n" +
                         sphereXML(outerRadius, centre, "outer") + "\n" +
                         "<algebra val=\"(outer (# inner))\" />";

  ShapeFactory shapeMaker;
  return shapeMaker.createShape(wholeXML);
}

//----------------------------------------------------------------------------------------------
/**
 * Create a detector group containing 5 detectors
 */
boost::shared_ptr<DetectorGroup>
createDetectorGroupWith5CylindricalDetectors() {
  const int ndets = 5;
  std::vector<boost::shared_ptr<const IDetector>> groupMembers(ndets);
  // One object
  Object_sptr detShape = ComponentCreationHelper::createCappedCylinder(
      0.5, 1.5, V3D(0.0, 0.0, 0.0), V3D(0., 1.0, 0.), "tube");
  for (int i = 0; i < ndets; ++i) {
    std::ostringstream os;
    os << "d" << i;
    auto det = boost::make_shared<Detector>(os.str(), i + 1, detShape, nullptr);
<<<<<<< HEAD
    det->setPos((double)(i + 1), 2.0, 2.0);
=======
    det->setPos(static_cast<double>(i + 1), 2.0, 2.0);
>>>>>>> cc032dd2
    groupMembers[i] = det;
  }

  return boost::shared_ptr<DetectorGroup>(
      new DetectorGroup(groupMembers, false));
}

//----------------------------------------------------------------------------------------------
/**
 * Create a detector group containing N cylindrical detectors with gaps
 */
boost::shared_ptr<DetectorGroup>
createDetectorGroupWithNCylindricalDetectorsWithGaps(unsigned int nDet,
                                                     double gap) {

  std::vector<boost::shared_ptr<const IDetector>> groupMembers(nDet);
  // One object
  Object_sptr detShape = ComponentCreationHelper::createCappedCylinder(
      0.5, 1.5, V3D(0.0, 0.0, 0.0), V3D(0., 1.0, 0.), "tube");
  for (unsigned int i = 0; i < nDet; ++i) {
    std::ostringstream os;
    os << "d" << i;
    auto det = boost::make_shared<Detector>(os.str(), i + 1, detShape, nullptr);
    det->setPos(double(-0.5 * nDet + i) + gap, 2.0, 2.0);
    groupMembers[i] = det;
  }

  return boost::shared_ptr<DetectorGroup>(
      new DetectorGroup(groupMembers, false));
}

//----------------------------------------------------------------------------------------------
/**
 * Create a group of detectors arranged in a ring;
 */
boost::shared_ptr<DetectorGroup>
createRingOfCylindricalDetectors(const double R_min, const double R_max,
                                 const double z0) {

  std::vector<boost::shared_ptr<const IDetector>> groupMembers;
  // One object
  double R0 = 0.5;
  double h = 1.5;
  Object_sptr detShape = ComponentCreationHelper::createCappedCylinder(
      R0, h, V3D(0.0, 0.0, 0.0), V3D(0., 1.0, 0.), "tube");

  int NY = int(ceil(2 * R_max / h) + 1);
  int NX = int(ceil(2 * R_max / R0) + 1);
  double y_bl = NY * h;
  double x_bl = NX * R0;

  double Rmin2(R_min * R_min), Rmax2(R_max * R_max);

  int ic(0);
  for (int j = 0; j < NY; j++) {
    double y = -0.5 * y_bl + j * h;
    for (int i = 0; i < NX; i++) {
      double x = -0.5 * x_bl + i * R0;
      double Rsq = x * x + y * y;
      if (Rsq >= Rmin2 && Rsq < Rmax2) {
        std::ostringstream os;
        os << "d" << ic;
        auto det =
            boost::make_shared<Detector>(os.str(), ic + 1, detShape, nullptr);
        det->setPos(x, y, z0);
        groupMembers.push_back(det);
      }

      ic++;
    }
  }
  return boost::shared_ptr<DetectorGroup>(
      new DetectorGroup(groupMembers, false));
}

//----------------------------------------------------------------------------------------------
/**
 * Create a group of two monitors
 */
boost::shared_ptr<DetectorGroup> createGroupOfTwoMonitors() {
  const int ndets(2);
  std::vector<boost::shared_ptr<const IDetector>> groupMembers(ndets);
  for (int i = 0; i < ndets; ++i) {
    std::ostringstream os;
    os << "m" << i;
<<<<<<< HEAD
    auto det = boost::make_shared<Detector>(os.str(), i + 1, nullptr);
    det->setPos((double)(i + 1), 2.0, 2.0);
=======
    boost::shared_ptr<Detector> det(new Detector(os.str(), i + 1, NULL));
    det->setPos(static_cast<double>(i + 1), 2.0, 2.0);
>>>>>>> cc032dd2
    det->markAsMonitor();
    groupMembers[i] = det;
  }
  return boost::shared_ptr<DetectorGroup>(
      new DetectorGroup(groupMembers, false));
}

//----------------------------------------------------------------------------------------------
Instrument_sptr createTestInstrumentCylindrical(
    int num_banks, const Mantid::Kernel::V3D &sourcePos,
    const Mantid::Kernel::V3D &samplePos, const double cylRadius,
    const double cylHeight) {
  boost::shared_ptr<Instrument> testInst(new Instrument("basic"));

  // One object
  Object_sptr pixelShape = ComponentCreationHelper::createCappedCylinder(
      cylRadius, cylHeight, V3D(0.0, -cylHeight / 2.0, 0.0), V3D(0., 1.0, 0.),
      "pixel-shape");

  // Just increment pixel IDs
  int pixelID = 1;

  for (int banknum = 1; banknum <= num_banks; banknum++) {
    // Make a new bank
    std::ostringstream bankname;
    bankname << "bank" << banknum;
    CompAssembly *bank = new CompAssembly(bankname.str());

    // Nine object components
    for (int i = -1; i < 2; ++i) {
      for (int j = -1; j < 2; ++j) {
        std::ostringstream lexer;
        lexer << "pixel-(" << j << "," << i << ")";
        Detector *physicalPixel =
            new Detector(lexer.str(), pixelID, pixelShape, bank);
        const double xpos = j * (cylRadius * 2.0);
        const double ypos = i * cylHeight;
        physicalPixel->setPos(xpos, ypos, 0.0);
        pixelID++;
        bank->add(physicalPixel);
        testInst->markAsDetector(physicalPixel);
      }
    }

    testInst->add(bank);
    bank->setPos(V3D(0.0, 0.0, 5.0 * banknum));
  }

  // Define a source component
  ObjComponent *source =
      new ObjComponent("moderator", Object_sptr(new Object), testInst.get());
  source->setPos(sourcePos);
  testInst->add(source);
  testInst->markAsSource(source);

  // Define a sample as a simple sphere
  Object_sptr sampleSphere =
      createSphere(0.001, V3D(0.0, 0.0, 0.0), "sample-shape");
  ObjComponent *sample =
      new ObjComponent("sample", sampleSphere, testInst.get());
  testInst->setPos(samplePos);
  testInst->add(sample);
  testInst->markAsSamplePos(sample);

  return testInst;
}

/** create instrument with cylindrical detecotrs located in specific positions
*
*
*/
bool double_cmprsn(double x1, double x2) {
  const double TOL(1.e-4);
  if (std::fabs(x1 + x2) < TOL) {
    return (std::fabs(x1 - x2) < TOL);
  } else {
    return (std::fabs((x1 - x2) / (x1 + x2)) < TOL / 2);
  }
}
Mantid::Geometry::Instrument_sptr
createCylInstrumentWithDetInGivenPositions(const std::vector<double> &L2,
                                           const std::vector<double> &polar,
                                           const std::vector<double> &azim) {

  auto testInst = boost::make_shared<Instrument>("processed");
  double cylRadius(0.004);
  double cylHeight(0.0002);
  // find characteristic sizes of the detectors;
  double dAzi_min(FLT_MAX);
  double dPol_min(FLT_MAX);
  double L2_min(FLT_MAX);
  double dAzi, dPol;
  std::vector<double> az(azim);
  std::vector<double> po(polar);
  std::sort(az.begin(), az.end());
  std::sort(po.begin(), po.end());
  // very crude identification of interdetector distance; no need in more
  // accurate caluclations for example;
  for (size_t i = 0; i < L2.size(); i++) {
    if (L2[i] < L2_min)
      L2_min = L2[i];
    for (size_t j = i + 1; j < L2.size(); j++) {
      if (!double_cmprsn(az[i], az[j])) {
        dAzi = std::fabs(az[i] - az[j]);
        if (dAzi < dAzi_min)
          dAzi_min = dAzi;
      }
      if (!double_cmprsn(po[i], po[j])) {
        dPol = std::fabs(po[i] - po[j]);
        if (dPol < dPol_min)
          dPol_min = dPol;
      }
    }
  }
  cylRadius = L2_min * sin(dAzi_min * 0.5);
  cylHeight = 2 * L2_min * sin(dPol_min * 0.5);

  // One object
  Object_sptr pixelShape = ComponentCreationHelper::createCappedCylinder(
      cylRadius, cylHeight, V3D(0.0, -cylHeight / 2.0, 0.0), V3D(0., 1.0, 0.),
      "pixel-shape");
  // Just increment pixel ID's
  int pixelID = 1;
  // one bank
  CompAssembly *bank = new CompAssembly("det_ass");

  for (size_t i = 0; i < azim.size(); i++) {
    Detector *physicalPixel = new Detector(
        "det" + boost::lexical_cast<std::string>(i), pixelID, pixelShape, bank);
    double zpos = L2[i] * cos(polar[i]);
    double xpos = L2[i] * sin(polar[i]) * cos(azim[i]);
    double ypos = L2[i] * sin(polar[i]) * sin(azim[i]);
    physicalPixel->setPos(xpos, ypos, zpos);
    pixelID++;
    bank->add(physicalPixel);
    testInst->markAsDetector(physicalPixel);
  }
  testInst->add(bank);
  bank->setPos(V3D(0., 0., 0.));

  // Define a source component
  ObjComponent *source =
      new ObjComponent("moderator", Object_sptr(new Object), testInst.get());
  source->setPos(V3D(0.0, 0.0, -L2_min));
  testInst->add(source);
  testInst->markAsSource(source);

  // Define a sample as a simple sphere
  Object_sptr sampleSphere =
      createSphere(cylRadius, V3D(0.0, 0.0, 0.0), "sample-shape");
  ObjComponent *sample =
      new ObjComponent("sample", sampleSphere, testInst.get());
  testInst->setPos(0.0, 0.0, 0.0);
  testInst->add(sample);
  testInst->markAsSamplePos(sample);

  return testInst;
}

//----------------------------------------------------------------------------------------------
/**
 * Create an test instrument with n panels of rectangular detectors,
 *pixels*pixels in size,
 * a source and spherical sample shape.
 *
 * Banks' lower-left corner is at position (0,0,5*banknum) and they go up to
 *(pixels*0.008, pixels*0.008, Z)
 * Pixels are 4 mm wide.
 *
 * @param num_banks :: number of rectangular banks to create
 * @param pixels :: number of pixels in each direction.
 * @param pixelSpacing :: padding between pixels
 * @param bankDistanceFromSample :: How far the bank is from the sample
 */
Instrument_sptr createTestInstrumentRectangular(int num_banks, int pixels,
                                                double pixelSpacing,
                                                double bankDistanceFromSample) {
  boost::shared_ptr<Instrument> testInst(new Instrument("basic_rect"));

  const double cylRadius(pixelSpacing / 2);
  const double cylHeight(0.0002);
  // One object
  Object_sptr pixelShape = ComponentCreationHelper::createCappedCylinder(
      cylRadius, cylHeight, V3D(0.0, -cylHeight / 2.0, 0.0), V3D(0., 1.0, 0.),
      "pixel-shape");

  for (int banknum = 1; banknum <= num_banks; banknum++) {
    // Make a new bank
    std::ostringstream bankname;
    bankname << "bank" << banknum;

    RectangularDetector *bank = new RectangularDetector(bankname.str());
    bank->initialize(pixelShape, pixels, 0.0, pixelSpacing, pixels, 0.0,
                     pixelSpacing, banknum * pixels * pixels, true, pixels);

    // Mark them all as detectors
    for (int x = 0; x < pixels; x++)
      for (int y = 0; y < pixels; y++) {
        boost::shared_ptr<Detector> detector = bank->getAtXY(x, y);
        if (detector)
          // Mark it as a detector (add to the instrument cache)
          testInst->markAsDetector(detector.get());
      }

    testInst->add(bank);
    bank->setPos(V3D(0.0, 0.0, bankDistanceFromSample * banknum));
  }

  // Define a source component
  ObjComponent *source = new ObjComponent(
      "source", createSphere(0.01 /*1cm*/, V3D(0, 0, 0), "1"), testInst.get());
  source->setPos(V3D(0.0, 0.0, -10.));
  testInst->add(source);
  testInst->markAsSource(source);

  // Define a sample as a simple sphere
  Object_sptr sampleSphere =
      createSphere(0.001, V3D(0.0, 0.0, 0.0), "sample-shape");
  ObjComponent *sample =
      new ObjComponent("sample", sampleSphere, testInst.get());
  testInst->setPos(0.0, 0.0, 0.0);
  testInst->add(sample);
  testInst->markAsSamplePos(sample);

  return testInst;
}

//----------------------------------------------------------------------------------------------
/**
 * Create an test instrument with n panels of rectangular detectors,
 *pixels*pixels in size,
 * a source and spherical sample shape.
 *
 * Banks are centered at (1*banknum, 0, 0) and are facing 0,0.
 * Pixels are 4 mm wide.
 *
 * @param num_banks: number of rectangular banks to create
 * @param pixels :: number of pixels in each direction.
 * @param pixelSpacing :: padding between pixels
 */
Instrument_sptr createTestInstrumentRectangular2(int num_banks, int pixels,
                                                 double pixelSpacing) {
  boost::shared_ptr<Instrument> testInst(new Instrument("basic_rect"));

  const double cylRadius(pixelSpacing / 2);
  const double cylHeight(0.0002);
  // One object
  Object_sptr pixelShape = ComponentCreationHelper::createCappedCylinder(
      cylRadius, cylHeight, V3D(0.0, -cylHeight / 2.0, 0.0), V3D(0., 1.0, 0.),
      "pixel-shape");

  for (int banknum = 1; banknum <= num_banks; banknum++) {
    // Make a new bank
    std::ostringstream bankname;
    bankname << "bank" << banknum;

    RectangularDetector *bank = new RectangularDetector(bankname.str());
    bank->initialize(pixelShape, pixels, -pixels * pixelSpacing / 2.0,
                     pixelSpacing, pixels, -pixels * pixelSpacing / 2.0,
                     pixelSpacing, (banknum - 1) * pixels * pixels, true,
                     pixels);

    // Mark them all as detectors
    for (int x = 0; x < pixels; x++)
      for (int y = 0; y < pixels; y++) {
        boost::shared_ptr<Detector> detector = bank->getAtXY(x, y);
        if (detector)
          // Mark it as a detector (add to the instrument cache)
          testInst->markAsDetector(detector.get());
      }

    testInst->add(bank);
    // Place the center.
    bank->setPos(V3D(1.0 * banknum, 0.0, 0.0));
    // rotate detector 90 degrees along vertical
    bank->setRot(Quat(90.0, V3D(0, 1, 0)));
  }

  // Define a source component
  ObjComponent *source =
      new ObjComponent("moderator", Object_sptr(new Object), testInst.get());
  source->setPos(V3D(0.0, 0.0, -10.));
  testInst->add(source);
  testInst->markAsSource(source);

  // Define a sample as a simple sphere
  Object_sptr sampleSphere =
      createSphere(0.001, V3D(0.0, 0.0, 0.0), "sample-shape");
  ObjComponent *sample =
      new ObjComponent("sample", sampleSphere, testInst.get());
  testInst->setPos(0.0, 0.0, 0.0);
  testInst->add(sample);
  testInst->markAsSamplePos(sample);

  return testInst;
}

/**
 * createOneDetectorInstrument, creates the most simple possible definition of
 *an instrument in which we can extract a valid L1 and L2 distance for unit
 *calculations.
 *
 * Beam direction is along X,
 * Up direction is Y
 *
 * @param sourcePos : V3D position
 * @param samplePos : V3D sample position
 * @param detectorPos : V3D detector position
 * @return Instrument generated.
 */
Instrument_sptr
createMinimalInstrument(const Mantid::Kernel::V3D &sourcePos,
                        const Mantid::Kernel::V3D &samplePos,
                        const Mantid::Kernel::V3D &detectorPos) {
  Instrument_sptr instrument = boost::make_shared<Instrument>();
  instrument->setReferenceFrame(boost::make_shared<ReferenceFrame>(
      Mantid::Geometry::Y /*up*/, Mantid::Geometry::X /*along*/, Left,
      "0,0,0"));

  // A source
  ObjComponent *source = new ObjComponent("source");
  source->setPos(sourcePos);
  source->setShape(createSphere(0.01 /*1cm*/, V3D(0, 0, 0), "1"));
  instrument->add(source);
  instrument->markAsSource(source);

  // A sample
  ObjComponent *sample = new ObjComponent("some-surface-holder");
  sample->setPos(samplePos);
  sample->setShape(createSphere(0.01 /*1cm*/, V3D(0, 0, 0), "1"));
  instrument->add(sample);
  instrument->markAsSamplePos(sample);

  // A detector
  Detector *det = new Detector("point-detector", 1 /*detector id*/, nullptr);
  det->setPos(detectorPos);
  det->setShape(createSphere(0.01 /*1cm*/, V3D(0, 0, 0), "1"));
  instrument->add(det);
  instrument->markAsDetector(det);

  return instrument;
}
}<|MERGE_RESOLUTION|>--- conflicted
+++ resolved
@@ -160,11 +160,7 @@
     std::ostringstream os;
     os << "d" << i;
     auto det = boost::make_shared<Detector>(os.str(), i + 1, detShape, nullptr);
-<<<<<<< HEAD
-    det->setPos((double)(i + 1), 2.0, 2.0);
-=======
     det->setPos(static_cast<double>(i + 1), 2.0, 2.0);
->>>>>>> cc032dd2
     groupMembers[i] = det;
   }
 
@@ -250,13 +246,8 @@
   for (int i = 0; i < ndets; ++i) {
     std::ostringstream os;
     os << "m" << i;
-<<<<<<< HEAD
     auto det = boost::make_shared<Detector>(os.str(), i + 1, nullptr);
-    det->setPos((double)(i + 1), 2.0, 2.0);
-=======
-    boost::shared_ptr<Detector> det(new Detector(os.str(), i + 1, NULL));
     det->setPos(static_cast<double>(i + 1), 2.0, 2.0);
->>>>>>> cc032dd2
     det->markAsMonitor();
     groupMembers[i] = det;
   }
