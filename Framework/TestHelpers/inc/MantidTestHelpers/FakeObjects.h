/*********************************************************************************
 *  PLEASE READ THIS!!!!!!!
 *
 *  This header MAY NOT be included in any test from a package below API
 *    (e.g. Kernel, Geometry).
 *  Conversely, this file MAY NOT be modified to use anything from a package
 *higher
 *  than API (e.g. any algorithm or concrete workspace), even if via the
 *factory.
 *********************************************************************************/
#ifndef FAKEOBJECTS_H_
#define FAKEOBJECTS_H_

/*
 * FakeObjects.h: Fake Tester objects for APITest
 *
 *  Created on: Jul 5, 2011
 *      Author: Janik Zikovsky
 */

#include <fstream>
#include <map>
#include <string>

#include "MantidAPI/ISpectrum.h"
#include "MantidAPI/ITableWorkspace.h"
#include "MantidAPI/MatrixWorkspace.h"
#include "MantidAPI/RefAxis.h"
#include "MantidAPI/SpectraAxis.h"
#include "MantidGeometry/Instrument.h"
#include "MantidGeometry/Instrument/DetectorGroup.h"
#include "MantidKernel/cow_ptr.h"

using namespace Mantid::API;
using Mantid::detid_t;
using Mantid::specnum_t;
using Mantid::MantidVec;

//===================================================================================================================
/** Helper class that implements ISpectrum */
class SpectrumTester : public ISpectrum {
public:
  SpectrumTester(Mantid::HistogramData::Histogram::XMode xmode,
                 Mantid::HistogramData::Histogram::YMode ymode)
      : ISpectrum(), m_histogram(xmode, ymode) {
    m_histogram.setCounts(0);
    m_histogram.setCountStandardDeviations(0);
  }
  SpectrumTester(const specnum_t specNo,
                 Mantid::HistogramData::Histogram::XMode xmode,
                 Mantid::HistogramData::Histogram::YMode ymode)
      : ISpectrum(specNo), m_histogram(xmode, ymode) {
    m_histogram.setCounts(0);
    m_histogram.setCountStandardDeviations(0);
  }

  void setX(const Mantid::Kernel::cow_ptr<Mantid::HistogramData::HistogramX> &X)
      override {
    m_histogram.setX(X);
  }
  MantidVec &dataX() override { return m_histogram.dataX(); }
  const MantidVec &dataX() const override { return m_histogram.dataX(); }
  const MantidVec &readX() const override { return m_histogram.readX(); }
  Mantid::Kernel::cow_ptr<Mantid::HistogramData::HistogramX>
  ptrX() const override {
    return m_histogram.ptrX();
  }

  MantidVec &dataDx() override { return m_histogram.dataDx(); }
  const MantidVec &dataDx() const override { return m_histogram.dataDx(); }
  const MantidVec &readDx() const override { return m_histogram.readDx(); }

  MantidVec &dataY() override { return m_histogram.dataY(); }
  MantidVec &dataE() override { return m_histogram.dataE(); }

  const MantidVec &dataY() const override { return m_histogram.dataY(); }
  const MantidVec &dataE() const override { return m_histogram.dataE(); }

  size_t getMemorySize() const override {
    return readY().size() * sizeof(double) * 2;
  }

  /// Mask the spectrum to this value
  void clearData() override {
    // Assign the value to the data and error arrays
    MantidVec &yValues = this->dataY();
    std::fill(yValues.begin(), yValues.end(), 0.0);
    MantidVec &eValues = this->dataE();
    std::fill(eValues.begin(), eValues.end(), 0.0);
  }

protected:
  Mantid::HistogramData::Histogram m_histogram;

private:
  const Mantid::HistogramData::Histogram &histogramRef() const override {
    return m_histogram;
  }
  Mantid::HistogramData::Histogram &mutableHistogramRef() override {
    return m_histogram;
  }
};

//===================================================================================================================
class AxeslessWorkspaceTester : public MatrixWorkspace {
public:
<<<<<<< HEAD
  AxeslessWorkspaceTester(
      const Parallel::StorageMode storageMode = Parallel::StorageMode::Cloned)
=======
  AxeslessWorkspaceTester(const Mantid::Parallel::StorageMode storageMode =
                              Mantid::Parallel::StorageMode::Cloned)
>>>>>>> da39c7ab
      : MatrixWorkspace(storageMode), m_spec(0) {}

  // Empty overrides of virtual methods
  size_t getNumberHistograms() const override { return m_spec; }
  const std::string id() const override { return "AxeslessWorkspaceTester"; }
  size_t size() const override { return m_vec.size() * blocksize(); }
  size_t blocksize() const override {
    return m_vec.empty() ? 0 : m_vec[0].dataY().size();
  }
  ISpectrum &getSpectrum(const size_t index) override {
    m_vec[index].setMatrixWorkspace(this, index);
    return m_vec[index];
  }
  const ISpectrum &getSpectrum(const size_t index) const override {
    return m_vec[index];
  }
  void generateHistogram(const std::size_t, const MantidVec &, MantidVec &,
                         MantidVec &, bool) const override {}
  Mantid::Kernel::SpecialCoordinateSystem
  getSpecialCoordinateSystem() const override {
    return Mantid::Kernel::None;
  }

protected:
  void init(const size_t &numspec, const size_t &j, const size_t &k) override {
    m_spec = numspec;
    m_vec.resize(m_spec, SpectrumTester(
                             Mantid::HistogramData::getHistogramXMode(j, k),
                             Mantid::HistogramData::Histogram::YMode::Counts));
    for (size_t i = 0; i < m_spec; i++) {
      m_vec[i].setMatrixWorkspace(this, i);
      m_vec[i].dataX().resize(j, 1.0);
      m_vec[i].dataY().resize(k, 1.0);
      m_vec[i].dataE().resize(k, 1.0);
      m_vec[i].addDetectorID(detid_t(i));
      m_vec[i].setSpectrumNo(specnum_t(i + 1));
    }
  }
  void init(const size_t &numspec,
            const Mantid::HistogramData::Histogram &histogram) override {
    m_spec = numspec;
    m_vec.resize(m_spec, SpectrumTester(histogram.xMode(), histogram.yMode()));
    for (size_t i = 0; i < m_spec; i++) {
      m_vec[i].setHistogram(histogram);
      m_vec[i].addDetectorID(detid_t(i));
      m_vec[i].setSpectrumNo(specnum_t(i + 1));
    }
  }

  AxeslessWorkspaceTester *doClone() const override {
    return new AxeslessWorkspaceTester(*this);
  }
  AxeslessWorkspaceTester *doCloneEmpty() const override {
    throw std::runtime_error(
        "Cloning of AxeslessWorkspaceTester is not implemented.");
  }

private:
  std::vector<SpectrumTester> m_vec;
  size_t m_spec;
};

class WorkspaceTester : public AxeslessWorkspaceTester {
public:
  WorkspaceTester(const Mantid::Parallel::StorageMode storageMode =
                      Mantid::Parallel::StorageMode::Cloned)
      : AxeslessWorkspaceTester(storageMode) {}

  const std::string id() const override { return "WorkspaceTester"; }

  /// Returns a clone of the workspace
  std::unique_ptr<WorkspaceTester> clone() const {
    return std::unique_ptr<WorkspaceTester>(doClone());
  }

  /// Returns a default-initialized clone of the workspace
  std::unique_ptr<WorkspaceTester> cloneEmpty() const {
    return std::unique_ptr<WorkspaceTester>(doCloneEmpty());
  }

protected:
  void init(const size_t &numspec, const size_t &j, const size_t &k) override {
    AxeslessWorkspaceTester::init(numspec, j, k);

    // Put an 'empty' axis in to test the getAxis method
    m_axes.resize(2);
    m_axes[0] = new Mantid::API::RefAxis(j, this);
    m_axes[1] = new Mantid::API::SpectraAxis(this);
  }
  void init(const size_t &numspec,
            const Mantid::HistogramData::Histogram &histogram) override {
    AxeslessWorkspaceTester::init(numspec, histogram);

    // Put an 'empty' axis in to test the getAxis method
    m_axes.resize(2);
    m_axes[0] = new Mantid::API::RefAxis(histogram.x().size(), this);
    m_axes[1] = new Mantid::API::SpectraAxis(this);
  }

private:
  WorkspaceTester *doClone() const override {
    return new WorkspaceTester(*this);
  }
  WorkspaceTester *doCloneEmpty() const override {
    return new WorkspaceTester(storageMode());
  }
};

//===================================================================================================================
class TableWorkspaceTester : public ITableWorkspace {
public:
  /// Returns a clone of the workspace
  std::unique_ptr<TableWorkspaceTester> clone() const {
    return std::unique_ptr<TableWorkspaceTester>(doClone());
  }

  /// Returns a default-initialized clone of the workspace
  std::unique_ptr<TableWorkspaceTester> cloneEmpty() const {
    return std::unique_ptr<TableWorkspaceTester>(doCloneEmpty());
  }

  const std::string id() const override { return "TableWorkspaceTester"; }

  size_t getMemorySize() const override {
    throw std::runtime_error("getMemorySize not implemented");
  }

  Column_sptr addColumn(const std::string &, const std::string &) override {
    throw std::runtime_error("addColumn not implemented");
  }

  LogManager_sptr logs() override {
    throw std::runtime_error("logs not implemented");
  }

  LogManager_const_sptr getLogs() const override {
    throw std::runtime_error("getLogs not implemented");
  }

  void removeColumn(const std::string &) override {
    throw std::runtime_error("removeColumn not implemented");
  }

  size_t columnCount() const override {
    throw std::runtime_error("columnCount not implemented");
  }

  Column_sptr getColumn(const std::string &) override {
    throw std::runtime_error("getColumn(str) not implemented");
  }

  Column_const_sptr getColumn(const std::string &) const override {
    throw std::runtime_error("getColumn(str) const not implemented");
  }

  Column_sptr getColumn(size_t) override {
    throw std::runtime_error("getColumn(size_t) not implemented");
  }

  Column_const_sptr getColumn(size_t) const override {
    throw std::runtime_error("getColumn(size_t) const not implemented");
  }

  std::vector<std::string> getColumnNames() const override {
    throw std::runtime_error("getColumnNames not implemented");
  }

  size_t rowCount() const override {
    throw std::runtime_error("rowCount not implemented");
  }

  void setRowCount(size_t) override {
    throw std::runtime_error("setRowCount not implemented");
  }

  size_t insertRow(size_t) override {
    throw std::runtime_error("insertRow not implemented");
  }

  void removeRow(size_t) override {
    throw std::runtime_error("removeRow not implemented");
  }

  void find(size_t, size_t &, const size_t &) override {
    throw std::runtime_error("find not implemented");
  }

  void find(double, size_t &, const size_t &) override {
    throw std::runtime_error("find not implemented");
  }

  void find(float, size_t &, const size_t &) override {
    throw std::runtime_error("find not implemented");
  }

  void find(Boolean, size_t &, const size_t &) override {
    throw std::runtime_error("find not implemented");
  }

  void find(std::string, size_t &, const size_t &) override {
    throw std::runtime_error("find not implemented");
  }

  void find(Mantid::Kernel::V3D, size_t &, const size_t &) override {
    throw std::runtime_error("find not implemented");
  }

private:
  TableWorkspaceTester *doClone() const override {
    throw std::runtime_error(
        "Cloning of TableWorkspaceTester is not implemented.");
  }
  TableWorkspaceTester *doCloneEmpty() const override {
    throw std::runtime_error(
        "Cloning of TableWorkspaceTester is not implemented.");
  }
  ITableWorkspace *
  doCloneColumns(const std::vector<std::string> &) const override {
    throw std::runtime_error(
        "Cloning of TableWorkspaceTester is not implemented.");
  }
};

//===================================================================================================================
class ColumnTester : public Column {
  size_t size() const override {
    throw std::runtime_error("size not implemented");
  }

  std::type_info &get_type_info() const override {
    throw std::runtime_error("get_type_info not implemented");
  }

  std::type_info &get_pointer_type_info() const override {
    throw std::runtime_error("get_pointer_type_info not implemented");
  }

  void print(size_t, std::ostream &) const override {
    throw std::runtime_error("print not implemented");
  }

  bool isBool() const override {
    throw std::runtime_error("isBool not implemented");
  }

  long int sizeOfData() const override {
    throw std::runtime_error("sizeOfData not implemented");
  }

  Column *clone() const override {
    throw std::runtime_error("clone not implemented");
  }

  double toDouble(size_t) const override {
    throw std::runtime_error("toDouble not implemented");
  }

  void fromDouble(size_t, double) override {
    throw std::runtime_error("fromDouble not implemented");
  }

protected:
  void resize(size_t) override {
    throw std::runtime_error("resize not implemented");
  }
  void insert(size_t) override {
    throw std::runtime_error("insert not implemented");
  }
  void remove(size_t) override {
    throw std::runtime_error("remove not implemented");
  }
  void *void_pointer(size_t) override {
    throw std::runtime_error("void_pointer not implemented");
  }
  const void *void_pointer(size_t) const override {
    throw std::runtime_error("void_pointer const not implemented");
  }
};
#endif /* FAKEOBJECTS_H_ */<|MERGE_RESOLUTION|>--- conflicted
+++ resolved
@@ -104,13 +104,8 @@
 //===================================================================================================================
 class AxeslessWorkspaceTester : public MatrixWorkspace {
 public:
-<<<<<<< HEAD
-  AxeslessWorkspaceTester(
-      const Parallel::StorageMode storageMode = Parallel::StorageMode::Cloned)
-=======
   AxeslessWorkspaceTester(const Mantid::Parallel::StorageMode storageMode =
                               Mantid::Parallel::StorageMode::Cloned)
->>>>>>> da39c7ab
       : MatrixWorkspace(storageMode), m_spec(0) {}
 
   // Empty overrides of virtual methods
