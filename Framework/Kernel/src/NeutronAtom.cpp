--- conflicted
+++ resolved
@@ -31,20 +31,12 @@
   atom.tot_scatt_length = 10. * std::sqrt(atom.tot_scatt_xs * INV_FOUR_PI);
 
   if (atom.coh_scatt_length_img == 0.)
-<<<<<<< HEAD
-    atom.coh_scatt_length = fabs(atom.coh_scatt_length_real);
-=======
     atom.coh_scatt_length = std::abs(atom.coh_scatt_length_real);
->>>>>>> 669cf056
   else
     atom.coh_scatt_length = 10. * std::sqrt(atom.coh_scatt_xs * INV_FOUR_PI);
 
   if (atom.inc_scatt_length_img == 0.)
-<<<<<<< HEAD
-    atom.inc_scatt_length = fabs(atom.inc_scatt_length_real);
-=======
     atom.inc_scatt_length = std::abs(atom.inc_scatt_length_real);
->>>>>>> 669cf056
   else
     atom.inc_scatt_length = 10. * std::sqrt(atom.inc_scatt_xs * INV_FOUR_PI);
 }
