--- conflicted
+++ resolved
@@ -46,13 +46,6 @@
   VisibleWhenProperty(std::string otherPropName, ePropertyCriterion when,
                       std::string value = "");
 
-  /// Destructor
-<<<<<<< HEAD
-  virtual ~VisibleWhenProperty() = default;
-=======
-  ~VisibleWhenProperty() override;
->>>>>>> fa8a40d8
-
   //--------------------------------------------------------------------------------------------
   /// Return true always
   bool isEnabled(const IPropertyManager *) const override;
