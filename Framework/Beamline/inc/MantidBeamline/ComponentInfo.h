--- conflicted
+++ resolved
@@ -9,13 +9,8 @@
 #include <boost/iterator/reverse_iterator.hpp>
 #include <boost/shared_ptr.hpp>
 #include <cstddef>
-<<<<<<< HEAD
-#include <Eigen/Geometry>
-#include <string>
-=======
 #include <string>
 #include <utility>
->>>>>>> 58006918
 
 namespace Mantid {
 namespace Beamline {
@@ -62,11 +57,7 @@
       Eigen::Quaterniond, Eigen::aligned_allocator<Eigen::Quaterniond>>>
       m_rotations;
   Mantid::Kernel::cow_ptr<std::vector<Eigen::Vector3d>> m_scaleFactors;
-<<<<<<< HEAD
-  Mantid::Kernel::cow_ptr<std::vector<bool>> m_isStructuredBank;
-=======
   Mantid::Kernel::cow_ptr<std::vector<ComponentType>> m_componentType;
->>>>>>> 58006918
   boost::shared_ptr<const std::vector<std::string>> m_names;
 
   const size_t m_size = 0;
@@ -97,23 +88,6 @@
 
 public:
   ComponentInfo();
-<<<<<<< HEAD
-  ComponentInfo(boost::shared_ptr<const std::vector<size_t>>
-                    assemblySortedDetectorIndices,
-                boost::shared_ptr<const std::vector<std::pair<size_t, size_t>>>
-                    detectorRanges,
-                boost::shared_ptr<const std::vector<size_t>>
-                    assemblySortedComponentIndices,
-                boost::shared_ptr<const std::vector<std::pair<size_t, size_t>>>
-                    componentRanges,
-                boost::shared_ptr<const std::vector<size_t>> parentIndices,
-                boost::shared_ptr<std::vector<Eigen::Vector3d>> positions,
-                boost::shared_ptr<std::vector<Eigen::Quaterniond>> rotations,
-                boost::shared_ptr<std::vector<Eigen::Vector3d>> scaleFactors,
-                boost::shared_ptr<std::vector<bool>> isStructuredBank,
-                boost::shared_ptr<const std::vector<std::string>> names,
-                int64_t sourceIndex, int64_t sampleIndex);
-=======
   ComponentInfo(
       boost::shared_ptr<const std::vector<size_t>>
           assemblySortedDetectorIndices,
@@ -132,7 +106,6 @@
       boost::shared_ptr<std::vector<ComponentType>> componentType,
       boost::shared_ptr<const std::vector<std::string>> names,
       int64_t sourceIndex, int64_t sampleIndex);
->>>>>>> 58006918
   /// Copy assignment not permitted because of the way DetectorInfo stored
   ComponentInfo &operator=(const ComponentInfo &other) = delete;
   /// Clone method
@@ -174,25 +147,12 @@
   size_t sample() const;
   size_t root() const;
   double l1() const;
-<<<<<<< HEAD
-  std::string name(const size_t componentIndex) const;
-  size_t indexOf(const std::string &name) const;
-=======
   const std::string &name(const size_t componentIndex) const;
   size_t indexOfAny(const std::string &name) const;
->>>>>>> 58006918
   Eigen::Vector3d scaleFactor(const size_t componentIndex) const;
   void setScaleFactor(const size_t componentIndex,
                       const Eigen::Vector3d &scaleFactor);
   ComponentType componentType(const size_t componentIndex) const;
-
-  size_t scanCount(const size_t index) const;
-  size_t scanSize() const;
-  bool isScanning() const;
-  std::pair<int64_t, int64_t>
-  scanInterval(const std::pair<size_t, size_t> &index) const;
-  void setScanInterval(const std::pair<int64_t, int64_t> &interval);
-  void merge(const ComponentInfo &other);
 
   size_t scanCount(const size_t index) const;
   size_t scanSize() const;
