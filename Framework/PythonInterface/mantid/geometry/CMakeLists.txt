--- conflicted
+++ resolved
@@ -43,11 +43,8 @@
     src/Exports/ComponentInfo.cpp
     src/Exports/ComponentInfoItem.cpp
     src/Exports/ComponentInfoPythonIterator.cpp
-<<<<<<< HEAD
+    src/Exports/MeshObject.cpp
     src/Exports/SampleEnvironment.cpp
-=======
-    src/Exports/MeshObject.cpp
->>>>>>> 5cc4fa3f
 )
 
 # Generate a source file from the export definitions and provided template
