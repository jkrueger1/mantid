--- conflicted
+++ resolved
@@ -45,8 +45,6 @@
 add_subdirectory(plots)
 add_subdirectory(py3compat)
 
-<<<<<<< HEAD
-=======
 # Create an overall target
 add_custom_target(PythonInterface
                   DEPENDS PythonInterfaceCore
@@ -60,12 +58,7 @@
                           PythonPy3CompatModule)
 set_property(TARGET PythonInterface PROPERTY FOLDER "MantidFramework/Python")
 
->>>>>>> 6e73c6ef
-# Bundle Python DLL (where appropriate)
-
-#
 # Defines the target the will cause the Python bundle to be copied
-#
 set(PYBUNDLE_POST_TARGET PythonModule)
 include(${CMAKE_CURRENT_SOURCE_DIR}/BundlePython.cmake)
 
