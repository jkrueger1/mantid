--- conflicted
+++ resolved
@@ -20,10 +20,7 @@
     def category(self):
         """ Return category
         """
-<<<<<<< HEAD
-=======
         # Category: Deprecated is not in the allowed list.
->>>>>>> e6c0e8db
         return "Workflow\\MLZ\\TOFTOF;Transforms\\Units;CorrectionFunctions"
 
     def name(self):
