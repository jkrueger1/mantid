--- conflicted
+++ resolved
@@ -12,11 +12,7 @@
 import ReflectometryILL_common as common
 import ILL_utilities as utils
 import numpy as np
-<<<<<<< HEAD
-from math import fabs
-=======
 from math import fabs, atan
->>>>>>> 26821dfb
 
 
 class Prop:
