# -*- coding: utf-8 -*-
# Mantid Repository : https://github.com/mantidproject/mantid
#
# Copyright &copy; 2018 ISIS Rutherford Appleton Laboratory UKRI,
#     NScD Oak Ridge National Laboratory, European Spallation Source
#     & Institut Laue - Langevin
# SPDX - License - Identifier: GPL - 3.0 +

from __future__ import (absolute_import, division, print_function)

<<<<<<< HEAD
from mantid.api import (AlgorithmFactory, DataProcessorAlgorithm, FileAction, ITableWorkspaceProperty,
                        MatrixWorkspaceProperty, MultipleFileProperty, PropertyMode, WorkspaceUnitValidator)
from mantid.kernel import (CompositeValidator, Direction, FloatArrayBoundedValidator, FloatArrayLengthValidator,
                           IntArrayLengthValidator, IntArrayBoundedValidator, IntArrayProperty,
                           IntBoundedValidator, Property, StringListValidator)
from mantid.simpleapi import (AddSampleLog, CalculatePolynomialBackground, CloneWorkspace, ConvertUnits,
                              CreateEmptyTableWorkspace, Divide, ExtractMonitors, Fit, GravityCorrection,
                              Integration, LoadILLReflectometry, MergeRuns, Minus, mtd, NormaliseToMonitor,
                              RebinToWorkspace, Scale, Transpose)
=======
import ILL_utilities as utils
from mantid.api import (AlgorithmFactory,
                        DataProcessorAlgorithm,
                        FileAction,
                        MatrixWorkspaceProperty,
                        MultipleFileProperty,
                        PropertyMode,
                        WorkspaceUnitValidator)
from mantid.kernel import (CompositeValidator, Direction, IntArrayLengthValidator, IntArrayBoundedValidator,
                           IntArrayProperty, IntBoundedValidator, Property, StringListValidator)
from mantid.simpleapi import (CalculatePolynomialBackground, CloneWorkspace, ConvertUnits,
                              Divide, ExtractMonitors, FindReflectometryLines, LoadAndMerge, Minus, mtd,
                              NormaliseToMonitor, RebinToWorkspace, Scale, SpecularReflectionPositionCorrect, Transpose)
>>>>>>> 0349f67c
import numpy
import ReflectometryILL_common as common


class Prop:
    START_WS_INDEX = 'FitStartWorkspaceIndex'
    END_WS_INDEX = 'FitEndWorkspaceIndex'
    XMIN = 'FitRangeLower'
    XMAX = 'FitRangeUpper'
    BKG_METHOD = 'FlatBackground'
    CLEANUP = 'Cleanup'
    DIRECT_LINE_WORKSPACE = 'DirectLineWorkspace'
    FLUX_NORM_METHOD = 'FluxNormalisation'
    FOREGROUND_HALF_WIDTH = 'ForegroundHalfWidth'
    HIGH_BKG_OFFSET = 'HighAngleBkgOffset'
    HIGH_BKG_WIDTH = 'HighAngleBkgWidth'
    INPUT_WS = 'InputWorkspace'
    LINE_POSITION = 'LinePosition'
    LOW_BKG_OFFSET = 'LowAngleBkgOffset'
    LOW_BKG_WIDTH = 'LowAngleBkgWidth'
    OUTPUT_WS = 'OutputWorkspace'
    RUN = 'Run'
    SLIT_NORM = 'SlitNormalisation'
    TWO_THETA = 'TwoTheta'
    SUBALG_LOGGING = 'SubalgorithmLogging'
    WATER_REFERENCE = 'WaterWorkspace'


class BkgMethod:
    CONSTANT = 'Background Constant Fit'
    LINEAR = 'Background Linear Fit'
    OFF = 'Background OFF'


class FluxNormMethod:
    MONITOR = 'Normalise To Monitor'
    TIME = 'Normalise To Time'
    OFF = 'Normalisation OFF'


class SlitNorm:
    OFF = 'Slit Normalisation OFF'
    ON = 'Slit Normalisation ON'


class SubalgLogging:
    OFF = 'Logging OFF'
    ON = 'Logging ON'


def normalisationMonitorWorkspaceIndex(ws):
    """Return the spectrum number of the monitor used for normalisation."""
    paramName = 'default-incident-monitor-spectrum'
    instr = ws.getInstrument()
    if not instr.hasParameter(paramName):
        raise RuntimeError('Parameter ' + paramName + ' is missing from the IPF.')
    n = instr.getIntParameter(paramName)[0]
    return ws.getIndexFromSpectrumNumber(n)


class ReflectometryILLPreprocess(DataProcessorAlgorithm):

    def category(self):
        """Return the categories of the algrithm."""
        return 'ILL\\Reflectometry;Workflow\\Reflectometry'

    def name(self):
        """Return the name of the algorithm."""
        return 'ReflectometryILLPreprocess'

    def summary(self):
        """Return a summary of the algorithm."""
        return "Loads, merges, normalizes and subtracts background from ILL reflectometry data."

    def seeAlso(self):
        """Return a list of related algorithm names."""
        return ['ReflectometryILLConvertToQ', 'ReflectometryILLPolarizationCor', 'ReflectometryILLSumForeground']

    def version(self):
        """Return the version of the algorithm."""
        return 1

    def PyExec(self):
        """Execute the algorithm."""
        self._subalgLogging = self.getProperty(Prop.SUBALG_LOGGING).value == SubalgLogging.ON
        cleanupMode = self.getProperty(Prop.CLEANUP).value
        self._cleanup = utils.Cleanup(cleanupMode, self._subalgLogging)
        wsPrefix = self.getPropertyValue(Prop.OUTPUT_WS)
        self._names = utils.NameSource(wsPrefix, cleanupMode)

        ws = self._inputWS()

        self._instrumentName = ws.getInstrument().getName()

        ws, monWS = self._extractMonitors(ws)

        ws, linePosition = self._peakFitting(ws)

        self._addSampleLogInfo(ws, linePosition)

        ws = self._moveDetector(ws, linePosition)

        ws = self._calibrateDetectorAngleByDirectBeam(ws)

        ws = self._waterCalibration(ws)

        ws = self._normaliseToSlits(ws)

        ws = self._normaliseToFlux(ws, monWS)
        self._cleanup.cleanup(monWS)

        ws = self._subtractFlatBkg(ws)

        if ws.getInstrument().getName() == "FIGARO":
            ws = self._gravityCorrection(ws)

        ws = self._convertToWavelength(ws)

        self._finalize(ws)

    def PyInit(self):
        """Initialize the input and output properties of the algorithm."""
        nonnegativeInt = IntBoundedValidator(lower=0)
        wsIndexRange = IntBoundedValidator(lower=0, upper=255)
        nonnegativeIntArray = IntArrayBoundedValidator(lower=0)
        maxTwoNonnegativeInts = CompositeValidator()
        maxTwoNonnegativeInts.add(IntArrayLengthValidator(lenmin=0, lenmax=2))
        maxTwoNonnegativeInts.add(nonnegativeIntArray)
        self.declareProperty(MultipleFileProperty(Prop.RUN,
                                                  action=FileAction.OptionalLoad,
                                                  extensions=['nxs']),
                             doc='A list of input run numbers/files.')
        self.declareProperty(MatrixWorkspaceProperty(Prop.INPUT_WS,
                                                     defaultValue='',
                                                     direction=Direction.Input,
                                                     validator=WorkspaceUnitValidator('TOF'),
                                                     optional=PropertyMode.Optional),
                             doc='An input workspace (units TOF) if no Run is specified.')
        self.declareProperty(MatrixWorkspaceProperty(Prop.OUTPUT_WS,
                                                     defaultValue='',
                                                     direction=Direction.Output),
                             doc='The preprocessed output workspace (unit wavelength), single histogram.')
        self.declareProperty(Prop.TWO_THETA,
                             defaultValue=Property.EMPTY_DBL,
                             doc='A user-defined scattering angle 2 theta (unit degrees).')
        self.declareProperty(name=Prop.LINE_POSITION,
                             defaultValue=Property.EMPTY_DBL,
                             doc='A workspace index corresponding to the beam centre between 0.0 and 255.0.')
        self.declareProperty(MatrixWorkspaceProperty(Prop.DIRECT_LINE_WORKSPACE,
                                                     defaultValue='',
                                                     direction=Direction.Input,
                                                     optional=PropertyMode.Optional),
                             doc='A pre-processed direct beam workspace.')
        self.declareProperty(Prop.SUBALG_LOGGING,
                             defaultValue=SubalgLogging.OFF,
                             validator=StringListValidator([SubalgLogging.OFF, SubalgLogging.ON]),
                             doc='Enable or disable child algorithm logging.')
        self.declareProperty(Prop.CLEANUP,
                             defaultValue=utils.Cleanup.ON,
                             validator=StringListValidator([utils.Cleanup.ON, utils.Cleanup.OFF]),
                             doc='Enable or disable intermediate workspace cleanup.')
        self.declareProperty(MatrixWorkspaceProperty(Prop.WATER_REFERENCE,
                                                     defaultValue='',
                                                     direction=Direction.Input,
                                                     validator=WorkspaceUnitValidator("TOF"),
                                                     optional=PropertyMode.Optional),
                             doc='A (water) calibration workspace (unit TOF).')
        self.declareProperty(Prop.SLIT_NORM,
                             defaultValue=SlitNorm.OFF,
                             validator=StringListValidator([SlitNorm.OFF, SlitNorm.ON]),
                             doc='Enable or disable slit normalisation.')
        self.declareProperty(Prop.FLUX_NORM_METHOD,
                             defaultValue=FluxNormMethod.TIME,
                             validator=StringListValidator([FluxNormMethod.TIME,
                                                            FluxNormMethod.MONITOR,
                                                            FluxNormMethod.OFF]),
                             doc='Neutron flux normalisation method.')
        self.declareProperty(IntArrayProperty(Prop.FOREGROUND_HALF_WIDTH,
                                              validator=maxTwoNonnegativeInts),
                             doc='Number of foreground pixels at lower and higher angles from the centre pixel.')
        self.declareProperty(Prop.BKG_METHOD,
                             defaultValue=BkgMethod.CONSTANT,
                             validator=StringListValidator([BkgMethod.CONSTANT, BkgMethod.LINEAR, BkgMethod.OFF]),
                             doc='Flat background calculation method for background subtraction.')
        self.declareProperty(Prop.LOW_BKG_OFFSET,
                             defaultValue=7,
                             validator=nonnegativeInt,
                             doc='Distance of flat background region towards smaller detector angles from the ' +
                                 'foreground centre, in pixels.')
        self.declareProperty(Prop.LOW_BKG_WIDTH,
                             defaultValue=5,
                             validator=nonnegativeInt,
                             doc='Width of flat background region towards smaller detector angles from the ' +
                                 'foreground centre, in pixels.')
        self.declareProperty(Prop.HIGH_BKG_OFFSET,
                             defaultValue=7,
                             validator=nonnegativeInt,
                             doc='Distance of flat background region towards larger detector angles from the ' +
                                 'foreground centre, in pixels.')
        self.declareProperty(Prop.HIGH_BKG_WIDTH,
                             defaultValue=5,
                             validator=nonnegativeInt,
                             doc='Width of flat background region towards larger detector angles from the ' +
                                 'foreground centre, in pixels.')
        self.declareProperty(Prop.START_WS_INDEX,
                             validator=wsIndexRange,
                             defaultValue=0,
                             doc='Start workspace index used for peak fitting.')
        self.declareProperty(Prop.END_WS_INDEX,
                             validator=wsIndexRange,
                             defaultValue=255,
                             doc='Last workspace index used for peak fitting.')
        self.declareProperty(Prop.XMIN,
                             defaultValue=Property.EMPTY_DBL,
                             doc='Minimum x value (unit Angstrom) used for peak fitting.')
        self.declareProperty(Prop.XMAX,
                             defaultValue=Property.EMPTY_DBL,
                             doc='Maximum x value (unit Angstrom) used for peak fitting.')

    def validateInputs(self):
        """Return a dictionary containing issues found in properties."""
        issues = dict()
        if self.getProperty(Prop.INPUT_WS).isDefault and len(self.getProperty(Prop.RUN).value) == 0:
            issues[Prop.RUN] = 'Provide at least an input file or alternatively an input workspace.'
        if self.getProperty(Prop.BKG_METHOD).value != BkgMethod.OFF:
            if self.getProperty(Prop.LOW_BKG_WIDTH).value == 0 and self.getProperty(Prop.HIGH_BKG_WIDTH).value == 0:
                issues[Prop.BKG_METHOD] = 'Cannot calculate flat background if both upper and lower background /' \
                                          ' widths are zero.'
        # We cannot use a FloatBoundedValidator here since we need to check for the default empty double
        if not self.getProperty(Prop.LINE_POSITION).isDefault:
            beamCentre = self.getProperty(Prop.LINE_POSITION).value
            if beamCentre < 0. or beamCentre > 255.:
                issues[Prop.LINE_POSITION] = 'Value should be between 0.0 and 255.0'
        # Check whether user provides TwoTheta or sample log entry exist
        if not self.getProperty(Prop.INPUT_WS).isDefault:
            ws = self.getProperty(Prop.INPUT_WS).value
            if not ws.run().hasProperty(common.SampleLogs.TWO_THETA) and self.getProperty(Prop.TWO_THETA).isDefault:
                issues[Prop.TWO_THETA] = 'Must provide TwoTheta or in sample logs ' + common.SampleLogs.TWO_THETA
        # Early input validation to prevent FindReflectometryLines to fail its validation
        if not self.getProperty(Prop.XMIN).isDefault and not self.getProperty(Prop.XMAX).isDefault:
            xmin = self.getProperty(Prop.XMIN).value
            xmax = self.getProperty(Prop.XMAX).value
            if xmax < xmin:
                issues[Prop.XMIN] = 'Must be smaller than RangeUpper.'
            if xmin < 0.0:
                issues[Prop.XMIN] = 'Must be larger or equal than 0.0.'
            if xmax > 255.0:
                issues[Prop.XMAX] = 'Must be smaller or equal than 255.0.'
        if not self.getProperty(Prop.START_WS_INDEX).isDefault \
                and not self.getProperty(Prop.END_WS_INDEX).isDefault:
            minIndex = self.getProperty(Prop.START_WS_INDEX).value
            maxIndex = self.getProperty(Prop.END_WS_INDEX).value
            if maxIndex < minIndex:
                issues[Prop.START_WS_INDEX] = 'Must be smaller than EndWorkspaceIndex.'
        return issues

<<<<<<< HEAD
    def _addForegroundToLogs(self, ws, beamPosWS):
        """Add foreground start and end workspace indices to the sample logs of ws."""
        hws = self._foregroundWidths()
        beamPosIndex = self._foregroundCentre(beamPosWS)
        sign = self._workspaceIndexDirection(ws)
        start = beamPosIndex - sign * hws[0]
        end = beamPosIndex + sign * hws[1]
        if start > end:
            end, start = start, end
        AddSampleLog(
            Workspace=ws,
            LogName=common.SampleLogs.FOREGROUND_START,
            LogText=str(start),
            LogType='Number',
            NumberType='Int',
            EnableLogging=self._subalgLogging)
        AddSampleLog(
            Workspace=ws,
            LogName=common.SampleLogs.FOREGROUND_CENTRE,
            LogText=str(beamPosIndex),
            logType='Number',
            NumberType='Int',
            EnableLogging=self._subalgLogging)
        AddSampleLog(
            Workspace=ws,
            LogName=common.SampleLogs.FOREGROUND_END,
            LogText=str(end),
            LogType='Number',
            NumberType='Int',
            EnableLogging=self._subalgLogging)
        return ws

    def _gravityCorrection(self, ws):
        """Perform gravity correction"""
        gravityWSName = self._names.withSuffix('gravity_corrected')
        correctedWS = GravityCorrection(
            InputWorkspace=ws,
            OutputWorkspace=gravityWSName,
            EnableLogging=self._subalgLogging)
        self._cleanup.cleanup(ws)
        return correctedWS

=======
>>>>>>> 0349f67c
    def _convertToWavelength(self, ws):
        """Convert the X units of ws to wavelength."""
        wavelengthWSName = self._names.withSuffix('in_wavelength')
        wavelengthWS = ConvertUnits(
            InputWorkspace=ws,
            OutputWorkspace=wavelengthWSName,
            Target='Wavelength',
            EMode='Elastic',
            EnableLogging=self._subalgLogging
        )
        self._cleanup.cleanup(ws)
        return wavelengthWS

    def _extractMonitors(self, ws):
        """Extract monitor spectra from ws to another workspace."""
        detWSName = self._names.withSuffix('detectors')
        monWSName = self._names.withSuffix('monitors')
        ExtractMonitors(
            InputWorkspace=ws,
            DetectorWorkspace=detWSName,
            MonitorWorkspace=monWSName,
            EnableLogging=self._subalgLogging
        )
        if mtd.doesExist(detWSName) is None:
            raise RuntimeError('No detectors in the input data.')
        detWS = mtd[detWSName]
        monWS = mtd[monWSName] if mtd.doesExist(monWSName) else None
        self._cleanup.cleanup(ws)
        return detWS, monWS

    def _finalize(self, ws):
        """Set OutputWorkspace to ws and clean up."""
        self.setProperty(Prop.OUTPUT_WS, ws)
        self._cleanup.cleanup(ws)
        self._cleanup.finalCleanup()

    def _flatBkgRanges(self, ws):
        """Return spectrum number ranges for flat background fitting."""
        sign = self._workspaceIndexDirection(ws)
        peakPos = ws.run().getProperty(common.SampleLogs.FOREGROUND_CENTRE).value
        # Convert to spectrum numbers
        peakPos = ws.getSpectrum(peakPos).getSpectrumNo()
        peakHalfWidths = self._foregroundWidths()
        lowPeakHalfWidth = peakHalfWidths[0]
        lowOffset = self.getProperty(Prop.LOW_BKG_OFFSET).value
        lowWidth = self.getProperty(Prop.LOW_BKG_WIDTH).value
        lowStartIndex = peakPos - sign * (lowPeakHalfWidth + lowOffset + lowWidth)
        lowEndIndex = lowStartIndex + sign * lowWidth
        highPeakHalfWidth = peakHalfWidths[1]
        highOffset = self.getProperty(Prop.HIGH_BKG_OFFSET).value
        highWidth = self.getProperty(Prop.HIGH_BKG_WIDTH).value
        highStartIndex = peakPos + sign * (highPeakHalfWidth + highOffset)
        highEndIndex = highStartIndex + sign * highWidth
        if sign > 0:
            lowRange = [lowStartIndex - sign * 0.5, lowEndIndex - sign * 0.5]
            highRange = [highStartIndex + sign * 0.5, highEndIndex + sign * 0.5]
            return lowRange + highRange
        # Indices decrease with increasing bragg angle. Swap everything.
        lowRange = [lowEndIndex - sign * 0.5, lowStartIndex - sign * 0.5]
        highRange = [highEndIndex + sign * 0.5, highStartIndex + sign * 0.5]
        return highRange + lowRange

    def _workspaceIndexDirection(self, ws):
        """Return 1 if workspace indices increase with Bragg angle, otherwise return -1."""
        firstDet = ws.getDetector(0)
        firstAngle = ws.detectorTwoTheta(firstDet)
        lastDet = ws.getDetector(ws.getNumberHistograms() - 1)
        lastAngle = ws.detectorTwoTheta(lastDet)
        return 1 if firstAngle < lastAngle else -1

    def _foregroundWidths(self):
        """Return an array of [low angle width, high angle width]."""
        halfWidths = self.getProperty(Prop.FOREGROUND_HALF_WIDTH).value
        if len(halfWidths) == 0:
            halfWidths = [0, 0]
        elif len(halfWidths) == 1:
            halfWidths = [halfWidths[0], halfWidths[0]]
        return halfWidths

    def _inputWS(self):
        """Return a raw input workspace."""
        inputFiles = self.getPropertyValue(Prop.RUN)
        inputFiles = inputFiles.replace(',', '+')
        if inputFiles:
            mergedWSName = self._names.withSuffix('merged')
            loadOption = {
                'XUnit': 'TimeOfFlight',
                'BeamCentre': 127.5,
                'BraggAngle': 0.0
            }
            # MergeRunsOptions are defined by the parameter files and will not be modified here!
            ws = LoadAndMerge(
                Filename=inputFiles,
                LoaderName='LoadILLReflectometry',
                LoaderVersion=-1,
                LoaderOptions=loadOption,
                OutputWorkspace=mergedWSName,
                EnableLogging=self._subalgLogging
            )
        else:
            ws = self.getProperty(Prop.INPUT_WS).value
            if not ws.run().hasProperty(common.SampleLogs.TWO_THETA):
                # Write two theta to sample logs
                ws.run().addProperty(common.SampleLogs.TWO_THETA,
                                     float(self.getProperty(Prop.TWO_THETA).value), 'degree', True)
            self._cleanup.protect(ws)
        return ws

    def _peakFitting(self, ws):
        """Add peak and foreground information to the sample logs."""
        # Convert to wavelength
        l1 = ws.spectrumInfo().l1()
        hists = ws.getNumberHistograms()
        mindex = int(hists / 2)
        l2 = ws.spectrumInfo().l2(mindex)
        if not self.getProperty(Prop.LINE_POSITION).isDefault:
            linePosition = self.getProperty(Prop.LINE_POSITION).value
        else:
            # Fit peak position
            peakWSName = self._names.withSuffix('peak')
            xmin = self.getProperty(Prop.XMIN).value
            if not xmin == Property.EMPTY_DBL:
                xmin = self.getProperty(Prop.XMIN).value
                xmin = common.inTOF(xmin, l1, l2)
            xmax = self.getProperty(Prop.XMAX).value
            if not self.getProperty(Prop.XMAX).isDefault:
                xmax = self.getProperty(Prop.XMAX).value
                xmax = common.inTOF(xmax, l1, l2)
            peak = FindReflectometryLines(
                InputWorkspace=ws,
                OutputWorkspace=peakWSName,
                RangeLower=xmin,
                RangeUpper=xmax,
                StartWorkspaceIndex=self.getProperty(Prop.START_WS_INDEX).value,
                EndWorkspaceIndex=self.getProperty(Prop.END_WS_INDEX).value
            )
            linePosition = peak.LineCentre
            self._cleanup.cleanup(peak.OutputWorkspace)
        # Add the fractional workspace index of the beam position to the sample logs of ws.
        ws.run().addProperty(common.SampleLogs.LINE_POSITION, float(linePosition), True)
        return ws, linePosition

    def _addSampleLogInfo(self, ws, linePosition):
        """Add foreground indices (start, center, end), names start with reduction."""
        run = ws.run()
        hws = self._foregroundWidths()
        beamPosIndex = int(numpy.rint(linePosition))
        sign = self._workspaceIndexDirection(ws)
        startIndex = beamPosIndex - sign * hws[0]
        endIndex = beamPosIndex + sign * hws[1]
        if startIndex > endIndex:
            endIndex, startIndex = startIndex, endIndex
        run.addProperty(common.SampleLogs.FOREGROUND_START, int(startIndex), True)
        run.addProperty(common.SampleLogs.FOREGROUND_CENTRE, int(beamPosIndex), True)
        run.addProperty(common.SampleLogs.FOREGROUND_END, int(endIndex), True)

    def _moveDetector(self, ws, linePosition):
        """Perform detector position correction for direct and reflected beams."""
        detectorMovedWSName = self._names.withSuffix('detectors_moved')
        twoTheta = ws.run().getProperty(common.SampleLogs.TWO_THETA).value
        args = {
            'InputWorkspace': ws,
            'OutputWorkspace': detectorMovedWSName,
            'TwoTheta': twoTheta,
            'EnableLogging': self._subalgLogging,
            'DetectorComponentName': 'detector',
            'PixelSize': common.pixelSize(self._instrumentName),
            'DetectorCorrectionType': 'RotateAroundSample',
            'DetectorFacesSample': True
        }
        if not self.getProperty(Prop.TWO_THETA).isDefault:
            # We should use user angle
            args['TwoTheta'] = self.getProperty(Prop.TWO_THETA).value
            # We need to subtract an offsetAngle from user given TwoTheta
            args['LinePosition'] = linePosition
        else:
            logs = ws.run()
            args['TwoTheta'] = twoTheta + common.deflectionAngle(logs)
        detectorMovedWS = SpecularReflectionPositionCorrect(**args)
        self._cleanup.cleanup(ws)
        return detectorMovedWS

    def _calibrateDetectorAngleByDirectBeam(self, ws):
        """Perform detector position correction for reflected beams."""
        if self.getProperty(Prop.DIRECT_LINE_WORKSPACE).isDefault:
            return ws
        calibratedWSName = self._names.withSuffix('reflected_beam_calibration')
        directLineWS = self.getProperty(Prop.DIRECT_LINE_WORKSPACE).value
        directLine = directLineWS.run().getProperty(common.SampleLogs.LINE_POSITION).value
        calibratedWS = SpecularReflectionPositionCorrect(
            InputWorkspace=ws,
            OutputWorkspace=calibratedWSName,
            EnableLogging=self._subalgLogging,
            DetectorComponentName='detector',
            DirectLineWorkspace=directLineWS,
            DirectLinePosition=directLine,
            PixelSize=common.pixelSize(self._instrumentName),
            DetectorCorrectionType='RotateAroundSample',
            DetectorFacesSample=True
        )
        self._cleanup.cleanup(ws)
        return calibratedWS

    def _normaliseToFlux(self, detWS, monWS):
        """Normalise ws to monitor counts or counting time."""
        method = self.getProperty(Prop.FLUX_NORM_METHOD).value
        if method == FluxNormMethod.MONITOR:
            if monWS is None:
                raise RuntimeError('Cannot normalise to monitor data: no monitors in input data.')
            normalisedWSName = self._names.withSuffix('normalised_to_monitor')
            monIndex = normalisationMonitorWorkspaceIndex(monWS)
            monXs = monWS.readX(0)
            minX = monXs[0]
            maxX = monXs[-1]
            normalisedWS = NormaliseToMonitor(
                InputWorkspace=detWS,
                OutputWorkspace=normalisedWSName,
                MonitorWorkspace=monWS,
                MonitorWorkspaceIndex=monIndex,
                IntegrationRangeMin=minX,
                IntegrationRangeMax=maxX,
                EnableLogging=self._subalgLogging
            )
            self._cleanup.cleanup(detWS)
            return normalisedWS
        elif method == FluxNormMethod.TIME:
            t = detWS.run().getProperty('time').value
            normalisedWSName = self._names.withSuffix('normalised_to_time')
            scaledWS = Scale(
                InputWorkspace=detWS,
                OutputWorkspace=normalisedWSName,
                Factor=1.0 / t,
                EnableLogging=self._subalgLogging
            )
            self._cleanup.cleanup(detWS)
            return scaledWS
        return detWS

    def _normaliseToSlits(self, ws):
        """Normalise ws to slit opening."""
        if self.getProperty(Prop.SLIT_NORM).value == SlitNorm.OFF:
            return ws
        run = ws.run()
        slit2width = run.get(common.slitSizeLogEntry(self._instrumentName, 1))
        slit3width = run.get(common.slitSizeLogEntry(self._instrumentName, 2))
        if slit2width is None or slit3width is None:
            self.log().warning('Slit information not found in sample logs. Slit normalisation disabled.')
            return ws
        f = slit2width.value * slit3width.value
        normalisedWSName = self._names.withSuffix('normalised_to_slits')
        normalisedWS = Scale(
            InputWorkspace=ws,
            OutputWorkspace=normalisedWSName,
            Factor=1.0 / f,
            EnableLogging=self._subalgLogging
        )
        self._cleanup.cleanup(ws)
        return normalisedWS

    def _subtractFlatBkg(self, ws):
        """Return a workspace where a flat background has been subtracted from ws."""
        method = self.getProperty(Prop.BKG_METHOD).value
        if method == BkgMethod.OFF:
            return ws
        clonedWSName = self._names.withSuffix('cloned_for_flat_bkg')
        clonedWS = CloneWorkspace(
            InputWorkspace=ws,
            OutputWorkspace=clonedWSName,
            EnableLogging=self._subalgLogging
        )
        transposedWSName = self._names.withSuffix('transposed_clone')
        transposedWS = Transpose(
            InputWorkspace=clonedWS,
            OutputWorkspace=transposedWSName,
            EnableLogging=self._subalgLogging
        )
        self._cleanup.cleanup(clonedWS)
        ranges = self._flatBkgRanges(ws)
        polynomialDegree = 0 if self.getProperty(Prop.BKG_METHOD).value == BkgMethod.CONSTANT else 1
        transposedBkgWSName = self._names.withSuffix('transposed_flat_background')
        transposedBkgWS = CalculatePolynomialBackground(
            InputWorkspace=transposedWS,
            OutputWorkspace=transposedBkgWSName,
            Degree=polynomialDegree,
            XRanges=ranges,
            CostFunction='Unweighted least squares',
            EnableLogging=self._subalgLogging
        )
        self._cleanup.cleanup(transposedWS)
        bkgWSName = self._names.withSuffix('flat_background')
        bkgWS = Transpose(
            InputWorkspace=transposedBkgWS,
            OutputWorkspace=bkgWSName,
            EnableLogging=self._subalgLogging
        )
        self._cleanup.cleanup(transposedBkgWS)
        subtractedWSName = self._names.withSuffix('flat_background_subtracted')
        subtractedWS = Minus(
            LHSWorkspace=ws,
            RHSWorkspace=bkgWS,
            OutputWorkspace=subtractedWSName,
            EnableLogging=self._subalgLogging
        )
        self._cleanup.cleanup(ws)
        self._cleanup.cleanup(bkgWS)
        return subtractedWS

    def _waterCalibration(self, ws):
        """Divide ws by a (water) reference workspace."""
        if self.getProperty(Prop.WATER_REFERENCE).isDefault:
            return ws
        waterWS = self.getProperty(Prop.WATER_REFERENCE).value
        detWSName = self._names.withSuffix('water_detectors')
        waterWS = ExtractMonitors(
            InputWorkspace=waterWS,
            DetectorWorkspace=detWSName,
            EnableLogging=self._subalgLogging
        )
        if mtd.doesExist(detWSName) is None:
            raise RuntimeError('No detectors in the water reference data.')
        if waterWS.getNumberHistograms() != ws.getNumberHistograms():
            self.log().error('Water workspace and run do not have the same number of histograms.')
        rebinnedWaterWSName = self._names.withSuffix('water_rebinned')
        rebinnedWaterWS = RebinToWorkspace(
            WorkspaceToRebin=waterWS,
            WorkspaceToMatch=ws,
            OutputWorkspace=rebinnedWaterWSName,
            EnableLogging=self._subalgLogging
        )
        calibratedWSName = self._names.withSuffix('water_calibrated')
        calibratedWS = Divide(
            LHSWorkspace=ws,
            RHSWorkspace=rebinnedWaterWS,
            OutputWorkspace=calibratedWSName,
            EnableLogging=self._subalgLogging
        )
        self._cleanup.cleanup(waterWS)
        self._cleanup.cleanup(rebinnedWaterWS)
        self._cleanup.cleanup(ws)
        return calibratedWS

AlgorithmFactory.subscribe(ReflectometryILLPreprocess)<|MERGE_RESOLUTION|>--- conflicted
+++ resolved
@@ -8,17 +8,6 @@
 
 from __future__ import (absolute_import, division, print_function)
 
-<<<<<<< HEAD
-from mantid.api import (AlgorithmFactory, DataProcessorAlgorithm, FileAction, ITableWorkspaceProperty,
-                        MatrixWorkspaceProperty, MultipleFileProperty, PropertyMode, WorkspaceUnitValidator)
-from mantid.kernel import (CompositeValidator, Direction, FloatArrayBoundedValidator, FloatArrayLengthValidator,
-                           IntArrayLengthValidator, IntArrayBoundedValidator, IntArrayProperty,
-                           IntBoundedValidator, Property, StringListValidator)
-from mantid.simpleapi import (AddSampleLog, CalculatePolynomialBackground, CloneWorkspace, ConvertUnits,
-                              CreateEmptyTableWorkspace, Divide, ExtractMonitors, Fit, GravityCorrection,
-                              Integration, LoadILLReflectometry, MergeRuns, Minus, mtd, NormaliseToMonitor,
-                              RebinToWorkspace, Scale, Transpose)
-=======
 import ILL_utilities as utils
 from mantid.api import (AlgorithmFactory,
                         DataProcessorAlgorithm,
@@ -32,7 +21,6 @@
 from mantid.simpleapi import (CalculatePolynomialBackground, CloneWorkspace, ConvertUnits,
                               Divide, ExtractMonitors, FindReflectometryLines, LoadAndMerge, Minus, mtd,
                               NormaliseToMonitor, RebinToWorkspace, Scale, SpecularReflectionPositionCorrect, Transpose)
->>>>>>> 0349f67c
 import numpy
 import ReflectometryILL_common as common
 
@@ -145,9 +133,6 @@
         self._cleanup.cleanup(monWS)
 
         ws = self._subtractFlatBkg(ws)
-
-        if ws.getInstrument().getName() == "FIGARO":
-            ws = self._gravityCorrection(ws)
 
         ws = self._convertToWavelength(ws)
 
@@ -289,51 +274,6 @@
                 issues[Prop.START_WS_INDEX] = 'Must be smaller than EndWorkspaceIndex.'
         return issues
 
-<<<<<<< HEAD
-    def _addForegroundToLogs(self, ws, beamPosWS):
-        """Add foreground start and end workspace indices to the sample logs of ws."""
-        hws = self._foregroundWidths()
-        beamPosIndex = self._foregroundCentre(beamPosWS)
-        sign = self._workspaceIndexDirection(ws)
-        start = beamPosIndex - sign * hws[0]
-        end = beamPosIndex + sign * hws[1]
-        if start > end:
-            end, start = start, end
-        AddSampleLog(
-            Workspace=ws,
-            LogName=common.SampleLogs.FOREGROUND_START,
-            LogText=str(start),
-            LogType='Number',
-            NumberType='Int',
-            EnableLogging=self._subalgLogging)
-        AddSampleLog(
-            Workspace=ws,
-            LogName=common.SampleLogs.FOREGROUND_CENTRE,
-            LogText=str(beamPosIndex),
-            logType='Number',
-            NumberType='Int',
-            EnableLogging=self._subalgLogging)
-        AddSampleLog(
-            Workspace=ws,
-            LogName=common.SampleLogs.FOREGROUND_END,
-            LogText=str(end),
-            LogType='Number',
-            NumberType='Int',
-            EnableLogging=self._subalgLogging)
-        return ws
-
-    def _gravityCorrection(self, ws):
-        """Perform gravity correction"""
-        gravityWSName = self._names.withSuffix('gravity_corrected')
-        correctedWS = GravityCorrection(
-            InputWorkspace=ws,
-            OutputWorkspace=gravityWSName,
-            EnableLogging=self._subalgLogging)
-        self._cleanup.cleanup(ws)
-        return correctedWS
-
-=======
->>>>>>> 0349f67c
     def _convertToWavelength(self, ws):
         """Convert the X units of ws to wavelength."""
         wavelengthWSName = self._names.withSuffix('in_wavelength')
