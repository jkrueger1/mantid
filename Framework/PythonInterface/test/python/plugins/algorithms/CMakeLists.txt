--- conflicted
+++ resolved
@@ -75,11 +75,8 @@
   UpdatePeakParameterTableValueTest.py
   SANSSubtractTest.py
   TimeSliceTest.py
-<<<<<<< HEAD
   TOFTOFCropWorkspaceTest.py
-=======
   TOFTOFMergeRunsTest.py
->>>>>>> 2a0db1eb
   TOSCABankCorrectionTest.py
   TransformToIqtTest.py
   ExportSampleLogsToCSVFileTest.py
