--- conflicted
+++ resolved
@@ -15,11 +15,7 @@
         calibration_ws = CreateWorkspace(DataX=calibration_x, DataY=calibration_y, Nspec=calibration_y.size)
 
         calibrated_ws = ApplyDetectorScanEffCorr(input_ws, calibration_ws)
-<<<<<<< HEAD
-        for i in range(0, 6):
-=======
         for i in range(6):
->>>>>>> a89c0218
             self.assertEquals(calibrated_ws.readY(i), input_ws.readY(i) * (i+1))
             self.assertEquals(calibrated_ws.readE(i), input_ws.readE(i) * (i+1))
 
@@ -34,11 +30,7 @@
 
         expected = np.repeat(calibration_y, 2)
         calibrated_ws = ApplyDetectorScanEffCorr(input_ws, calibration_ws)
-<<<<<<< HEAD
-        for i in range(0, 12):
-=======
         for i in range(12):
->>>>>>> a89c0218
             self.assertEquals(calibrated_ws.readY(i), input_ws.readY(i) * expected[i])
             self.assertEquals(calibrated_ws.readE(i), input_ws.readE(i) * expected[i])
 
