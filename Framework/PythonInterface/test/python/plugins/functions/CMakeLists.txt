# Tests for Fit functions

set(TEST_PY_FILES
    AttributeTest.py
    BesselTest.py
    CombGaussLorentzKTTest.py
    DSFinterp1DFitTest.py
    EISFDiffSphereTest.py
    FmuFTest.py
    EISFDiffCylinderTest.py
    EISFDiffSphereAlkylTest.py
    Example1DFunctionTest.py
    ExamplePeakFunctionTest.py
    MsdGaussTest.py
    MsdPetersTest.py
    MsdYiTest.py
    MuHTest.py
<<<<<<< HEAD
    TeixeiraWaterTest.py
    SpinGlassTest.py)
=======
    StaticLorentzianKTTest.py
    StretchedExpFTTest.py
    TeixeiraWaterTest.py
    TriangleOscTest.py)
>>>>>>> d0900ec7

check_tests_valid(${CMAKE_CURRENT_SOURCE_DIR} ${TEST_PY_FILES})

# Prefix for test name=PythonFunctions
pyunittest_add_test(${CMAKE_CURRENT_SOURCE_DIR} python.functions
                    ${TEST_PY_FILES})<|MERGE_RESOLUTION|>--- conflicted
+++ resolved
@@ -15,15 +15,11 @@
     MsdPetersTest.py
     MsdYiTest.py
     MuHTest.py
-<<<<<<< HEAD
-    TeixeiraWaterTest.py
-    SpinGlassTest.py)
-=======
+    SpinGlassTest.py
     StaticLorentzianKTTest.py
     StretchedExpFTTest.py
     TeixeiraWaterTest.py
     TriangleOscTest.py)
->>>>>>> d0900ec7
 
 check_tests_valid(${CMAKE_CURRENT_SOURCE_DIR} ${TEST_PY_FILES})
 
