add_subdirectory(modest_image)

# mantid.dataobjects tests

set(TEST_PY_FILES
    datafunctionsTest.py axesfunctionsTest.py axesfunctions3DTest.py
    plotfunctionsTest.py plots__init__Test.py ScalesTest.py UtilityTest.py
<<<<<<< HEAD
    compatabilityTest.py surfacecontourplotsTest.py
=======
    compatabilityTest.py legendTest.py
>>>>>>> 63b58e13
)

check_tests_valid(${CMAKE_CURRENT_SOURCE_DIR} ${TEST_PY_FILES})

# Prefix for test=PythonInterfacePlots
pyunittest_add_test(${CMAKE_CURRENT_SOURCE_DIR} python.plots ${TEST_PY_FILES})<|MERGE_RESOLUTION|>--- conflicted
+++ resolved
@@ -5,11 +5,7 @@
 set(TEST_PY_FILES
     datafunctionsTest.py axesfunctionsTest.py axesfunctions3DTest.py
     plotfunctionsTest.py plots__init__Test.py ScalesTest.py UtilityTest.py
-<<<<<<< HEAD
-    compatabilityTest.py surfacecontourplotsTest.py
-=======
-    compatabilityTest.py legendTest.py
->>>>>>> 63b58e13
+    compatabilityTest.py surfacecontourplotsTest.py legendTest.py
 )
 
 check_tests_valid(${CMAKE_CURRENT_SOURCE_DIR} ${TEST_PY_FILES})
