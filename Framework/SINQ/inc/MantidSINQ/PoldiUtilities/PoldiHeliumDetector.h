--- conflicted
+++ resolved
@@ -43,11 +43,6 @@
 class MANTID_SINQ_DLL PoldiHeliumDetector : public PoldiAbstractDetector {
 public:
   PoldiHeliumDetector();
-<<<<<<< HEAD
-  ~PoldiHeliumDetector() = default;
-=======
-  ~PoldiHeliumDetector() override {}
->>>>>>> fa8a40d8
 
   void
   loadConfiguration(Geometry::Instrument_const_sptr poldiInstrument) override;
