--- conflicted
+++ resolved
@@ -5,70 +5,6 @@
 #include "DllOption.h"
 #include "MantidKernel/SingletonHolder.h"
 
-<<<<<<< HEAD
-namespace MantidQt
-{
-  namespace API
-  {
-    //---------------------------------------------------------------------
-    //
-    //---------------------------------------------------------------------
-
-    /** 
-    Provides a simple loosely coupled mechanism for passing information 
-    about a selected point from several possible sources to several 
-    possible destinations.  Neither the sources, or the destinations 
-    need exist or have references to each other.  Currently the only
-    "message" supported is a QPointSelection message.  To send the message,
-    an object just needs to call the sendQPointSelection() method on the
-    single Instance() of this class. 
-
-    Copyright &copy; 2013 ISIS Rutherford Appleton Laboratory, NScD Oak Ridge National Laboratory & European Spallation Source
-
-    This file is part of Mantid.
-
-    Mantid is free software; you can redistribute it and/or modify
-    it under the terms of the GNU General Public License as published by
-    the Free Software Foundation; either version 3 of the License, or
-    (at your option) any later version.
-
-    Mantid is distributed in the hope that it will be useful,
-    but WITHOUT ANY WARRANTY; without even the implied warranty of
-    MERCHANTABILITY or FITNESS FOR A PARTICULAR PURPOSE.  See the
-    GNU General Public License for more details.
-
-    You should have received a copy of the GNU General Public License
-    along with this program.  If not, see <http://www.gnu.org/licenses/>.
-
-    File change history is stored at: <https://github.com/mantidproject/mantid>
-    Code Documentation is available at: <http://doxygen.mantidproject.org>    
-    */
-    class EXPORT_OPT_MANTIDQT_API SelectionNotificationServiceImpl : public QObject
-    {
-    Q_OBJECT
-
-    public:
-
-      /// Emit the QPointSelection_signal, callable from any thread
-      void sendQPointSelection( bool lab_coords, double qx, double qy, double qz );
-
-    signals:
-      void QPointSelection_signal( bool, double, double, double );
-
-    private:
-      /// private constructor, since SelectionNotificationService is a singleton
-      SelectionNotificationServiceImpl();
-
-      /// private constructor, since SelectionNotificationService is a singleton
-      ~SelectionNotificationServiceImpl() override;
-
-      friend struct Mantid::Kernel::CreateUsingNew<SelectionNotificationServiceImpl>;      
-   };
-
-  typedef Mantid::Kernel::SingletonHolder<SelectionNotificationServiceImpl> SelectionNotificationService;
-
-  }
-=======
 namespace MantidQt {
 namespace API {
 //---------------------------------------------------------------------
@@ -127,20 +63,12 @@
       SelectionNotificationServiceImpl>;
 };
 
-/// Forward declaration of a specialisation of SingletonHolder for
-/// SelectionNotificationServiceImpl
-/// (needed for dllexport/dllimport) and a typedef for it.
-#ifdef _WIN32
-template class EXPORT_OPT_MANTIDQT_API
-    Mantid::Kernel::SingletonHolder<SelectionNotificationServiceImpl>;
-#endif /* _WIN32 */
+  typedef Mantid::Kernel::SingletonHolder<SelectionNotificationServiceImpl> SelectionNotificationService;
 
-typedef EXPORT_OPT_MANTIDQT_API Mantid::Kernel::SingletonHolder<
-    SelectionNotificationServiceImpl> SelectionNotificationService;
+
+
+  }
 }
->>>>>>> de6e4660
-}
-
 namespace Mantid {
 namespace Kernel {
   EXTERN_MANTIDQT_API template class EXPORT_OPT_MANTIDQT_API Mantid::Kernel::SingletonHolder<MantidQt::API::SelectionNotificationServiceImpl>;
