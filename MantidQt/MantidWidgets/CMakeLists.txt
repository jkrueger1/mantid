set ( SRC_FILES
	src/AlgorithmSelectorWidget.cpp
	src/CatalogHelper.cpp
	src/CatalogSearch.cpp
	src/CatalogSelector.cpp
	src/CheckboxHeader.cpp
	src/ColorBarWidget.cpp
	src/DataProcessorUI/DataProcessorGenerateNotebook.cpp
	src/DataProcessorUI/DataProcessorOneLevelTreeManager.cpp
	src/DataProcessorUI/DataProcessorPostprocessingAlgorithm.cpp
	src/DataProcessorUI/DataProcessorPreprocessingAlgorithm.cpp
	src/DataProcessorUI/DataProcessorProcessingAlgorithm.cpp
	src/DataProcessorUI/DataProcessorProcessingAlgorithmBase.cpp
	src/DataProcessorUI/DataProcessorTwoLevelTreeManager.cpp
	src/DataProcessorUI/DataProcessorWhiteList.cpp
	src/DataProcessorUI/GenericDataProcessorPresenter.cpp
	src/DataProcessorUI/ParseKeyValueString.cpp
	src/DataProcessorUI/QDataProcessorOneLevelTreeModel.cpp
	src/DataProcessorUI/QDataProcessorTwoLevelTreeModel.cpp
	src/DataProcessorUI/QDataProcessorWidget.cpp
	src/DataProcessorUI/QtDataProcessorOptionsDialog.cpp
	src/DataSelector.cpp
	src/DiagResults.cpp
	src/DisplayCurveFit.cpp
	src/DoubleDialogEditor.cpp
	src/DoubleSpinBox.cpp
	src/ErrorCurve.cpp
	src/FilenameDialogEditor.cpp
	src/FindDialog.cpp
	src/FindReplaceDialog.cpp
	src/FitOptionsBrowser.cpp
	src/FitPropertyBrowser.cpp
	src/FormulaDialogEditor.cpp
	src/FunctionBrowser.cpp
	src/HintingLineEdit.cpp
	src/IndirectInstrumentConfig.cpp
	src/InputController.cpp
	src/InstrumentSelector.cpp
	src/InstrumentView/BinDialog.cpp
	src/InstrumentView/CollapsiblePanel.cpp
	src/InstrumentView/ColorMapWidget.cpp
	src/InstrumentView/CompAssemblyActor.cpp
	src/InstrumentView/ComponentActor.cpp
	src/InstrumentView/DetXMLFile.cpp
	src/InstrumentView/GLActor.cpp
	src/InstrumentView/GLActorCollection.cpp
	src/InstrumentView/GLActorVisitor.cpp
	src/InstrumentView/GLColor.cpp
	src/InstrumentView/GLObject.cpp
	src/InstrumentView/ICompAssemblyActor.cpp
	src/InstrumentView/InstrumentActor.cpp
	src/InstrumentView/InstrumentTreeModel.cpp
	src/InstrumentView/InstrumentTreeWidget.cpp
	src/InstrumentView/InstrumentWidget.cpp
	src/InstrumentView/InstrumentWidgetMaskTab.cpp
	src/InstrumentView/InstrumentWidgetPickTab.cpp
	src/InstrumentView/InstrumentWidgetRenderTab.cpp
	src/InstrumentView/InstrumentWidgetTab.cpp
	src/InstrumentView/InstrumentWidgetTreeTab.cpp
	src/InstrumentView/MantidGLWidget.cpp
	src/InstrumentView/MaskBinsData.cpp
	src/InstrumentView/ObjCompAssemblyActor.cpp
	src/InstrumentView/ObjComponentActor.cpp
	src/InstrumentView/OneCurvePlot.cpp
	src/InstrumentView/OpenGLError.cpp
	src/InstrumentView/PanelsSurface.cpp
	src/InstrumentView/PeakMarker2D.cpp
	src/InstrumentView/PeakOverlay.cpp
	src/InstrumentView/Projection3D.cpp
	src/InstrumentView/ProjectionSurface.cpp
	src/InstrumentView/RectF.cpp
	src/InstrumentView/RectangularDetectorActor.cpp
	src/InstrumentView/RotationSurface.cpp
	src/InstrumentView/SampleActor.cpp
	src/InstrumentView/Shape2D.cpp
	src/InstrumentView/Shape2DCollection.cpp
	src/InstrumentView/SimpleWidget.cpp
	src/InstrumentView/StructuredDetectorActor.cpp
	src/InstrumentView/UCorrectionDialog.cpp
	src/InstrumentView/UnwrappedCylinder.cpp
	src/InstrumentView/UnwrappedSphere.cpp
	src/InstrumentView/UnwrappedSurface.cpp
	src/InstrumentView/Viewport.cpp
	src/InstrumentView/XIntegrationControl.cpp
	src/LineEditWithClear.cpp
	src/LogValueSelector.cpp
	src/MWDiag.cpp
	src/MWView.cpp
	src/MantidHelpWindow.cpp
	src/MantidSurfacePlotDialog.cpp
	src/MantidTreeWidget.cpp
	src/MantidTreeWidgetItem.cpp
	src/MantidWSIndexDialog.cpp
	src/MessageDisplay.cpp
	src/MultifitSetupDialog.cpp
	src/MuonFitDataSelector.cpp
	src/MuonFitPropertyBrowser.cpp
	src/MuonFunctionBrowser.cpp
	src/PeakPicker.cpp
	src/PeriodicTableWidget.cpp
	src/PreviewPlot.cpp
	src/ProcessingAlgoWidget.cpp
        src/ProjectSavePresenter.cpp
        src/ProjectSaveModel.cpp
	src/PropertyHandler.cpp
	src/RangeSelector.cpp
	src/RenameParDialog.cpp
	src/SafeQwtPlot.cpp
	src/SaveWorkspaces.cpp
	src/ScriptEditor.cpp
	src/SelectFunctionDialog.cpp
	src/SelectWorkspacesDialog.cpp
	src/SequentialFitDialog.cpp
	src/SlicingAlgorithmDialog.cpp
	src/SlitCalculator.cpp
	src/StringDialogEditor.cpp
	src/StringEditorFactory.cpp
	src/TrackedAction.cpp
	src/UserFunctionDialog.cpp
	src/WorkspaceEditorFactory.cpp
	src/WorkspacePresenter/ADSAdapter.cpp
	src/WorkspacePresenter/QWorkspaceDockView.cpp
	src/WorkspacePresenter/WorkspacePresenter.cpp
	src/WorkspaceSelector.cpp
	src/pqHelpWindow.cxx
	src/pythonCalc.cpp
)

# Header files with Q_OBJECT that qmake will "moc"
set ( MOC_FILES
    inc/MantidQtMantidWidgets/AlgorithmSelectorWidget.h
    inc/MantidQtMantidWidgets/CheckboxHeader.h
    inc/MantidQtMantidWidgets/ColorBarWidget.h
    inc/MantidQtMantidWidgets/DataProcessorUI/DataProcessorCommandAdapter.h
    inc/MantidQtMantidWidgets/DataProcessorUI/QDataProcessorOneLevelTreeModel.h
    inc/MantidQtMantidWidgets/DataProcessorUI/QDataProcessorTwoLevelTreeModel.h
    inc/MantidQtMantidWidgets/DataProcessorUI/QDataProcessorWidget.h
    inc/MantidQtMantidWidgets/DataProcessorUI/QtDataProcessorOptionsDialog.h
    inc/MantidQtMantidWidgets/DataSelector.h
    inc/MantidQtMantidWidgets/DiagResults.h
    inc/MantidQtMantidWidgets/DisplayCurveFit.h
    inc/MantidQtMantidWidgets/DoubleDialogEditor.h
    inc/MantidQtMantidWidgets/DoubleSpinBox.h
    inc/MantidQtMantidWidgets/FilenameDialogEditor.h
    inc/MantidQtMantidWidgets/FormulaDialogEditor.h
    inc/MantidQtMantidWidgets/FindReplaceDialog.h
    inc/MantidQtMantidWidgets/FindDialog.h
    inc/MantidQtMantidWidgets/FitPropertyBrowser.h
    inc/MantidQtMantidWidgets/FitOptionsBrowser.h
    inc/MantidQtMantidWidgets/FunctionBrowser.h
    inc/MantidQtMantidWidgets/HintingLineEdit.h
    inc/MantidQtMantidWidgets/CatalogSearch.h
    inc/MantidQtMantidWidgets/CatalogSelector.h
    inc/MantidQtMantidWidgets/InstrumentSelector.h
    inc/MantidQtMantidWidgets/IndirectInstrumentConfig.h
    inc/MantidQtMantidWidgets/InputController.h
    inc/MantidQtMantidWidgets/IProjectSaveView.h
    inc/MantidQtMantidWidgets/MantidSurfacePlotDialog.h
    inc/MantidQtMantidWidgets/MantidWSIndexDialog.h
    inc/MantidQtMantidWidgets/MantidTreeWidget.h
    inc/MantidQtMantidWidgets/MantidHelpWindow.h
    inc/MantidQtMantidWidgets/MessageDisplay.h
    inc/MantidQtMantidWidgets/MultifitSetupDialog.h
    inc/MantidQtMantidWidgets/MuonFitDataSelector.h
    inc/MantidQtMantidWidgets/MuonFitPropertyBrowser.h
    inc/MantidQtMantidWidgets/MuonFunctionBrowser.h
    inc/MantidQtMantidWidgets/MWDiag.h
    inc/MantidQtMantidWidgets/MWView.h
    inc/MantidQtMantidWidgets/PeakPicker.h
    inc/MantidQtMantidWidgets/PeriodicTableWidget.h
    inc/MantidQtMantidWidgets/pqHelpWindow.h
    inc/MantidQtMantidWidgets/PreviewPlot.h
    inc/MantidQtMantidWidgets/PropertyHandler.h
    inc/MantidQtMantidWidgets/ProcessingAlgoWidget.h
    inc/MantidQtMantidWidgets/pythonCalc.h
    inc/MantidQtMantidWidgets/RangeSelector.h
    inc/MantidQtMantidWidgets/RenameParDialog.h
    inc/MantidQtMantidWidgets/SafeQwtPlot.h
    inc/MantidQtMantidWidgets/SaveWorkspaces.h
    inc/MantidQtMantidWidgets/ScriptEditor.h
    inc/MantidQtMantidWidgets/SelectFunctionDialog.h
    inc/MantidQtMantidWidgets/SelectWorkspacesDialog.h
    inc/MantidQtMantidWidgets/SequentialFitDialog.h
    inc/MantidQtMantidWidgets/SlicingAlgorithmDialog.h
    inc/MantidQtMantidWidgets/SlitCalculator.h
    inc/MantidQtMantidWidgets/StringDialogEditor.h
    inc/MantidQtMantidWidgets/StringEditorFactory.h
    inc/MantidQtMantidWidgets/TrackedAction.h
    inc/MantidQtMantidWidgets/UserFunctionDialog.h
    inc/MantidQtMantidWidgets/WorkspaceEditorFactory.h
    inc/MantidQtMantidWidgets/WorkspaceSelector.h
    inc/MantidQtMantidWidgets/LineEditWithClear.h
    inc/MantidQtMantidWidgets/InstrumentView/BinDialog.h
    inc/MantidQtMantidWidgets/InstrumentView/InstrumentTreeModel.h
    inc/MantidQtMantidWidgets/InstrumentView/InstrumentTreeWidget.h
    inc/MantidQtMantidWidgets/InstrumentView/InstrumentWidget.h
    inc/MantidQtMantidWidgets/InstrumentView/InstrumentWidgetTab.h
    inc/MantidQtMantidWidgets/InstrumentView/InstrumentWidgetRenderTab.h
    inc/MantidQtMantidWidgets/InstrumentView/InstrumentWidgetPickTab.h
    inc/MantidQtMantidWidgets/InstrumentView/InstrumentWidgetMaskTab.h
    inc/MantidQtMantidWidgets/InstrumentView/InstrumentWidgetTreeTab.h
    inc/MantidQtMantidWidgets/InstrumentView/ColorMapWidget.h
    inc/MantidQtMantidWidgets/InstrumentView/MantidGLWidget.h
    inc/MantidQtMantidWidgets/InstrumentView/OneCurvePlot.h
    inc/MantidQtMantidWidgets/InstrumentView/CollapsiblePanel.h
    inc/MantidQtMantidWidgets/InstrumentView/InstrumentActor.h
    inc/MantidQtMantidWidgets/InstrumentView/PeakOverlay.h
    inc/MantidQtMantidWidgets/InstrumentView/ProjectionSurface.h
    inc/MantidQtMantidWidgets/InstrumentView/Projection3D.h
    inc/MantidQtMantidWidgets/InstrumentView/Shape2DCollection.h
    inc/MantidQtMantidWidgets/InstrumentView/UnwrappedSurface.h
    inc/MantidQtMantidWidgets/InstrumentView/UCorrectionDialog.h
    inc/MantidQtMantidWidgets/InstrumentView/XIntegrationControl.h
    inc/MantidQtMantidWidgets/LogValueSelector.h
    inc/MantidQtMantidWidgets/WorkspacePresenter/QWorkspaceDockView.h
)

# Add the include files are NOT already in MOC_FILES
set ( INC_FILES
<<<<<<< HEAD
	${MOC_FILES}
	inc/MantidQtMantidWidgets/AlgorithmHintStrategy.h
	inc/MantidQtMantidWidgets/CatalogHelper.h
	inc/MantidQtMantidWidgets/DataProcessorUI/DataProcessorAppendGroupCommand.h
	inc/MantidQtMantidWidgets/DataProcessorUI/DataProcessorAppendRowCommand.h
	inc/MantidQtMantidWidgets/DataProcessorUI/DataProcessorClearSelectedCommand.h
	inc/MantidQtMantidWidgets/DataProcessorUI/DataProcessorCommand.h
	inc/MantidQtMantidWidgets/DataProcessorUI/DataProcessorCommandBase.h
	inc/MantidQtMantidWidgets/DataProcessorUI/DataProcessorCopySelectedCommand.h
	inc/MantidQtMantidWidgets/DataProcessorUI/DataProcessorCutSelectedCommand.h
	inc/MantidQtMantidWidgets/DataProcessorUI/DataProcessorDeleteGroupCommand.h
	inc/MantidQtMantidWidgets/DataProcessorUI/DataProcessorDeleteRowCommand.h
	inc/MantidQtMantidWidgets/DataProcessorUI/DataProcessorExpandCommand.h
	inc/MantidQtMantidWidgets/DataProcessorUI/DataProcessorExportTableCommand.h
	inc/MantidQtMantidWidgets/DataProcessorUI/DataProcessorGenerateNotebook.h
	inc/MantidQtMantidWidgets/DataProcessorUI/DataProcessorGroupRowsCommand.h
	inc/MantidQtMantidWidgets/DataProcessorUI/DataProcessorImportTableCommand.h
	inc/MantidQtMantidWidgets/DataProcessorUI/DataProcessorNewTableCommand.h
	inc/MantidQtMantidWidgets/DataProcessorUI/DataProcessorOneLevelTreeManager.h
	inc/MantidQtMantidWidgets/DataProcessorUI/DataProcessorOpenTableCommand.h
	inc/MantidQtMantidWidgets/DataProcessorUI/DataProcessorOptionsCommand.h
	inc/MantidQtMantidWidgets/DataProcessorUI/DataProcessorPasteSelectedCommand.h
	inc/MantidQtMantidWidgets/DataProcessorUI/DataProcessorPlotGroupCommand.h
	inc/MantidQtMantidWidgets/DataProcessorUI/DataProcessorPlotRowCommand.h
	inc/MantidQtMantidWidgets/DataProcessorUI/DataProcessorPostprocessingAlgorithm.h
	inc/MantidQtMantidWidgets/DataProcessorUI/DataProcessorPreprocessingAlgorithm.h
	inc/MantidQtMantidWidgets/DataProcessorUI/DataProcessorPresenter.h
	inc/MantidQtMantidWidgets/DataProcessorUI/DataProcessorProcessCommand.h
	inc/MantidQtMantidWidgets/DataProcessorUI/DataProcessorProcessingAlgorithm.h
	inc/MantidQtMantidWidgets/DataProcessorUI/DataProcessorProcessingAlgorithmBase.h
	inc/MantidQtMantidWidgets/DataProcessorUI/DataProcessorSaveTableAsCommand.h
	inc/MantidQtMantidWidgets/DataProcessorUI/DataProcessorSaveTableCommand.h
	inc/MantidQtMantidWidgets/DataProcessorUI/DataProcessorTreeManager.h
	inc/MantidQtMantidWidgets/DataProcessorUI/DataProcessorTwoLevelTreeManager.h
	inc/MantidQtMantidWidgets/DataProcessorUI/DataProcessorVectorString.h
	inc/MantidQtMantidWidgets/DataProcessorUI/DataProcessorView.h
	inc/MantidQtMantidWidgets/DataProcessorUI/DataProcessorWhiteList.h
	inc/MantidQtMantidWidgets/DataProcessorUI/DataProcessorWorkspaceCommand.h
    inc/MantidQtMantidWidgets/DataProcessorUI/DataProcessorMainPresenter.h
	inc/MantidQtMantidWidgets/DataProcessorUI/GenericDataProcessorPresenter.h
	inc/MantidQtMantidWidgets/DataProcessorUI/GenericDataProcessorPresenterFactory.h
	inc/MantidQtMantidWidgets/DataProcessorUI/ParseKeyValueString.h
	inc/MantidQtMantidWidgets/ErrorCurve.h
	inc/MantidQtMantidWidgets/HintStrategy.h
	inc/MantidQtMantidWidgets/IFunctionBrowser.h
    inc/MantidQtMantidWidgets/IMuonFitDataModel.h
	inc/MantidQtMantidWidgets/IMuonFitDataSelector.h
	inc/MantidQtMantidWidgets/IMuonFitFunctionModel.h
	inc/MantidQtMantidWidgets/IWorkspaceFitControl.h
	inc/MantidQtMantidWidgets/InstrumentView/BinDialog.h
	inc/MantidQtMantidWidgets/InstrumentView/CollapsiblePanel.h
	inc/MantidQtMantidWidgets/InstrumentView/ColorMapWidget.h
	inc/MantidQtMantidWidgets/InstrumentView/CompAssemblyActor.h
	inc/MantidQtMantidWidgets/InstrumentView/ComponentActor.h
	inc/MantidQtMantidWidgets/InstrumentView/DetXMLFile.h
	inc/MantidQtMantidWidgets/InstrumentView/GLActor.h
	inc/MantidQtMantidWidgets/InstrumentView/GLActorCollection.h
	inc/MantidQtMantidWidgets/InstrumentView/GLActorVisitor.h
	inc/MantidQtMantidWidgets/InstrumentView/GLColor.h
	inc/MantidQtMantidWidgets/InstrumentView/GLObject.h
	inc/MantidQtMantidWidgets/InstrumentView/ICompAssemblyActor.h
	inc/MantidQtMantidWidgets/InstrumentView/InstrumentActor.h
	inc/MantidQtMantidWidgets/InstrumentView/InstrumentTreeModel.h
	inc/MantidQtMantidWidgets/InstrumentView/InstrumentTreeWidget.h
	inc/MantidQtMantidWidgets/InstrumentView/InstrumentWidget.h
	inc/MantidQtMantidWidgets/InstrumentView/InstrumentWidgetMaskTab.h
	inc/MantidQtMantidWidgets/InstrumentView/InstrumentWidgetPickTab.h
	inc/MantidQtMantidWidgets/InstrumentView/InstrumentWidgetRenderTab.h
	inc/MantidQtMantidWidgets/InstrumentView/InstrumentWidgetTab.h
	inc/MantidQtMantidWidgets/InstrumentView/InstrumentWidgetTreeTab.h
	inc/MantidQtMantidWidgets/InstrumentView/InstrumentWidgetTypes.h
	inc/MantidQtMantidWidgets/InstrumentView/MantidGLWidget.h
	inc/MantidQtMantidWidgets/InstrumentView/MaskBinsData.h
	inc/MantidQtMantidWidgets/InstrumentView/ObjCompAssemblyActor.h
	inc/MantidQtMantidWidgets/InstrumentView/ObjComponentActor.h
	inc/MantidQtMantidWidgets/InstrumentView/OneCurvePlot.h
	inc/MantidQtMantidWidgets/InstrumentView/OpenGLError.h
	inc/MantidQtMantidWidgets/InstrumentView/PanelsSurface.h
	inc/MantidQtMantidWidgets/InstrumentView/PeakMarker2D.h
	inc/MantidQtMantidWidgets/InstrumentView/PeakOverlay.h
	inc/MantidQtMantidWidgets/InstrumentView/Projection3D.h
	inc/MantidQtMantidWidgets/InstrumentView/ProjectionSurface.h
	inc/MantidQtMantidWidgets/InstrumentView/RectF.h
	inc/MantidQtMantidWidgets/InstrumentView/RectangularDetectorActor.h
	inc/MantidQtMantidWidgets/InstrumentView/RotationSurface.h
	inc/MantidQtMantidWidgets/InstrumentView/SampleActor.h
	inc/MantidQtMantidWidgets/InstrumentView/Shape2D.h
	inc/MantidQtMantidWidgets/InstrumentView/Shape2DCollection.h
	inc/MantidQtMantidWidgets/InstrumentView/SimpleWidget.h
	inc/MantidQtMantidWidgets/InstrumentView/StructuredDetectorActor.h
	inc/MantidQtMantidWidgets/InstrumentView/UCorrectionDialog.h
	inc/MantidQtMantidWidgets/InstrumentView/UnwrappedCylinder.h
	inc/MantidQtMantidWidgets/InstrumentView/UnwrappedSphere.h
	inc/MantidQtMantidWidgets/InstrumentView/UnwrappedSurface.h
	inc/MantidQtMantidWidgets/InstrumentView/Viewport.h
	inc/MantidQtMantidWidgets/InstrumentView/XIntegrationControl.h
	inc/MantidQtMantidWidgets/LogValueSelector.h
	inc/MantidQtMantidWidgets/MantidDisplayBase.h
	inc/MantidQtMantidWidgets/MantidTreeWidgetItem.h
	inc/MantidQtMantidWidgets/MuonFitDataSelector.h
	inc/MantidQtMantidWidgets/MuonFunctionBrowser.h
	inc/MantidQtMantidWidgets/ProgressPresenter.h
    inc/MantidQtMantidWidgets/ProgressableView.h
    inc/MantidQtMantidWidgets/ProgressPresenter.h
    inc/MantidQtMantidWidgets/WorkspacePresenter/ViewNotifiable.h
    inc/MantidQtMantidWidgets/WorkspacePresenter/WorkspaceProviderNotifiable.h
    inc/MantidQtMantidWidgets/WorkspacePresenter/WorkspacePresenter.h
    inc/MantidQtMantidWidgets/WorkspacePresenter/WorkspaceProvider.h
    inc/MantidQtMantidWidgets/WorkspacePresenter/ADSAdapter.h
    inc/MantidQtMantidWidgets/WorkspacePresenter/IWorkspaceDockView.h
=======
        ${MOC_FILES}
        inc/MantidQtMantidWidgets/AlgorithmHintStrategy.h
        inc/MantidQtMantidWidgets/CatalogHelper.h
        inc/MantidQtMantidWidgets/DataProcessorUI/DataProcessorAppendGroupCommand.h
        inc/MantidQtMantidWidgets/DataProcessorUI/DataProcessorAppendRowCommand.h
        inc/MantidQtMantidWidgets/DataProcessorUI/DataProcessorClearSelectedCommand.h
        inc/MantidQtMantidWidgets/DataProcessorUI/DataProcessorCommand.h
        inc/MantidQtMantidWidgets/DataProcessorUI/DataProcessorCommandBase.h
        inc/MantidQtMantidWidgets/DataProcessorUI/DataProcessorCopySelectedCommand.h
        inc/MantidQtMantidWidgets/DataProcessorUI/DataProcessorCutSelectedCommand.h
        inc/MantidQtMantidWidgets/DataProcessorUI/DataProcessorDeleteGroupCommand.h
        inc/MantidQtMantidWidgets/DataProcessorUI/DataProcessorDeleteRowCommand.h
        inc/MantidQtMantidWidgets/DataProcessorUI/DataProcessorExpandCommand.h
        inc/MantidQtMantidWidgets/DataProcessorUI/DataProcessorExportTableCommand.h
        inc/MantidQtMantidWidgets/DataProcessorUI/DataProcessorGenerateNotebook.h
        inc/MantidQtMantidWidgets/DataProcessorUI/DataProcessorGroupRowsCommand.h
        inc/MantidQtMantidWidgets/DataProcessorUI/DataProcessorImportTableCommand.h
        inc/MantidQtMantidWidgets/DataProcessorUI/DataProcessorMainPresenter.h
        inc/MantidQtMantidWidgets/DataProcessorUI/DataProcessorNewTableCommand.h
        inc/MantidQtMantidWidgets/DataProcessorUI/DataProcessorOneLevelTreeManager.h
        inc/MantidQtMantidWidgets/DataProcessorUI/DataProcessorOpenTableCommand.h
        inc/MantidQtMantidWidgets/DataProcessorUI/DataProcessorOptionsCommand.h
        inc/MantidQtMantidWidgets/DataProcessorUI/DataProcessorPasteSelectedCommand.h
        inc/MantidQtMantidWidgets/DataProcessorUI/DataProcessorPlotGroupCommand.h
        inc/MantidQtMantidWidgets/DataProcessorUI/DataProcessorPlotRowCommand.h
        inc/MantidQtMantidWidgets/DataProcessorUI/DataProcessorPostprocessingAlgorithm.h
        inc/MantidQtMantidWidgets/DataProcessorUI/DataProcessorPreprocessingAlgorithm.h
        inc/MantidQtMantidWidgets/DataProcessorUI/DataProcessorPresenter.h
        inc/MantidQtMantidWidgets/DataProcessorUI/DataProcessorProcessCommand.h
        inc/MantidQtMantidWidgets/DataProcessorUI/DataProcessorProcessingAlgorithm.h
        inc/MantidQtMantidWidgets/DataProcessorUI/DataProcessorProcessingAlgorithmBase.h
        inc/MantidQtMantidWidgets/DataProcessorUI/DataProcessorSaveTableAsCommand.h
        inc/MantidQtMantidWidgets/DataProcessorUI/DataProcessorSaveTableCommand.h
        inc/MantidQtMantidWidgets/DataProcessorUI/DataProcessorTreeManager.h
        inc/MantidQtMantidWidgets/DataProcessorUI/DataProcessorTwoLevelTreeManager.h
        inc/MantidQtMantidWidgets/DataProcessorUI/DataProcessorVectorString.h
        inc/MantidQtMantidWidgets/DataProcessorUI/DataProcessorView.h
        inc/MantidQtMantidWidgets/DataProcessorUI/DataProcessorWhiteList.h
        inc/MantidQtMantidWidgets/DataProcessorUI/DataProcessorWorkspaceCommand.h
        inc/MantidQtMantidWidgets/DataProcessorUI/GenericDataProcessorPresenter.h
        inc/MantidQtMantidWidgets/DataProcessorUI/GenericDataProcessorPresenterFactory.h
        inc/MantidQtMantidWidgets/DataProcessorUI/ParseKeyValueString.h
        inc/MantidQtMantidWidgets/ErrorCurve.h
        inc/MantidQtMantidWidgets/HintStrategy.h
        inc/MantidQtMantidWidgets/IFunctionBrowser.h
        inc/MantidQtMantidWidgets/IMuonFitDataSelector.h
        inc/MantidQtMantidWidgets/IMuonFitFunctionControl.h
        inc/MantidQtMantidWidgets/IProjectSaveView.h
        inc/MantidQtMantidWidgets/IWorkspaceFitControl.h
        inc/MantidQtMantidWidgets/InstrumentView/BinDialog.h
        inc/MantidQtMantidWidgets/InstrumentView/CollapsiblePanel.h
        inc/MantidQtMantidWidgets/InstrumentView/ColorMapWidget.h
        inc/MantidQtMantidWidgets/InstrumentView/CompAssemblyActor.h
        inc/MantidQtMantidWidgets/InstrumentView/ComponentActor.h
        inc/MantidQtMantidWidgets/InstrumentView/DetXMLFile.h
        inc/MantidQtMantidWidgets/InstrumentView/GLActor.h
        inc/MantidQtMantidWidgets/InstrumentView/GLActorCollection.h
        inc/MantidQtMantidWidgets/InstrumentView/GLActorVisitor.h
        inc/MantidQtMantidWidgets/InstrumentView/GLColor.h
        inc/MantidQtMantidWidgets/InstrumentView/GLObject.h
        inc/MantidQtMantidWidgets/InstrumentView/ICompAssemblyActor.h
        inc/MantidQtMantidWidgets/InstrumentView/InstrumentActor.h
        inc/MantidQtMantidWidgets/InstrumentView/InstrumentTreeModel.h
        inc/MantidQtMantidWidgets/InstrumentView/InstrumentTreeWidget.h
        inc/MantidQtMantidWidgets/InstrumentView/InstrumentWidget.h
        inc/MantidQtMantidWidgets/InstrumentView/InstrumentWidgetMaskTab.h
        inc/MantidQtMantidWidgets/InstrumentView/InstrumentWidgetPickTab.h
        inc/MantidQtMantidWidgets/InstrumentView/InstrumentWidgetRenderTab.h
        inc/MantidQtMantidWidgets/InstrumentView/InstrumentWidgetTab.h
        inc/MantidQtMantidWidgets/InstrumentView/InstrumentWidgetTreeTab.h
        inc/MantidQtMantidWidgets/InstrumentView/InstrumentWidgetTypes.h
        inc/MantidQtMantidWidgets/InstrumentView/MantidGLWidget.h
        inc/MantidQtMantidWidgets/InstrumentView/MaskBinsData.h
        inc/MantidQtMantidWidgets/InstrumentView/ObjCompAssemblyActor.h
        inc/MantidQtMantidWidgets/InstrumentView/ObjComponentActor.h
        inc/MantidQtMantidWidgets/InstrumentView/OneCurvePlot.h
        inc/MantidQtMantidWidgets/InstrumentView/OpenGLError.h
        inc/MantidQtMantidWidgets/InstrumentView/PanelsSurface.h
        inc/MantidQtMantidWidgets/InstrumentView/PeakMarker2D.h
        inc/MantidQtMantidWidgets/InstrumentView/PeakOverlay.h
        inc/MantidQtMantidWidgets/InstrumentView/Projection3D.h
        inc/MantidQtMantidWidgets/InstrumentView/ProjectionSurface.h
        inc/MantidQtMantidWidgets/InstrumentView/RectF.h
        inc/MantidQtMantidWidgets/InstrumentView/RectangularDetectorActor.h
        inc/MantidQtMantidWidgets/InstrumentView/RotationSurface.h
        inc/MantidQtMantidWidgets/InstrumentView/SampleActor.h
        inc/MantidQtMantidWidgets/InstrumentView/Shape2D.h
        inc/MantidQtMantidWidgets/InstrumentView/Shape2DCollection.h
        inc/MantidQtMantidWidgets/InstrumentView/SimpleWidget.h
        inc/MantidQtMantidWidgets/InstrumentView/StructuredDetectorActor.h
        inc/MantidQtMantidWidgets/InstrumentView/UCorrectionDialog.h
        inc/MantidQtMantidWidgets/InstrumentView/UnwrappedCylinder.h
        inc/MantidQtMantidWidgets/InstrumentView/UnwrappedSphere.h
        inc/MantidQtMantidWidgets/InstrumentView/UnwrappedSurface.h
        inc/MantidQtMantidWidgets/InstrumentView/Viewport.h
        inc/MantidQtMantidWidgets/InstrumentView/XIntegrationControl.h
        inc/MantidQtMantidWidgets/LogValueSelector.h
        inc/MantidQtMantidWidgets/MantidDisplayBase.h
        inc/MantidQtMantidWidgets/MantidTreeWidgetItem.h
        inc/MantidQtMantidWidgets/MuonFitDataSelector.h
        inc/MantidQtMantidWidgets/MuonFunctionBrowser.h
        inc/MantidQtMantidWidgets/ProgressableView.h
        inc/MantidQtMantidWidgets/ProgressPresenter.h
        inc/MantidQtMantidWidgets/ProjectSavePresenter.h
        inc/MantidQtMantidWidgets/ProjectSaveModel.h
        inc/MantidQtMantidWidgets/ProgressableView.h
        inc/MantidQtMantidWidgets/WorkspacePresenter/ADSAdapter.h
        inc/MantidQtMantidWidgets/WorkspacePresenter/IWorkspaceDockView.h
        inc/MantidQtMantidWidgets/WorkspacePresenter/ViewNotifiable.h
        inc/MantidQtMantidWidgets/WorkspacePresenter/WorkspacePresenter.h
        inc/MantidQtMantidWidgets/WorkspacePresenter/WorkspaceProvider.h
        inc/MantidQtMantidWidgets/WorkspacePresenter/WorkspaceProviderNotifiable.h
>>>>>>> 38e6485a
)

# QtDesigner UI files to process
set ( UI_FILES
    inc/MantidQtMantidWidgets/DataProcessorUI/DataProcessorOptionsDialog.ui
    inc/MantidQtMantidWidgets/DataProcessorUI/DataProcessorWidget.ui
    inc/MantidQtMantidWidgets/DataSelector.ui
    inc/MantidQtMantidWidgets/CatalogSearch.ui
    inc/MantidQtMantidWidgets/CatalogSelector.ui
    inc/MantidQtMantidWidgets/ColorBarWidget.ui
    inc/MantidQtMantidWidgets/DisplayCurveFit.ui
    inc/MantidQtMantidWidgets/IndirectInstrumentConfig.ui
    inc/MantidQtMantidWidgets/LogValueSelector.ui
    inc/MantidQtMantidWidgets/MWDiag.ui
    inc/MantidQtMantidWidgets/MWView.ui
    inc/MantidQtMantidWidgets/MultifitSetupDialog.ui
    inc/MantidQtMantidWidgets/MuonFitDataSelector.ui
    inc/MantidQtMantidWidgets/ProcessingAlgoWidget.ui
    inc/MantidQtMantidWidgets/RenameParDialog.ui
    inc/MantidQtMantidWidgets/SelectFunctionDialog.ui
    inc/MantidQtMantidWidgets/SequentialFitDialog.ui
    inc/MantidQtMantidWidgets/SlicingAlgorithmDialog.ui
    inc/MantidQtMantidWidgets/SlitCalculator.ui
    inc/MantidQtMantidWidgets/UserFunctionDialog.ui
    inc/MantidQtMantidWidgets/PeriodicTableWidget.ui
    inc/MantidQtMantidWidgets/PreviewPlot.ui
    inc/MantidQtMantidWidgets/pqHelpWindow.ui
    inc/MantidQtMantidWidgets/InstrumentView/UCorrectionDialog.ui
)

set ( TEST_FILES
        AlgorithmHintStrategyTest.h
        TrackedActionTest.h
        DataProcessorUI/DataProcessorCommandsTest.h
        DataProcessorUI/DataProcessorGenerateNotebookTest.h
        DataProcessorUI/DataProcessorOneLevelTreeManagerTest.h
        DataProcessorUI/DataProcessorPostprocessingAlgorithmTest.h
        DataProcessorUI/DataProcessorPreprocessingAlgorithmTest.h
        DataProcessorUI/DataProcessorProcessingAlgorithmBaseTest.h
        DataProcessorUI/DataProcessorProcessingAlgorithmTest.h
        DataProcessorUI/DataProcessorTwoLevelTreeManagerTest.h
        DataProcessorUI/DataProcessorWhiteListTest.h
        DataProcessorUI/GenericDataProcessorPresenterTest.h
        DataProcessorUI/ParseKeyValueStringTest.h
        DataProcessorUI/QDataProcessorOneLevelTreeModelTest.h
        DataProcessorUI/QDataProcessorTwoLevelTreeModelTest.h
        ProjectSaveModelTest.h
        ProjectSavePresenterTest.h
        WorkspacePresenter/ADSAdapterTest.h
        WorkspacePresenter/WorkspacePresenterTest.h
)

find_package (Qt4 REQUIRED QtHelp QtWebKit QtNetwork QUIET)
include(${QT_USE_FILE})

include_directories ( ../../QtPropertyBrowser/src )
include_directories ( ../../MantidQt/API/inc )
include_directories ( ../../MantidQt/MantidWidgets/inc )
include_directories ( ../../MantidQt/SliceViewer/inc )
include_directories ( ../../MantidQt/SpectrumViewer/inc )
include_directories ( ../../MantidQt/Factory/inc )
qt4_wrap_cpp ( MOCCED_FILES ${MOC_FILES} )

set ( ALL_SRC ${SRC_FILES} ${MOCCED_FILES} )

qt4_wrap_ui ( UI_HDRS ${UI_FILES} )
qt4_add_resources ( RES_FILES ${PROJECT_SOURCE_DIR}/images/MantidWidgets.qrc )

include_directories ( ${QSCINTILLA_INCLUDE_DIR} )
add_definitions ( -DQSCINTILLA_DLL )     # Will only have an effect on Windows (as is desired)


# For Windows:
add_definitions ( -DQT_QTPROPERTYBROWSER_IMPORT )
# Use a precompiled header where they are supported
enable_precompiled_headers( inc/MantidQtMantidWidgets/PrecompiledHeader.h ALL_SRC )
add_library ( MantidWidgets ${ALL_SRC} ${INC_FILES} ${UI_HDRS} ${RES_FILES} )

set_target_properties ( MantidWidgets PROPERTIES COMPILE_DEFINITIONS "IN_MANTIDQT_MANTIDWIDGETS")

if (OSX_VERSION VERSION_GREATER 10.8)
  set_target_properties ( MantidWidgets PROPERTIES INSTALL_RPATH "@loader_path/../MacOS")
endif ()

target_link_libraries ( MantidWidgets LINK_PRIVATE ${TCMALLOC_LIBRARIES_LINKTIME}
            MantidQtAPI
            QtPropertyBrowser
            ${CORE_MANTIDLIBS}
            ${QT_LIBRARIES} ${QWT_LIBRARIES}
            ${QSCINTILLA_LIBRARIES}
            ${POCO_LIBRARIES}
            ${Boost_LIBRARIES}
            ${ZLIB_LIBRARIES}
            ${OPENGL_LIBRARIES}
            )

###########################################################################
# Testing
###########################################################################

add_subdirectory ( test )

###########################################################################
# Installation settings
###########################################################################

install ( TARGETS MantidWidgets ${SYSTEM_PACKAGE_TARGET} DESTINATION ${LIB_DIR} )<|MERGE_RESOLUTION|>--- conflicted
+++ resolved
@@ -217,7 +217,6 @@
 
 # Add the include files are NOT already in MOC_FILES
 set ( INC_FILES
-<<<<<<< HEAD
 	${MOC_FILES}
 	inc/MantidQtMantidWidgets/AlgorithmHintStrategy.h
 	inc/MantidQtMantidWidgets/CatalogHelper.h
@@ -235,6 +234,7 @@
 	inc/MantidQtMantidWidgets/DataProcessorUI/DataProcessorGenerateNotebook.h
 	inc/MantidQtMantidWidgets/DataProcessorUI/DataProcessorGroupRowsCommand.h
 	inc/MantidQtMantidWidgets/DataProcessorUI/DataProcessorImportTableCommand.h
+    inc/MantidQtMantidWidgets/DataProcessorUI/DataProcessorMainPresenter.h
 	inc/MantidQtMantidWidgets/DataProcessorUI/DataProcessorNewTableCommand.h
 	inc/MantidQtMantidWidgets/DataProcessorUI/DataProcessorOneLevelTreeManager.h
 	inc/MantidQtMantidWidgets/DataProcessorUI/DataProcessorOpenTableCommand.h
@@ -256,7 +256,6 @@
 	inc/MantidQtMantidWidgets/DataProcessorUI/DataProcessorView.h
 	inc/MantidQtMantidWidgets/DataProcessorUI/DataProcessorWhiteList.h
 	inc/MantidQtMantidWidgets/DataProcessorUI/DataProcessorWorkspaceCommand.h
-    inc/MantidQtMantidWidgets/DataProcessorUI/DataProcessorMainPresenter.h
 	inc/MantidQtMantidWidgets/DataProcessorUI/GenericDataProcessorPresenter.h
 	inc/MantidQtMantidWidgets/DataProcessorUI/GenericDataProcessorPresenterFactory.h
 	inc/MantidQtMantidWidgets/DataProcessorUI/ParseKeyValueString.h
@@ -266,6 +265,7 @@
     inc/MantidQtMantidWidgets/IMuonFitDataModel.h
 	inc/MantidQtMantidWidgets/IMuonFitDataSelector.h
 	inc/MantidQtMantidWidgets/IMuonFitFunctionModel.h
+	inc/MantidQtMantidWidgets/IProjectSaveView.h
 	inc/MantidQtMantidWidgets/IWorkspaceFitControl.h
 	inc/MantidQtMantidWidgets/InstrumentView/BinDialog.h
 	inc/MantidQtMantidWidgets/InstrumentView/CollapsiblePanel.h
@@ -319,129 +319,19 @@
 	inc/MantidQtMantidWidgets/MantidTreeWidgetItem.h
 	inc/MantidQtMantidWidgets/MuonFitDataSelector.h
 	inc/MantidQtMantidWidgets/MuonFunctionBrowser.h
-	inc/MantidQtMantidWidgets/ProgressPresenter.h
     inc/MantidQtMantidWidgets/ProgressableView.h
     inc/MantidQtMantidWidgets/ProgressPresenter.h
+    inc/MantidQtMantidWidgets/ProjectSavePresenter.h
+    inc/MantidQtMantidWidgets/ProjectSaveModel.h
+    inc/MantidQtMantidWidgets/ProgressableView.h
+    inc/MantidQtMantidWidgets/WorkspacePresenter/ADSAdapter.h
+    inc/MantidQtMantidWidgets/WorkspacePresenter/IWorkspaceDockView.h
     inc/MantidQtMantidWidgets/WorkspacePresenter/ViewNotifiable.h
-    inc/MantidQtMantidWidgets/WorkspacePresenter/WorkspaceProviderNotifiable.h
     inc/MantidQtMantidWidgets/WorkspacePresenter/WorkspacePresenter.h
     inc/MantidQtMantidWidgets/WorkspacePresenter/WorkspaceProvider.h
+    inc/MantidQtMantidWidgets/WorkspacePresenter/WorkspaceProviderNotifiable.h
     inc/MantidQtMantidWidgets/WorkspacePresenter/ADSAdapter.h
     inc/MantidQtMantidWidgets/WorkspacePresenter/IWorkspaceDockView.h
-=======
-        ${MOC_FILES}
-        inc/MantidQtMantidWidgets/AlgorithmHintStrategy.h
-        inc/MantidQtMantidWidgets/CatalogHelper.h
-        inc/MantidQtMantidWidgets/DataProcessorUI/DataProcessorAppendGroupCommand.h
-        inc/MantidQtMantidWidgets/DataProcessorUI/DataProcessorAppendRowCommand.h
-        inc/MantidQtMantidWidgets/DataProcessorUI/DataProcessorClearSelectedCommand.h
-        inc/MantidQtMantidWidgets/DataProcessorUI/DataProcessorCommand.h
-        inc/MantidQtMantidWidgets/DataProcessorUI/DataProcessorCommandBase.h
-        inc/MantidQtMantidWidgets/DataProcessorUI/DataProcessorCopySelectedCommand.h
-        inc/MantidQtMantidWidgets/DataProcessorUI/DataProcessorCutSelectedCommand.h
-        inc/MantidQtMantidWidgets/DataProcessorUI/DataProcessorDeleteGroupCommand.h
-        inc/MantidQtMantidWidgets/DataProcessorUI/DataProcessorDeleteRowCommand.h
-        inc/MantidQtMantidWidgets/DataProcessorUI/DataProcessorExpandCommand.h
-        inc/MantidQtMantidWidgets/DataProcessorUI/DataProcessorExportTableCommand.h
-        inc/MantidQtMantidWidgets/DataProcessorUI/DataProcessorGenerateNotebook.h
-        inc/MantidQtMantidWidgets/DataProcessorUI/DataProcessorGroupRowsCommand.h
-        inc/MantidQtMantidWidgets/DataProcessorUI/DataProcessorImportTableCommand.h
-        inc/MantidQtMantidWidgets/DataProcessorUI/DataProcessorMainPresenter.h
-        inc/MantidQtMantidWidgets/DataProcessorUI/DataProcessorNewTableCommand.h
-        inc/MantidQtMantidWidgets/DataProcessorUI/DataProcessorOneLevelTreeManager.h
-        inc/MantidQtMantidWidgets/DataProcessorUI/DataProcessorOpenTableCommand.h
-        inc/MantidQtMantidWidgets/DataProcessorUI/DataProcessorOptionsCommand.h
-        inc/MantidQtMantidWidgets/DataProcessorUI/DataProcessorPasteSelectedCommand.h
-        inc/MantidQtMantidWidgets/DataProcessorUI/DataProcessorPlotGroupCommand.h
-        inc/MantidQtMantidWidgets/DataProcessorUI/DataProcessorPlotRowCommand.h
-        inc/MantidQtMantidWidgets/DataProcessorUI/DataProcessorPostprocessingAlgorithm.h
-        inc/MantidQtMantidWidgets/DataProcessorUI/DataProcessorPreprocessingAlgorithm.h
-        inc/MantidQtMantidWidgets/DataProcessorUI/DataProcessorPresenter.h
-        inc/MantidQtMantidWidgets/DataProcessorUI/DataProcessorProcessCommand.h
-        inc/MantidQtMantidWidgets/DataProcessorUI/DataProcessorProcessingAlgorithm.h
-        inc/MantidQtMantidWidgets/DataProcessorUI/DataProcessorProcessingAlgorithmBase.h
-        inc/MantidQtMantidWidgets/DataProcessorUI/DataProcessorSaveTableAsCommand.h
-        inc/MantidQtMantidWidgets/DataProcessorUI/DataProcessorSaveTableCommand.h
-        inc/MantidQtMantidWidgets/DataProcessorUI/DataProcessorTreeManager.h
-        inc/MantidQtMantidWidgets/DataProcessorUI/DataProcessorTwoLevelTreeManager.h
-        inc/MantidQtMantidWidgets/DataProcessorUI/DataProcessorVectorString.h
-        inc/MantidQtMantidWidgets/DataProcessorUI/DataProcessorView.h
-        inc/MantidQtMantidWidgets/DataProcessorUI/DataProcessorWhiteList.h
-        inc/MantidQtMantidWidgets/DataProcessorUI/DataProcessorWorkspaceCommand.h
-        inc/MantidQtMantidWidgets/DataProcessorUI/GenericDataProcessorPresenter.h
-        inc/MantidQtMantidWidgets/DataProcessorUI/GenericDataProcessorPresenterFactory.h
-        inc/MantidQtMantidWidgets/DataProcessorUI/ParseKeyValueString.h
-        inc/MantidQtMantidWidgets/ErrorCurve.h
-        inc/MantidQtMantidWidgets/HintStrategy.h
-        inc/MantidQtMantidWidgets/IFunctionBrowser.h
-        inc/MantidQtMantidWidgets/IMuonFitDataSelector.h
-        inc/MantidQtMantidWidgets/IMuonFitFunctionControl.h
-        inc/MantidQtMantidWidgets/IProjectSaveView.h
-        inc/MantidQtMantidWidgets/IWorkspaceFitControl.h
-        inc/MantidQtMantidWidgets/InstrumentView/BinDialog.h
-        inc/MantidQtMantidWidgets/InstrumentView/CollapsiblePanel.h
-        inc/MantidQtMantidWidgets/InstrumentView/ColorMapWidget.h
-        inc/MantidQtMantidWidgets/InstrumentView/CompAssemblyActor.h
-        inc/MantidQtMantidWidgets/InstrumentView/ComponentActor.h
-        inc/MantidQtMantidWidgets/InstrumentView/DetXMLFile.h
-        inc/MantidQtMantidWidgets/InstrumentView/GLActor.h
-        inc/MantidQtMantidWidgets/InstrumentView/GLActorCollection.h
-        inc/MantidQtMantidWidgets/InstrumentView/GLActorVisitor.h
-        inc/MantidQtMantidWidgets/InstrumentView/GLColor.h
-        inc/MantidQtMantidWidgets/InstrumentView/GLObject.h
-        inc/MantidQtMantidWidgets/InstrumentView/ICompAssemblyActor.h
-        inc/MantidQtMantidWidgets/InstrumentView/InstrumentActor.h
-        inc/MantidQtMantidWidgets/InstrumentView/InstrumentTreeModel.h
-        inc/MantidQtMantidWidgets/InstrumentView/InstrumentTreeWidget.h
-        inc/MantidQtMantidWidgets/InstrumentView/InstrumentWidget.h
-        inc/MantidQtMantidWidgets/InstrumentView/InstrumentWidgetMaskTab.h
-        inc/MantidQtMantidWidgets/InstrumentView/InstrumentWidgetPickTab.h
-        inc/MantidQtMantidWidgets/InstrumentView/InstrumentWidgetRenderTab.h
-        inc/MantidQtMantidWidgets/InstrumentView/InstrumentWidgetTab.h
-        inc/MantidQtMantidWidgets/InstrumentView/InstrumentWidgetTreeTab.h
-        inc/MantidQtMantidWidgets/InstrumentView/InstrumentWidgetTypes.h
-        inc/MantidQtMantidWidgets/InstrumentView/MantidGLWidget.h
-        inc/MantidQtMantidWidgets/InstrumentView/MaskBinsData.h
-        inc/MantidQtMantidWidgets/InstrumentView/ObjCompAssemblyActor.h
-        inc/MantidQtMantidWidgets/InstrumentView/ObjComponentActor.h
-        inc/MantidQtMantidWidgets/InstrumentView/OneCurvePlot.h
-        inc/MantidQtMantidWidgets/InstrumentView/OpenGLError.h
-        inc/MantidQtMantidWidgets/InstrumentView/PanelsSurface.h
-        inc/MantidQtMantidWidgets/InstrumentView/PeakMarker2D.h
-        inc/MantidQtMantidWidgets/InstrumentView/PeakOverlay.h
-        inc/MantidQtMantidWidgets/InstrumentView/Projection3D.h
-        inc/MantidQtMantidWidgets/InstrumentView/ProjectionSurface.h
-        inc/MantidQtMantidWidgets/InstrumentView/RectF.h
-        inc/MantidQtMantidWidgets/InstrumentView/RectangularDetectorActor.h
-        inc/MantidQtMantidWidgets/InstrumentView/RotationSurface.h
-        inc/MantidQtMantidWidgets/InstrumentView/SampleActor.h
-        inc/MantidQtMantidWidgets/InstrumentView/Shape2D.h
-        inc/MantidQtMantidWidgets/InstrumentView/Shape2DCollection.h
-        inc/MantidQtMantidWidgets/InstrumentView/SimpleWidget.h
-        inc/MantidQtMantidWidgets/InstrumentView/StructuredDetectorActor.h
-        inc/MantidQtMantidWidgets/InstrumentView/UCorrectionDialog.h
-        inc/MantidQtMantidWidgets/InstrumentView/UnwrappedCylinder.h
-        inc/MantidQtMantidWidgets/InstrumentView/UnwrappedSphere.h
-        inc/MantidQtMantidWidgets/InstrumentView/UnwrappedSurface.h
-        inc/MantidQtMantidWidgets/InstrumentView/Viewport.h
-        inc/MantidQtMantidWidgets/InstrumentView/XIntegrationControl.h
-        inc/MantidQtMantidWidgets/LogValueSelector.h
-        inc/MantidQtMantidWidgets/MantidDisplayBase.h
-        inc/MantidQtMantidWidgets/MantidTreeWidgetItem.h
-        inc/MantidQtMantidWidgets/MuonFitDataSelector.h
-        inc/MantidQtMantidWidgets/MuonFunctionBrowser.h
-        inc/MantidQtMantidWidgets/ProgressableView.h
-        inc/MantidQtMantidWidgets/ProgressPresenter.h
-        inc/MantidQtMantidWidgets/ProjectSavePresenter.h
-        inc/MantidQtMantidWidgets/ProjectSaveModel.h
-        inc/MantidQtMantidWidgets/ProgressableView.h
-        inc/MantidQtMantidWidgets/WorkspacePresenter/ADSAdapter.h
-        inc/MantidQtMantidWidgets/WorkspacePresenter/IWorkspaceDockView.h
-        inc/MantidQtMantidWidgets/WorkspacePresenter/ViewNotifiable.h
-        inc/MantidQtMantidWidgets/WorkspacePresenter/WorkspacePresenter.h
-        inc/MantidQtMantidWidgets/WorkspacePresenter/WorkspaceProvider.h
-        inc/MantidQtMantidWidgets/WorkspacePresenter/WorkspaceProviderNotifiable.h
->>>>>>> 38e6485a
 )
 
 # QtDesigner UI files to process
