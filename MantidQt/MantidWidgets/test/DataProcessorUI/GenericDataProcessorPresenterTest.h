--- conflicted
+++ resolved
@@ -3390,7 +3390,53 @@
     TS_ASSERT(Mock::VerifyAndClearExpectations(&mockMainPresenter));
   }
 
-<<<<<<< HEAD
+  void testPauseReduction() {
+    NiceMock<MockDataProcessorView> mockDataProcessorView;
+    NiceMock<MockProgressableView> mockProgress;
+    NiceMock<MockMainPresenter> mockMainPresenter;
+    GenericDataProcessorPresenter presenter(
+        createReflectometryWhiteList(), createReflectometryPreprocessMap(),
+        createReflectometryProcessor(), createReflectometryPostprocessor());
+    presenter.acceptViews(&mockDataProcessorView, &mockProgress);
+    presenter.accept(&mockMainPresenter);
+
+    // We should not receive any errors
+    EXPECT_CALL(mockMainPresenter, giveUserCritical(_, _)).Times(0);
+
+    // User hits the 'pause' button
+    EXPECT_CALL(mockDataProcessorView, pause()).Times(1);
+    EXPECT_CALL(mockMainPresenter, pause()).Times(1);
+
+    presenter.notify(DataProcessorPresenter::PauseFlag);
+
+    TS_ASSERT(Mock::VerifyAndClearExpectations(&mockDataProcessorView));
+    TS_ASSERT(Mock::VerifyAndClearExpectations(&mockMainPresenter));
+  }
+
+  void testResumeReduction() {
+    NiceMock<MockDataProcessorView> mockDataProcessorView;
+    NiceMock<MockProgressableView> mockProgress;
+    NiceMock<MockMainPresenter> mockMainPresenter;
+    GenericDataProcessorPresenter presenter(
+        createReflectometryWhiteList(), createReflectometryPreprocessMap(),
+        createReflectometryProcessor(), createReflectometryPostprocessor());
+    presenter.acceptViews(&mockDataProcessorView, &mockProgress);
+    presenter.accept(&mockMainPresenter);
+
+    // We should not receive any errors
+    EXPECT_CALL(mockMainPresenter, giveUserCritical(_, _)).Times(0);
+
+    // User hits the 'resume' button
+    EXPECT_CALL(mockDataProcessorView, resume()).Times(1);
+    EXPECT_CALL(mockMainPresenter, resume()).Times(1);
+
+    presenter.setNewSelectionState(false);
+    presenter.notify(DataProcessorPresenter::ProcessFlag);
+
+    TS_ASSERT(Mock::VerifyAndClearExpectations(&mockDataProcessorView));
+    TS_ASSERT(Mock::VerifyAndClearExpectations(&mockMainPresenter));
+  }
+
   void testInstrumentList() {
     NiceMock<MockDataProcessorView> mockDataProcessorView;
     MockProgressableView mockProgress;
@@ -3407,53 +3453,6 @@
         "INTER");
 
     TS_ASSERT(Mock::VerifyAndClearExpectations(&mockDataProcessorView));
-=======
-  void testPauseReduction() {
-    NiceMock<MockDataProcessorView> mockDataProcessorView;
-    NiceMock<MockProgressableView> mockProgress;
-    NiceMock<MockMainPresenter> mockMainPresenter;
-    GenericDataProcessorPresenter presenter(
-        createReflectometryWhiteList(), createReflectometryPreprocessMap(),
-        createReflectometryProcessor(), createReflectometryPostprocessor());
-    presenter.acceptViews(&mockDataProcessorView, &mockProgress);
-    presenter.accept(&mockMainPresenter);
-
-    // We should not receive any errors
-    EXPECT_CALL(mockMainPresenter, giveUserCritical(_, _)).Times(0);
-
-    // User hits the 'pause' button
-    EXPECT_CALL(mockDataProcessorView, pause()).Times(1);
-    EXPECT_CALL(mockMainPresenter, pause()).Times(1);
-
-    presenter.notify(DataProcessorPresenter::PauseFlag);
-
-    TS_ASSERT(Mock::VerifyAndClearExpectations(&mockDataProcessorView));
-    TS_ASSERT(Mock::VerifyAndClearExpectations(&mockMainPresenter));
-  }
-
-  void testResumeReduction() {
-    NiceMock<MockDataProcessorView> mockDataProcessorView;
-    NiceMock<MockProgressableView> mockProgress;
-    NiceMock<MockMainPresenter> mockMainPresenter;
-    GenericDataProcessorPresenter presenter(
-        createReflectometryWhiteList(), createReflectometryPreprocessMap(),
-        createReflectometryProcessor(), createReflectometryPostprocessor());
-    presenter.acceptViews(&mockDataProcessorView, &mockProgress);
-    presenter.accept(&mockMainPresenter);
-
-    // We should not receive any errors
-    EXPECT_CALL(mockMainPresenter, giveUserCritical(_, _)).Times(0);
-
-    // User hits the 'resume' button
-    EXPECT_CALL(mockDataProcessorView, resume()).Times(1);
-    EXPECT_CALL(mockMainPresenter, resume()).Times(1);
-
-    presenter.setNewSelectionState(false);
-    presenter.notify(DataProcessorPresenter::ProcessFlag);
-
-    TS_ASSERT(Mock::VerifyAndClearExpectations(&mockDataProcessorView));
-    TS_ASSERT(Mock::VerifyAndClearExpectations(&mockMainPresenter));
->>>>>>> bdc3e364
   }
 };
 
