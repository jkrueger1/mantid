--- conflicted
+++ resolved
@@ -108,14 +108,11 @@
   virtual std::string getProcessInstrument() const = 0;
   virtual DataProcessorPresenter *getPresenter() const = 0;
 
-<<<<<<< HEAD
+  // Force re-processing of rows
+  virtual void setForcedReProcessing(bool forceReProcessing) = 0;
   // Methods to emit signals
   virtual void emitProcessClicked() = 0;
   virtual void emitProcessingFinished() = 0;
-=======
-  // Force re-processing of rows
-  virtual void setForcedReProcessing(bool forceReProcessing) = 0;
->>>>>>> 466042d0
 };
 }
 }
