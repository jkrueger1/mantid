--- conflicted
+++ resolved
@@ -88,32 +88,19 @@
     }
   };
 
-<<<<<<< HEAD
-  /** Returns the action */
-  QAction *getAction() {
+  /**
+   * Returns the action
+   *
+   * @param shortcut : Whether or not to add a shortcut
+   */
+  QAction *getAction(bool shortcut = false) {
     QAction *action = new QAction(m_adaptee->name(), this);
     action->setIcon(QIcon(m_adaptee->icon()));
     action->setSeparator(m_adaptee->isSeparator());
     action->setToolTip(m_adaptee->tooltip());
     action->setWhatsThis(m_adaptee->whatsthis());
-    action->setShortcut(QKeySequence(m_adaptee->shortcut()));
-=======
-  /**
-  * Returns the action
-  *
-  * @param shortcut : Whether or not to add a shortcut
-  */
-  QAction *getAction(bool shortcut = false) {
-    QAction *action =
-        new QAction(QString::fromStdString(m_adaptee->name()), this);
-    action->setIcon(QIcon(QString::fromStdString(m_adaptee->icon())));
-    action->setSeparator(m_adaptee->isSeparator());
-    action->setToolTip(QString::fromStdString(m_adaptee->tooltip()));
-    action->setWhatsThis(QString::fromStdString(m_adaptee->whatsthis()));
     if (shortcut)
-      action->setShortcut(
-          QKeySequence(QString::fromStdString(m_adaptee->shortcut())));
->>>>>>> e026bfe5
+      action->setShortcut(QKeySequence(m_adaptee->shortcut()));
     connect(action, SIGNAL(triggered()), this, SLOT(call()));
 
     return action;
