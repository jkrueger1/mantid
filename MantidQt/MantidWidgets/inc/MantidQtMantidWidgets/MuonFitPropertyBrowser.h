--- conflicted
+++ resolved
@@ -30,12 +30,8 @@
 class PropertyHandler;
 
 class EXPORT_OPT_MANTIDQT_MANTIDWIDGETS MuonFitPropertyBrowser
-<<<<<<< HEAD
     : public MantidQt::MantidWidgets::FitPropertyBrowser,
       public MantidQt::MantidWidgets::IMuonFitFunctionControl {
-=======
-    : public MantidQt::MantidWidgets::FitPropertyBrowser {
->>>>>>> afdf7019
   Q_OBJECT
 
 public:
