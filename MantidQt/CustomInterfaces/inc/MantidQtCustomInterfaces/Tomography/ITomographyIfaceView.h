--- conflicted
+++ resolved
@@ -11,12 +11,7 @@
 #include "MantidQtCustomInterfaces/Tomography/TomoSystemSettings.h"
 
 #include "MantidQtCustomInterfaces/Tomography/TomoToolConfigDialogBase.h"
-<<<<<<< HEAD
-//class TomoToolConfigDialogBase; Why does it not work with forward declaration?
-// maybe it has to be in namespaces!
-=======
-
->>>>>>> cc5382a9
+
 namespace MantidQt {
 namespace CustomInterfaces {
 
@@ -274,11 +269,7 @@
    *
    * @param dialog The pointer to the current dialog
    */
-<<<<<<< HEAD
-  virtual void showToolConfig(TomoToolConfigDialogBase * dialog) = 0;
-=======
   virtual void showToolConfig(TomoToolConfigDialogBase &dialog) = 0;
->>>>>>> cc5382a9
 
   /**
    * Refresh the table, tree etc. that displays info on the running/finished
