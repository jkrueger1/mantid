--- conflicted
+++ resolved
@@ -22,7 +22,6 @@
 #include <map>
 
 namespace MantidQt {
-<<<<<<< HEAD
 namespace MantidWidgets {
 class FunctionBrowser;
 class MuonFitDataSelector;
@@ -30,9 +29,6 @@
 namespace CustomInterfaces {
 class MuonAnalysisFitDataHelper;
 class MuonAnalysisFitFunctionHelper;
-=======
-namespace CustomInterfaces {
->>>>>>> afdf7019
 
 using namespace Mantid;
 using namespace Mantid::Kernel;
@@ -272,19 +268,7 @@
   void fitRangeChangedManually(double start, double end);
 
 private:
-<<<<<<< HEAD
  
-=======
-  /// Types of entities we are dealing with
-  enum ItemType { Pair, Group };
-
-  /// Possible plot types users might request
-  enum PlotType { Asymmetry, Counts, Logarithm };
-
-  /// Types of periods
-  enum PeriodType { First, Second };
-
->>>>>>> afdf7019
   /// Initialize local Python environment
   void initLocalPython() override;
 
@@ -371,15 +355,9 @@
   ITableWorkspace_sptr
   getDeadTimeCorrection(boost::shared_ptr<LoadResult> loadResult) const;
 
-<<<<<<< HEAD
   /// Creates an algorithm with all the properties set according to widget
   /// values on the interface
   Algorithm_sptr createProcessAlgorithm();
-=======
-  /// Creates and algorithm with all the properties set according to widget
-  /// values on the interface
-  Algorithm_sptr createLoadAlgorithm();
->>>>>>> afdf7019
 
   /// Plots specific WS spectrum (used by plotPair and plotGroup)
   void plotSpectrum(const QString &wsName, bool logScale = false);
