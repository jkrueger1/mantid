#ifndef MANTID_CUSTOMINTERFACES_REFLDATAPROCESSORPRESENTER_H
#define MANTID_CUSTOMINTERFACES_REFLDATAPROCESSORPRESENTER_H

#include "MantidQtMantidWidgets/DataProcessorUI/GenericDataProcessorPresenter.h"
#include "MantidQtMantidWidgets/DataProcessorUI/DataProcessorMainPresenter.h"
#include "MantidQtMantidWidgets/DataProcessorUI/DataProcessorTreeManager.h"

#include "MantidQtCustomInterfaces/DllConfig.h"

namespace MantidQt {
namespace CustomInterfaces {

using namespace MantidQt::MantidWidgets;

/** @class ReflDataProcessorPresenter

ReflDataProcessorPresenter is a presenter class that inherits from
GenericDataProcessorPresenter and re-implements some methods

Copyright &copy; 2011-16 ISIS Rutherford Appleton Laboratory, NScD Oak Ridge
National Laboratory & European Spallation Source

This file is part of Mantid.

Mantid is free software; you can redistribute it and/or modify
it under the terms of the GNU General Public License as published by
the Free Software Foundation; either version 3 of the License, or
(at your option) any later version.

Mantid is distributed in the hope that it will be useful,
but WITHOUT ANY WARRANTY; without even the implied warranty of
MERCHANTABILITY or FITNESS FOR A PARTICULAR PURPOSE.  See the
GNU General Public License for more details.

You should have received a copy of the GNU General Public License
along with this program.  If not, see <http://www.gnu.org/licenses/>.

File change history is stored at: <https://github.com/mantidproject/mantid>.
Code Documentation is available at: <http://doxygen.mantidproject.org>
*/
class MANTIDQT_CUSTOMINTERFACES_DLL ReflDataProcessorPresenter
    : public GenericDataProcessorPresenter {
public:
  // Constructor
  ReflDataProcessorPresenter(
      const DataProcessorWhiteList &whitelist,
      const std::map<std::string, DataProcessorPreprocessingAlgorithm> &
          preprocessMap,
      const DataProcessorProcessingAlgorithm &processor,
      const DataProcessorPostprocessingAlgorithm &postprocessor,
      const std::map<std::string, std::string> &postprocessMap =
          std::map<std::string, std::string>(),
      const std::string &loader = "Load");
  ~ReflDataProcessorPresenter() override;

  // The following methods are public for testing purposes only
  // Add entry for the number of slices for a row in a group
  void addNumSlicesEntry(int groupID, int rowID, size_t numSlices);
  // Add entry for the number of slices for all rows in a group
  void addNumGroupSlicesEntry(int groupID, size_t numSlices);

private:
  // Process selected rows
  void process() override;
  // Plotting
  void plotRow() override;
  void plotGroup() override;
  // Loads a run from disk
  std::string loadRun(const std::string &run, const std::string &instrument,
                      const std::string &prefix, const std::string &loader,
                      bool &runFound);
  // Get the name of a post-processed workspace
  std::string getPostprocessedWorkspaceName(const GroupData &groupData,
                                            const std::string &prefix,
                                            size_t index);
  // Loads a group of runs
  bool loadGroup(const GroupData &group);
  // Process a group of runs which are event workspaces
  bool processGroupAsEventWS(int groupID, const GroupData &group,
                             const std::string &timeSlicingType,
                             const std::string &timeSlicingValues);
  // Process a group of runs which are not event workspaces
  bool processGroupAsNonEventWS(int groupID, const GroupData &group);

  // Parse uniform / uniform even time slicing from input string
  void parseUniform(const std::string &timeSlicing,
                    const std::string &slicingType, const std::string &wsName,
                    std::vector<double> &startTimes,
                    std::vector<double> &stopTimes);
  // Parse custom time slicing from input string
  void parseCustom(const std::string &timeSlicing,
                   std::vector<double> &startTimes,
                   std::vector<double> &stopTimes);
  // Parse log value slicing and filter from input string
  void parseLogValue(const std::string &inputStr, std::string &logFilter,
                     std::vector<double> &minValues,
                     std::vector<double> &maxValues);

  // Load a run as event workspace
  bool loadEventRun(const std::string &runNo);
  // Load a run (non-event workspace)
  void loadNonEventRun(const std::string &runNo);

  // Take a slice from event workspace
  std::string takeSlice(const std::string &runNo, size_t sliceIndex,
<<<<<<< HEAD
                        double startTime, double stopTime,
                        std::string logFilter = "");
=======
                        double startTime, double stopTime);
  // Asks user if they wish to proceed if a type of workspace exists in the ADS
  bool proceedIfWSTypeInADS(const MantidQt::MantidWidgets::TreeData &data,
                            const bool findEventWS);
>>>>>>> 43b02aba

  std::map<int, std::map<int, size_t>> m_numSlicesMap;
  std::map<int, size_t> m_numGroupSlicesMap;
};
}
}
#endif /*MANTID_CUSTOMINTERFACES_REFLDATAPROCESSORPRESENTER_H*/<|MERGE_RESOLUTION|>--- conflicted
+++ resolved
@@ -103,15 +103,12 @@
 
   // Take a slice from event workspace
   std::string takeSlice(const std::string &runNo, size_t sliceIndex,
-<<<<<<< HEAD
                         double startTime, double stopTime,
                         std::string logFilter = "");
-=======
-                        double startTime, double stopTime);
+
   // Asks user if they wish to proceed if a type of workspace exists in the ADS
   bool proceedIfWSTypeInADS(const MantidQt::MantidWidgets::TreeData &data,
                             const bool findEventWS);
->>>>>>> 43b02aba
 
   std::map<int, std::map<int, size_t>> m_numSlicesMap;
   std::map<int, size_t> m_numGroupSlicesMap;
