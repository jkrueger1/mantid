#include "MantidAPI/AlgorithmManager.h"
#include "MantidAPI/MatrixWorkspace.h"
#include "MantidAPI/WorkspaceGroup.h"
#include "MantidKernel/FacilityInfo.h"
#include "MantidQtAPI/AlgorithmRunner.h"
#include "MantidQtCustomInterfaces/Tomography/TomographyIfaceModel.h"
<<<<<<< HEAD
#include "MantidQtCustomInterfaces/Tomography/TomographyProcess.h"
#include "MantidQtCustomInterfaces/Tomography/TomographyThread.h"

=======

#include "MantidQtCustomInterfaces/Tomography/TomographyIfaceModel.h"
#include "MantidQtCustomInterfaces/Tomography/TomographyProcess.h"
#include "MantidQtCustomInterfaces/Tomography/TomographyThread.h"

>>>>>>> 93019f11
#include <Poco/Path.h>

#ifndef _WIN32
// This is exclusively for kill/waitpid (interim solution, see below)
#include <signal.h>
#include <sys/wait.h>

#endif

using namespace Mantid::API;
using namespace MantidQt::CustomInterfaces;

namespace MantidQt {
namespace CustomInterfaces {

namespace {
Mantid::Kernel::Logger g_log("TomographyGUI");
}

// names by which we know compute resourcess
const std::string TomographyIfaceModel::g_SCARFName = "SCARF@STFC";
const std::string TomographyIfaceModel::g_LocalResourceName = "Local";

const std::string TomographyIfaceModel::g_mainReconstructionScript =
    "/Imaging/IMAT/tomo_reconstruct.py";

const std::string TomographyIfaceModel::g_tomoScriptFolderPath = "/scripts";

// names by which we know image/tomography reconstruction tools (3rd party)
const std::string TomographyIfaceModel::g_TomoPyTool = "TomoPy";
const std::string TomographyIfaceModel::g_AstraTool = "Astra";
const std::string TomographyIfaceModel::g_CCPiTool = "CCPi CGLS";
const std::string TomographyIfaceModel::g_SavuTool = "Savu";
const std::string TomographyIfaceModel::g_customCmdTool = "Custom command";

/**
 * Default constructor, but note that this currently relies on the
 * SCARF cluster (only in ISIS facility) as the only supported remote
 * compute resource.
 */
TomographyIfaceModel::TomographyIfaceModel()
    : m_facility("ISIS"), m_experimentRef("RB000000"), m_loggedInUser(""),
      m_loggedInComp(""), m_computeResStatus(), m_reconTools(),
      m_reconToolsStatus(), m_jobsStatus(), m_prePostProcSettings(),
      m_imageStackPreParams(), m_statusMutex(NULL) {

  m_computeRes = {g_SCARFName, g_LocalResourceName};

  m_SCARFtools = {g_TomoPyTool, g_AstraTool, g_CCPiTool, g_SavuTool,
                  g_customCmdTool};

  m_currentToolName = m_SCARFtools.front();

  m_statusMutex = new QMutex();
}

TomographyIfaceModel::~TomographyIfaceModel() {
  if (m_statusMutex)
    delete m_statusMutex;
}

void TomographyIfaceModel::cleanup() {
  const std::string user = loggedIn();
  if (!user.empty()) {
    doLogout(m_loggedInComp, user);
    m_loggedInUser = "";
  }
}

/**
 * Check that the selected compute resource is listed as supported and
 * usable for the remote manager (if it is not local). Local jobs are
 * not supported for the time being, so this currently raises an
 * exception if the local resource has been selected.
 *
 * This should never throw an exception if the
 * construction/initialization and setup steps went fine and the rest
 * of the code is kept consistent with those steps.
 *
 * @param res Name of the compute resource selected in the interface
 *
 * @return Name of a compute resource (which can be the 'Local' one)
 *
 * @throws std::runtime_error on inconsistent selection of compute
 * resource
 */
std::string
TomographyIfaceModel::validateCompResource(const std::string &res) const {
  if (res == g_LocalResourceName) {
    return g_LocalResourceName;
  }

  if (m_computeRes.size() <= 0) {
    throw std::runtime_error("No compute resource registered in the list "
                             "of supported resources. This graphical interface "
                             "is in an inconsistent status.");
  }

  const std::string supported = m_computeRes.front();
  if (supported.empty()) {
    throw std::runtime_error("The first compute resource registered in this "
                             "interface has an empty name.");
  }

  if (res != supported) {
    throw std::runtime_error("The compute resource selected (" + res +
                             ") is not the one in principle supported by this "
                             "interface: " +
                             supported);
  }

  return supported;
}

/**
 * Sets the compute resource that will be used to run reconstruction
 * or other types of jobs. It checks that the facility and compute
 * resource are fine (the one expected). Otherwise, shows an error
 * and not much can be done.
 */
void TomographyIfaceModel::setupComputeResource() {
  // m_computeRes is initialized in the constructor and doesn't change
  m_computeResStatus.clear();

  if (!facilitySupported()) {
    const std::string facName =
        Mantid::Kernel::ConfigService::Instance().getFacility().name();
    throw std::runtime_error(
        "Failed to initialize because the facility is  " + facName +
        " (and not " + m_facility +
        "). "
        "Facility not supported. This interface is designed "
        "to be used at " +
        m_facility +
        ". You will probably not be able to use it in a useful way "
        "because your facility is " +
        facName +
        ". If you have set that facility by mistake in your settings, "
        "please update it.");
  }

  // this implies a nearly empty / no functionality interface
  if (m_computeRes.size() < 1) {
    return;
  }

  // assume the present reality: just SCARF
  const std::string &required = m_computeRes.front();
  std::vector<std::string> res = Mantid::Kernel::ConfigService::Instance()
                                     .getFacility()
                                     .computeResources();
  if (res.end() == std::find(res.begin(), res.end(), required)) {
    throw std::runtime_error(
        "Required compute resource: '" + required +
        "' not found. "
        "This interface requires the " +
        required + " compute resource. Even though your current facility is " +
        "in principle supported, the compute resource was not found. "
        "In principle the compute resource should have been "
        "defined in the facilities file for you facility. "
        "Please check your settings.");
  }
  m_computeResStatus.push_back(true);

  // finally, put local as last compute resource, and enable it by default
  // TODO: as in validateCompResource() some basic sanity checks could
  // be done before enabling it, including availability of the
  // necessaryy external tools
  m_computeResStatus.push_back(true);
}

/**
 * Sets the tools that can be run once we know the compute resource
 * where they're going to run. This is very dependent on how the
 * facility and compute resource is adminstered and what the resource
 * provides.
 *
 * @param compRes compute resource for which the tools have to be set
 * up. If empty, the default resource is assumed
 */
void TomographyIfaceModel::setupRunTool(const std::string &compRes) {
  m_reconToolsStatus.clear();

  // catch all the useable/relevant tools for the compute
  // resources. For the time being this is rather simple (just
  // SCARF) and will probably stay like this for a while.
  if (g_LocalResourceName == compRes ||
      ("ISIS" == m_facility && (compRes.empty() || g_SCARFName == compRes))) {
    m_reconTools = m_SCARFtools;
  } else {
    throw std::runtime_error("Cannot setup this interface for the facility: " +
                             m_facility +
                             ". There is no information about tools for it. ");
  }
  // others would/could come here

  for (size_t i = 0; i < m_reconTools.size(); i++) {
    // put CCPi but disable it, as it's not yet sorted out how it is
    // configured / run
    if (g_CCPiTool == m_reconTools[i] ||
        // also, we cannot run Savu at present, and CCPi is not available
        g_SavuTool == m_reconTools[i]) {
      m_reconToolsStatus.push_back(false);
    } else {
      m_reconToolsStatus.push_back(true);
    }
  }
}

bool TomographyIfaceModel::facilitySupported() {
  const Mantid::Kernel::FacilityInfo &fac =
      Mantid::Kernel::ConfigService::Instance().getFacility();

  return (fac.name() == m_facility);
}

/**
 * Ping the compute resource / server to check if it's alive and
 * responding.
 *
 * @return True if ping succeeded
 */
bool TomographyIfaceModel::doPing(const std::string &compRes) {
  // This actually does more than a simple ping. Ping and check that a
  // transaction can be created succesfully
  try {
    auto alg = Mantid::API::AlgorithmManager::Instance().createUnmanaged(
        "StartRemoteTransaction");
    alg->initialize();
    alg->setProperty("ComputeResource", compRes);
    std::string tid;
    alg->execute();
    tid = alg->getPropertyValue("TransactionID");
    g_log.information() << "Pinged '" << compRes
                        << "'succesfully. Checked that a transaction could "
                           "be created, with ID: " << tid << '\n';
  } catch (std::runtime_error &e) {
    throw std::runtime_error("Error. Failed to ping and start a transaction on "
                             "the remote resource." +
                             std::string(e.what()));
  }

  return true;
}

/**
 * Log into remote compute resource.
 *
 * @param compRes Name of the compute resource where to login
 * @param user Username
 * @param pw Password/authentication credentials as a string
 */
void TomographyIfaceModel::doLogin(const std::string &compRes,
                                   const std::string &user,
                                   const std::string &pw) {
  auto alg =
      Mantid::API::AlgorithmManager::Instance().createUnmanaged("Authenticate");
  try {
    alg->initialize();
    alg->setPropertyValue("UserName", user);
    alg->setPropertyValue("ComputeResource", compRes);
    alg->setPropertyValue("Password", pw);
    alg->execute();
  } catch (std::runtime_error &e) {
    throw std::runtime_error("Unexpected error when trying to log into the "
                             "remote compute resource " +
                             compRes + " with username " + user + ": " +
                             e.what());
  }

  // Status: logged in
  if (alg->isExecuted()) {
    m_loggedInUser = user;
    m_loggedInComp = compRes;
  }
}

void TomographyIfaceModel::doLogout(const std::string &compRes,
                                    const std::string &username) {
  try {
    auto alg =
        Mantid::API::AlgorithmManager::Instance().createUnmanaged("Logout");
    alg->initialize();
    alg->setProperty("ComputeResource", compRes);
    alg->setProperty("UserName", username);
    alg->execute();
  } catch (std::runtime_error &e) {
    throw std::runtime_error(
        "Error when trying to log out from the remote compute resource " +
        compRes + " with username " + username + ": " + e.what());
  }

  m_loggedInUser = "";
}

void TomographyIfaceModel::doQueryJobStatus(const std::string &compRes,
                                            std::vector<std::string> &ids,
                                            std::vector<std::string> &names,
                                            std::vector<std::string> &status,
                                            std::vector<std::string> &cmds) {
  auto alg = Mantid::API::AlgorithmManager::Instance().createUnmanaged(
      "QueryAllRemoteJobs");
  try {
    alg->initialize();
    alg->setPropertyValue("ComputeResource", compRes);
    alg->execute();
  } catch (std::runtime_error &e) {
    throw std::runtime_error(
        "Error when trying to query the status of jobs in " + compRes + ": " +
        e.what());
  }
  ids = alg->getProperty("JobId");
  names = alg->getProperty("JobName");
  status = alg->getProperty("JobStatusString");
  cmds = alg->getProperty("CommandLine");
}

/**
 * Build the components of the command line to run on the remote or local
 * compute resource. Produces a (normally full) path to a runnable, and
 * the options (quite like $0 and $* in scripts).
 *
 * The local and remote command lines look a bit different:
 * - local also has the interpreter path at the front: python /scriptPath/
 * --params..
 * - remote only has the script path: /scriptPathOnRemote/ --params..
 *
 * @param local Is the resource local or remote
 * @param runnable Path to a runnable application (script, python module, etc.)
 * @param args A vector that contains all the arguments
 * @param allOpts The concatenated arguments in a single string
 */
void TomographyIfaceModel::prepareSubmissionArguments(
    const bool local, std::string &runnable, std::vector<std::string> &args,
    std::string &allOpts) {
<<<<<<< HEAD

=======
  if (!m_currentToolSettings) {
    throw std::invalid_argument("Settings for tool not set up");
  }
>>>>>>> 93019f11
  const std::string tool = usingTool();
  const std::string cmd = m_currentToolSettings->toCommand();

  std::string longOpt;
  // this gets the runnable from the whole string
  splitCmdLine(cmd, runnable, longOpt);
<<<<<<< HEAD

  // this is discarded for all tools but the custom command
  std::string trailingCommands;
  if (local) {
    std::string execScriptPath;
    splitCmdLine(longOpt, execScriptPath, trailingCommands);
    args.emplace_back(execScriptPath);
  }

  if (tool == g_customCmdTool) {
    // if it's local we need to append the trailingCommands, as the
    // external interpreter and script path are already appended, the script
    // path has to be in a separate argument member otherwise running the
    // external interpreter fails if remote we just want to append all of the
    // options, the script path is already appended
    args.emplace_back(local ? trailingCommands : longOpt);
    allOpts = constructSingleStringFromVector(args);
    return;
  }

  // appends the additional options tool name, algorithm name, filters, etc
  makeTomoRecScriptOptions(local, args);

  checkIfToolIsSetupProperly(tool, cmd, args);

  // used for remote submission
  allOpts = constructSingleStringFromVector(args);
=======

  // this is discarded for all tools but the custom command
  std::string trailingCommands;
  if (local) {
    std::string execScriptPath;
    splitCmdLine(longOpt, execScriptPath, trailingCommands);
    args.emplace_back(execScriptPath);
  }

  if (tool == g_customCmdTool) {
    // if it's local we need to append the trailingCommands, as the
    // external interpreter and script path are already appended, the script
    // path has to be in a separate argument member otherwise running the
    // external interpreter fails if remote we just want to append all of the
    // options, the script path is already appended
    args.emplace_back(local ? trailingCommands : longOpt);
    allOpts = constructSingleStringFromVector(args);
    return;
  }

  // appends the additional options tool name, algorithm name, filters, etc
  makeTomoRecScriptOptions(local, args);

  checkIfToolIsSetupProperly(tool, cmd, args);

  // used for remote submission
  allOpts = constructSingleStringFromVector(args);

  logMsg("Running " + usingTool() + ", with binary: " + runnable +
         ", with parameters: " + allOpts);
>>>>>>> 93019f11
}

/**
 * Build the command line options string in the way the tomorec
 * scripts (remote and local) expect it.
 *
 * @param local whether to adapt the options for a local run (as
 * opposed to a remote compute resource)
 * @param opts The vector of arguments in which the additional
 * arguments will be inserted
 * @return command options ready for the tomorec script
 */
void TomographyIfaceModel::makeTomoRecScriptOptions(
    const bool local, std::vector<std::string> &opts) const {
  // options with all the info from filters and regions
  // 9 is the current number of arguments being added
  opts.reserve(9);

  const std::string currentTool = usingTool();
  const std::string toolNameArg = prepareToolNameForArgs(currentTool);

  const std::string toolArgument = "--tool=" + toolNameArg;

  opts.emplace_back(toolArgument);

  opts.emplace_back("--algorithm=" + m_currentToolMethod);

  // TODO fix proper iterations reading from the interface
  opts.emplace_back("--num-iter=5");

  filtersCfgToCmdOpts(m_prePostProcSettings, m_imageStackPreParams, local,
                      opts);
}

/** Processes the tool name so that it is appropriate for the command line when
 * executed
 */
std::string TomographyIfaceModel::prepareToolNameForArgs(
    const std::string &toolName) const {

  // the only processing we have for now is converting it to lower case
  std::string outputString = toolName; // copy over the string
  std::transform(toolName.cbegin(), toolName.cend(), outputString.begin(),
                 ::tolower);
  return outputString;
}

std::string TomographyIfaceModel::constructSingleStringFromVector(
    const std::vector<std::string> args) const {
  std::string allOpts;
  for (const auto &arg : args) {
    allOpts += arg + " ";
  }
  return allOpts;
}

void TomographyIfaceModel::doRemoteRunReconstructionJob(
    const std::string &compRes, const std::string &runnable,
    const std::string &allOpts) {
  // with SCARF we use one (pseudo)-transaction for every submission
<<<<<<< HEAD

  logMsg("Running " + usingTool() + ", with binary: " + runnable +
         ", with parameters: " + allOpts);

=======
>>>>>>> 93019f11
  auto transAlg = Mantid::API::AlgorithmManager::Instance().createUnmanaged(
      "StartRemoteTransaction");
  transAlg->initialize();
  transAlg->setProperty("ComputeResource", compRes);
  std::string tid;
  try {
    transAlg->execute();
    tid = transAlg->getPropertyValue("TransactionID");
  } catch (std::runtime_error &e) {
    throw std::runtime_error("Error when trying to start a transaction right "
                             "before submitting a reconstruction job: " +
                             std::string(e.what()));
  }

  auto submitAlg = Mantid::API::AlgorithmManager::Instance().createUnmanaged(
      "SubmitRemoteJob");
  submitAlg->initialize();
  submitAlg->setProperty("ComputeResource", compRes);
  submitAlg->setProperty("TaskName", "Mantid tomographic reconstruction job");
  submitAlg->setProperty("TransactionID", tid);
  submitAlg->setProperty("ScriptName", runnable);
  submitAlg->setProperty("ScriptParams", allOpts);
  try {
    submitAlg->execute();
  } catch (std::runtime_error &e) {
    throw std::runtime_error(
        "Error when trying to submit a reconstruction job: " +
        std::string(e.what()));
  }
}

/** Starts the local thread with the external reconstruction process
 * @param runnable Path to a runnable application (script, python module, etc.)
 * @param args A vector that contains all the arguments
 * @param allOpts The concatenated arguments in a single string
 * @param thread This thread will be started after the worker is set up with the
 *    runnable and the arguments
 * @param worker The worker will only be set up with the runnable and arguments
 */
void TomographyIfaceModel::doLocalRunReconstructionJob(
    const std::string &runnable, const std::vector<std::string> &args,
    const std::string &allOpts, TomographyThread &thread,
    TomographyProcess &worker) {

  // Can only run one reconstruction at a time
  // Qt doesn't use exceptions so we can't make sure it ran here
<<<<<<< HEAD

  logMsg("Running " + usingTool() + ", with binary: " + runnable +
         ", with parameters: " + allOpts);

  worker.setup(runnable, args, allOpts);
  thread.start();
}

=======
  worker.setup(runnable, args, allOpts);
  thread.start();
}

>>>>>>> 93019f11
void TomographyIfaceModel::addJobToStatus(const qint64 pid,
                                          const std::string &runnable,
                                          const std::string &allOpts) {
  Mantid::API::IRemoteJobManager::RemoteJobInfo info;
  info.id = boost::lexical_cast<std::string>(pid);
  info.name = pid > 0 ? "Mantid_Local" : "none";
  info.status = pid > 0 ? "Starting" : "Exit";
  info.cmdLine = runnable + " " + allOpts;
  m_jobsStatusLocal.emplace_back(info);
  doRefreshJobsInfo(g_LocalResourceName);
}

void TomographyIfaceModel::doCancelJobs(const std::string &compRes,
                                        const std::vector<std::string> &ids) {
  for (size_t i = 0; i < ids.size(); i++) {
    const std::string id = ids[i];
    auto algJob = Mantid::API::AlgorithmManager::Instance().createUnmanaged(
        "AbortRemoteJob");
    algJob->initialize();
    algJob->setPropertyValue("ComputeResource", compRes);
    algJob->setPropertyValue("JobID", id);
    try {
      algJob->execute();
    } catch (std::runtime_error &e) {
      throw std::runtime_error(
          "Error when trying to cancel a reconstruction job: " +
          std::string(e.what()));
    }
  }
  // doesn't do StopRemoteTransaction. If there are multiple jobs per
  // transaction there could be others that are still running.
}

void TomographyIfaceModel::doRefreshJobsInfo(const std::string &compRes) {

  if (g_LocalResourceName == compRes) {
    refreshLocalJobsInfo();
    return;
  }

  // get the info from the server into data members. This operation is subject
  // to delays in the connection, etc.
  try {
    getJobStatusInfo(compRes);
  } catch (std::runtime_error &e) {
    g_log.warning() << "There was an issue while trying to retrieve job status "
                       "information from the remote compute resource ("
                    << compRes
                    << "). Stopping periodic (automatic) status update to "
                       "prevent more failures. You can start the automatic "
                       "update mechanism again by logging in, as apparently "
                       "there is some problem with the last session: "
                    << e.what() << '\n';
  }
}

void TomographyIfaceModel::refreshLocalJobsInfo() {
  for (auto &job : m_jobsStatusLocal) {
    if ("Exit" == job.status || "Done" == job.status)
      continue;

    if (processIsRunning(boost::lexical_cast<int>(job.id))) {
      job.status = "Running";
    } else {
      job.status = "Done";
    }
  }
}

void TomographyIfaceModel::updateProcessInJobList(const qint64 pid,
                                                  const int exitCode) {
  // cast to string from qint64 so we can compare
<<<<<<< HEAD
  const std::string processPID = std::to_string(static_cast<int>(pid));
  for (auto &job : m_jobsStatusLocal) {
    if (job.id == processPID) {
      if (exitCode == 1) {
        job.status = "Exit";
      }
=======
  const std::string processPID = std::to_string(pid);
  for (auto &job : m_jobsStatusLocal) {
    if (job.id == processPID && exitCode == 1) {
      job.status = "Exit";
>>>>>>> 93019f11
    }
  }
}

void TomographyIfaceModel::getJobStatusInfo(const std::string &compRes) {
  if (m_loggedInUser.empty())
    return;

  std::vector<std::string> ids, names, status, cmds;
  doQueryJobStatus(compRes, ids, names, status, cmds);

  size_t jobMax = ids.size();
  if (ids.size() != names.size() || ids.size() != status.size() ||
      ids.size() != cmds.size()) {
    // this should not really happen
    jobMax = std::min(ids.size(), names.size());
    jobMax = std::min(jobMax, status.size());
    jobMax = std::min(jobMax, cmds.size());
    g_log.warning()
        << "Problem retrieving job status information. "
           "The response from the compute resource did not seem "
           "correct. The table of jobs may not be fully up to date.";
  }

  {
    QMutexLocker lockit(m_statusMutex);
    m_jobsStatus.clear();
    // TODO: udate when we update to remote algorithms v2 and more
    // info might become available from SCARF.
    // As SCARF doesn't provide all the info at the moment, the
    // IRemoteJobManager::RemoteJobInfo struct is for now used only
    // partially (cmds out). So this loop feels both incomplete and an
    // unecessary second step that could be avoided.
    for (size_t i = 0; i < ids.size(); ++i) {
      IRemoteJobManager::RemoteJobInfo ji;
      ji.id = ids[i];
      ji.name = names[i];
      ji.status = status[i];
      ji.cmdLine = cmds[i];
      m_jobsStatus.push_back(ji);
    }
  }
}

/**
 * Make sure that the data paths (sample, dark, open beam) make
 * sense. Otherwise, warn the user and log error.
 *
 * @throw std::runtime_error if the required fields are not set
 * properly
 */
void TomographyIfaceModel::checkDataPathsSet() const {
  if (!m_pathsConfig.validate()) {
    const std::string detail =
        "Please define the paths to your dataset images. "
        "You have not defined some of the following paths: sample, "
        "dark, or open beam images. "
        "They are all required to run reconstruction jobs. Please "
        "define these paths in the settings of the interface. ";
    throw std::runtime_error(
        "Cannot run any reconstruction job without the "
        "paths to the sample, dark and open beam images. " +
        detail);
  }
}

/**
 * Whether a process (identified by pid) is running.
 *
 * This should use Poco::Process, but only more recent Poco versions
 * than what we currently support across platforms have the required
 * Poco::Process::isRunning. Allternatively, it could use QProcess,
 * but that would require Qt 5.
 *
 * @param pid ID of the process
 *
 * @return running status
 */
bool TomographyIfaceModel::processIsRunning(qint64 pid) const {
#ifdef _WIN32
  HANDLE handle = OpenProcess(PROCESS_ALL_ACCESS, FALSE, static_cast<int>(pid));
  DWORD code;
  BOOL rc = GetExitCodeProcess(handle, &code);
  CloseHandle(handle);
  return (rc && code == STILL_ACTIVE);
#else
  // zombie/defunct processes
  while (waitpid(-1, 0, WNOHANG) > 0) {
  }
  return (0 == kill(static_cast<int>(pid), 0));
#endif
  // return Poco::Process::isRunning(pid);
}

/**
 * This can produce a tool-specific warning that can be shown for
 * different tools when they are not fully setup (any required
 * parameter is missing).
 *
 * @param tool Name of the tool this warning applies to
 * @param cmd command/script/executable derived from the settings
 * @param args All the arguments for the run
 */
bool TomographyIfaceModel::checkIfToolIsSetupProperly(
    const std::string &tool, const std::string &cmd,
    const std::vector<std::string> &args) const {
  if (tool.empty() || cmd.empty() || args.empty()) {
    const std::string detail =
        "Please define the settings of this tool. "
        "You have not defined any settings for this tool: " +
        tool +
        ". Before running it you need to define its settings "
        "(method, parameters, etc.). You can do so by clicking on the setup "
        "button.";
    throw std::runtime_error("Cannot run the tool " + tool +
                             " without setting it up." + detail);
  }
  return true;
}

/**
 * Temporary helper to do an operation that shouldn't be needed any longer
 * when the code is reorganized to use the tool settings objects better.
 */
void TomographyIfaceModel::splitCmdLine(const std::string &cmd,
                                        std::string &runnable,
                                        std::string &opts) const {
  if (cmd.empty())
    return;

  const auto pos = cmd.find(" ");
  if (std::string::npos == pos)
    return;

  runnable = cmd.substr(0, pos);
  opts = cmd.substr(pos + 1);
}

/**
* Helper to get a FITS image into a workspace. Uses the LoadFITS
* algorithm. If the algorithm throws, this method shows user (pop-up)
* warning/error messages but does not throw.
*
* This method returns a workspace group which most probably you want
* to delete after using the image to draw it.
*
* @param path Path to a FITS image
*
* @return Group Workspace containing a Matrix workspace with a FITS
* image, one pixel per histogram, as loaded by LoadFITS (can be empty
* if the load goes wrong and the workspace is not available from the
* ADS).
*/
WorkspaceGroup_sptr
TomographyIfaceModel::loadFITSImage(const std::string &path) {
  // get fits file into workspace and retrieve it from the ADS
  auto alg = AlgorithmManager::Instance().createUnmanaged("LoadFITS");
  alg->initialize();
  alg->setPropertyValue("Filename", path);
  std::string wsName = "__fits_ws_tomography_gui";
  alg->setProperty("OutputWorkspace", wsName);
  // this is way faster when loading into a MatrixWorkspace
  alg->setProperty("LoadAsRectImg", true);
  try {
    alg->execute();
  } catch (std::exception &e) {
    throw std::runtime_error(
        "Failed to load image. Could not load this file as a "
        "FITS image: " +
        std::string(e.what()));
  }
  if (!alg->isExecuted()) {
    throw std::runtime_error(
        "Failed to load image correctly. Note that even though "
        "the image file has been loaded it seems to contain errors.");
  }
  WorkspaceGroup_sptr wsg;
  MatrixWorkspace_sptr ws;
  try {
    wsg = AnalysisDataService::Instance().retrieveWS<WorkspaceGroup>(wsName);
    ws = AnalysisDataService::Instance().retrieveWS<MatrixWorkspace>(
        wsg->getNames()[0]);
  } catch (std::exception &e) {
    throw std::runtime_error(
        "Could not load image contents. An unrecoverable error "
        "happened when trying to load the image contents. Cannot "
        "display it. Error details: " +
        std::string(e.what()));
  }

  // draw image from workspace
  if (wsg && ws &&
      Mantid::API::AnalysisDataService::Instance().doesExist(ws->name())) {
    return wsg;
  } else {
    return WorkspaceGroup_sptr();
  }
}

void TomographyIfaceModel::logMsg(const std::string &msg) { g_log.notice(msg); }

void TomographyIfaceModel::logErrMsg(const std::string &msg) {
  g_log.error(msg);
}

/**
 * Produces a comma separated list of coordinates as a string of real values
 *
 * @param coords Coordinates given as point 1 (x,y), point 2 (x,y)
 *
 * @returns A string like "x1, y1, x2, y2"
 */
std::string boxCoordinatesToCSV(const ImageStackPreParams::Box2D &coords) {
  std::string s_left = std::to_string(coords.second.X());
  std::string s_top = std::to_string(coords.first.Y());
  std::string s_right = std::to_string(coords.first.X());
  std::string s_bottom = std::to_string(coords.second.Y());

  return s_left + ", " + s_top + ", " + s_right + ", " + s_bottom;
}

/**
 * Build options string to send them to the tomographic reconstruction
 * scripts command line.
 *
 * @param filters Settings for the pre-post processing steps/filters
 *
 * @param corRegions center and regions selected by the user (region
 * of intererst/analysis area and normalization or air region).
 *
 * @param local whether to adapt the options for a local run (as
 * opposed to a remote compute resource)
 *
 * @param opts array where to add the options (one element will be
 * added for every option).
 *
 * This doesn't belong here and should be moved to more appropriate
 * place when the settings settle.
 */
void TomographyIfaceModel::filtersCfgToCmdOpts(
    const TomoReconFiltersSettings &filters,
    const ImageStackPreParams &corRegions, const bool local,
    std::vector<std::string> &opts) const {

  opts.emplace_back("--input-path=" + adaptInputPathForExecution(
                                          m_pathsConfig.pathSamples(), local));

  const std::string alg = getCurrentToolMethod();

  // check the general enable option and the dataset specific enable
  if (filters.prep.normalizeByFlats && m_pathsConfig.m_pathOpenBeamEnabled) {
    const std::string flat = m_pathsConfig.pathOpenBeam();
    if (!flat.empty())
      opts.emplace_back("--input-path-flat=" +
                        adaptInputPathForExecution(flat, local));
  }

  if (filters.prep.normalizeByDarks && m_pathsConfig.m_pathDarkEnabled) {
    const std::string dark = m_pathsConfig.pathDarks();
    if (!dark.empty())
      opts.emplace_back("--input-path-dark=" +
                        adaptInputPathForExecution(dark, local));
  }

  std::string openList;
  std::string closeList;
  // TODOMODL how to handle this? we still need to know what the resource is,
  // because local is windows and remote is linux
  if (local) {
    openList = "[";
    closeList = "]";
  } else {
    openList = "'[";
    closeList = "]'";
  }
  if ((corRegions.roi.first.X() > 0 || corRegions.roi.second.X() > 0) &&
      (corRegions.roi.first.Y() > 0 || corRegions.roi.second.Y() > 0)) {
    opts.emplace_back("--region-of-interest=" + openList +
                      boxCoordinatesToCSV(corRegions.roi) + closeList);
  }

  if (filters.prep.normalizeByAirRegion) {
    if (0 != corRegions.normalizationRegion.first.X() ||
        0 != corRegions.normalizationRegion.second.X())
      opts.emplace_back("--air-region=" + openList +
                        boxCoordinatesToCSV(corRegions.normalizationRegion) +
                        closeList);
  }

  const std::string outBase =
      buildOutReconstructionDir(m_pathsConfig.pathSamples(), local);

  // append a 'now' string
  auto now = Mantid::Kernel::DateAndTime::getCurrentTime();
  const std::string timeAppendix = now.toFormattedString("%Y%B%d_%H%M%S") +
                                   "_" + std::to_string(now.nanoseconds());

  // one name for this particular reconstruction, like:
  // out_reconstruction_TomoPy_gridrec_
  const std::string reconName =
      "reconstruction_" + m_currentToolName + "_" + alg + "_" + timeAppendix;

  const std::string outOpt = outBase + "/" + reconName;

  if (local) {
    // doesn't go through the shell so it should not have quotes
    opts.emplace_back("--output=" + adaptInputPathForExecution(outOpt, local));
  } else {
    opts.emplace_back("--output=\"" +
                      adaptInputPathForExecution(outOpt, local) + "\"");
  }

  // TODO: will/should use m_systemSettings.m_outputPathCompPreProcessed to
  // set an option like --output-pre_processed. For now the pre_processed
  // files go inside the directory of the reconstructed files.

  opts.emplace_back("--median-filter-size=" +
                    std::to_string(filters.prep.medianFilterWidth));

  // Filters:

  // TODO: (we'd require here IMAT specific headers to become available soon)
  // if (filters.prep.normalizeByProtonCharge)

  double cor = 0;
  cor = corRegions.cor.X();
  opts.emplace_back("--cor=" + std::to_string(cor));

  int rotationIdx = static_cast<int>(corRegions.rotation / 90);
  // filters.prep.rotation
  opts.emplace_back("--rotation=" + std::to_string(rotationIdx));

  // filters.prep.maxAngle
  opts.emplace_back("--max-angle=" + std::to_string(filters.prep.maxAngle));

  // prep.scaleDownFactor
  if (filters.prep.scaleDownFactor > 1)
    opts.emplace_back("--scale-down=" +
                      std::to_string(filters.prep.scaleDownFactor));

  // postp.circMaskRadius
  opts.emplace_back("--circular-mask=" +
                    std::to_string(filters.postp.circMaskRadius));

  // postp.cutOffLevel
  if (filters.postp.cutOffLevel > 0.0)
    opts.emplace_back("--cut-off=" + std::to_string(filters.postp.cutOffLevel));

  // TODO: this should take the several possible alternatives from the user
  // interface
  opts.emplace_back("--out-img-format=png");
}

/**
 * Converts paths to paths that will work for the reconstruction
 * scripts on the local or remote machine.
 *
 * @param path path to a directory (samples/flats/darks)
 * @param local adapt the path to local or remote execution
 *
 * @return path string ready to be used by the reconstruction scripts
 */
std::string
TomographyIfaceModel::adaptInputPathForExecution(const std::string &path,
                                                 const bool local) const {
  if (local)
    return path;

  std::string result;
  // For example, request /media/scarf/data/RB0000/...
  // which needs to be translated into: /work/scarf/data/RB0000/...
  if (std::string::npos !=
      path.find(m_systemSettings.m_local.m_remoteDriveOrMountPoint)) {
    result = path;
    boost::replace_all(result,
                       m_systemSettings.m_local.m_remoteDriveOrMountPoint,
                       m_systemSettings.m_remote.m_basePathTomoData);
    boost::replace_all(result, "\\", "/");
  } else {
    result = path;
    // Remote (to UNIX), assuming SCARF or similar
    boost::replace_all(result, "\\", "/");
    if (result.length() >= 2 && ':' == result[1]) {
      if (2 == result.length())
        result = ""; // don't accept '/'
      else
        result = result.substr(2);
    }
  }

  return result;
}

/**
 * Builds a base path for the output directory and files (which go in
 * a subdirectory usually called 'processed' next to the
 * samples/flats/darks directories).
 *
 * @param samplesDir full path to samples
 *
 * @return path to which an output directory name can be appended, to
 * output the reconstructed volume to.
 */
std::string
TomographyIfaceModel::buildOutReconstructionDir(const std::string &samplesDir,
                                                bool) const {
  // TODO: guessing from sample dir always at the moment.
  // We might want to distinguish local/remote runs at some point
  // (second parameter)
  // Remote runs would ideally use buildOutReconstructionDirFromSystemRoot()
  return buildOutReconstructionDirFromSamplesDir(samplesDir);
}

/**
 * This method enforces the proper
 * path following current IMAT rules, regardless of where the samples
 * path was located.
 *
 * @param samplesDir full path to sample images
 *
 * @param local whether to adapt the path rules options for a local
 * run (as opposed to a remote compute resource)
 *
 * @return path to which an output directory name can be appended, to
 * output the reconstructed volume to.
 */
std::string TomographyIfaceModel::buildOutReconstructionDirFromSystemRoot(
    const std::string &samplesDir, bool local) const {
  // Like /work/imat/data/RB00XYZTUV/sampleA/processed/
  // Split in components like: /work/imat + / + data + / + RB00XYZTUV + / +
  // sampleA + / + processed
  std::string rootBase;
  if (local) {
    rootBase = m_systemSettings.m_local.m_basePathTomoData;
  } else {
    rootBase = m_systemSettings.m_remote.m_basePathTomoData;
  }

  // Guess sample name (example: 'sampleA') from the input data path
  Poco::Path pathToSample(samplesDir);
  pathToSample = pathToSample.parent();
  std::string sampleName = pathToSample.directory(pathToSample.depth() - 1);
  // safe fallback for pathological cases (samples in a root directory, etc.)
  if (sampleName.empty())
    sampleName = "sample";

  const std::string outBase = rootBase + "/" +
                              m_systemSettings.m_pathComponents[0] + "/" +
                              m_experimentRef + "/" + sampleName + "/" +
                              m_systemSettings.m_outputPathCompReconst;

  return outBase;
}

/**
 * Builds a base path for the output directory and files by looking
 * for the parent of the samples directory. This method will work
 * regardless of whether the samples directory location follows the
 * proper IMAT conventions.
 *
 * @param samplesDir full path to samples
 *
 * @return path to which an output directory name can be appended, to
 * output the reconstructed volume to.
 */
std::string TomographyIfaceModel::buildOutReconstructionDirFromSamplesDir(
    const std::string &samplesDir) const {
  // Guess sample name (example 'sampleA') from the input data/sample
  // images path
  Poco::Path path(samplesDir);

  path = path.parent();
  path.append(m_systemSettings.m_outputPathCompReconst);

  return path.toString();
}
} // namespace CustomInterfaces
} // namespace MantidQt<|MERGE_RESOLUTION|>--- conflicted
+++ resolved
@@ -4,17 +4,9 @@
 #include "MantidKernel/FacilityInfo.h"
 #include "MantidQtAPI/AlgorithmRunner.h"
 #include "MantidQtCustomInterfaces/Tomography/TomographyIfaceModel.h"
-<<<<<<< HEAD
 #include "MantidQtCustomInterfaces/Tomography/TomographyProcess.h"
 #include "MantidQtCustomInterfaces/Tomography/TomographyThread.h"
 
-=======
-
-#include "MantidQtCustomInterfaces/Tomography/TomographyIfaceModel.h"
-#include "MantidQtCustomInterfaces/Tomography/TomographyProcess.h"
-#include "MantidQtCustomInterfaces/Tomography/TomographyThread.h"
-
->>>>>>> 93019f11
 #include <Poco/Path.h>
 
 #ifndef _WIN32
@@ -350,20 +342,13 @@
 void TomographyIfaceModel::prepareSubmissionArguments(
     const bool local, std::string &runnable, std::vector<std::string> &args,
     std::string &allOpts) {
-<<<<<<< HEAD
-
-=======
-  if (!m_currentToolSettings) {
-    throw std::invalid_argument("Settings for tool not set up");
-  }
->>>>>>> 93019f11
+
   const std::string tool = usingTool();
   const std::string cmd = m_currentToolSettings->toCommand();
 
   std::string longOpt;
   // this gets the runnable from the whole string
   splitCmdLine(cmd, runnable, longOpt);
-<<<<<<< HEAD
 
   // this is discarded for all tools but the custom command
   std::string trailingCommands;
@@ -391,38 +376,9 @@
 
   // used for remote submission
   allOpts = constructSingleStringFromVector(args);
-=======
-
-  // this is discarded for all tools but the custom command
-  std::string trailingCommands;
-  if (local) {
-    std::string execScriptPath;
-    splitCmdLine(longOpt, execScriptPath, trailingCommands);
-    args.emplace_back(execScriptPath);
-  }
-
-  if (tool == g_customCmdTool) {
-    // if it's local we need to append the trailingCommands, as the
-    // external interpreter and script path are already appended, the script
-    // path has to be in a separate argument member otherwise running the
-    // external interpreter fails if remote we just want to append all of the
-    // options, the script path is already appended
-    args.emplace_back(local ? trailingCommands : longOpt);
-    allOpts = constructSingleStringFromVector(args);
-    return;
-  }
-
-  // appends the additional options tool name, algorithm name, filters, etc
-  makeTomoRecScriptOptions(local, args);
-
-  checkIfToolIsSetupProperly(tool, cmd, args);
-
-  // used for remote submission
-  allOpts = constructSingleStringFromVector(args);
 
   logMsg("Running " + usingTool() + ", with binary: " + runnable +
          ", with parameters: " + allOpts);
->>>>>>> 93019f11
 }
 
 /**
@@ -483,13 +439,6 @@
     const std::string &compRes, const std::string &runnable,
     const std::string &allOpts) {
   // with SCARF we use one (pseudo)-transaction for every submission
-<<<<<<< HEAD
-
-  logMsg("Running " + usingTool() + ", with binary: " + runnable +
-         ", with parameters: " + allOpts);
-
-=======
->>>>>>> 93019f11
   auto transAlg = Mantid::API::AlgorithmManager::Instance().createUnmanaged(
       "StartRemoteTransaction");
   transAlg->initialize();
@@ -536,21 +485,10 @@
 
   // Can only run one reconstruction at a time
   // Qt doesn't use exceptions so we can't make sure it ran here
-<<<<<<< HEAD
-
-  logMsg("Running " + usingTool() + ", with binary: " + runnable +
-         ", with parameters: " + allOpts);
-
   worker.setup(runnable, args, allOpts);
   thread.start();
 }
 
-=======
-  worker.setup(runnable, args, allOpts);
-  thread.start();
-}
-
->>>>>>> 93019f11
 void TomographyIfaceModel::addJobToStatus(const qint64 pid,
                                           const std::string &runnable,
                                           const std::string &allOpts) {
@@ -623,19 +561,10 @@
 void TomographyIfaceModel::updateProcessInJobList(const qint64 pid,
                                                   const int exitCode) {
   // cast to string from qint64 so we can compare
-<<<<<<< HEAD
-  const std::string processPID = std::to_string(static_cast<int>(pid));
-  for (auto &job : m_jobsStatusLocal) {
-    if (job.id == processPID) {
-      if (exitCode == 1) {
-        job.status = "Exit";
-      }
-=======
   const std::string processPID = std::to_string(pid);
   for (auto &job : m_jobsStatusLocal) {
     if (job.id == processPID && exitCode == 1) {
       job.status = "Exit";
->>>>>>> 93019f11
     }
   }
 }
