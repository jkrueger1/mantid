//----------------------
// Includes
//----------------------
#include "MantidQtCustomInterfaces/SANSRunWindow.h"
#include "MantidQtCustomInterfaces/SANSAddFiles.h"
#include "MantidQtAPI/ManageUserDirectories.h"
#include "MantidQtAPI/FileDialogHandler.h"
#include "MantidKernel/ConfigService.h"
#include "MantidKernel/FacilityInfo.h"
#include "MantidKernel/PropertyWithValue.h"

#include "MantidKernel/Logger.h"
#include "MantidKernel/Exception.h"
#include "MantidAPI/FrameworkManager.h"
#include "MantidAPI/IAlgorithm.h"
#include "MantidAPI/AlgorithmManager.h"
#include "MantidAPI/AnalysisDataService.h"
#include "MantidAPI/PropertyManagerDataService.h"
#include "MantidAPI/WorkspaceGroup.h"
#include "MantidAPI/IEventWorkspace.h"
#include "MantidGeometry/Instrument.h"
#include "MantidGeometry/IComponent.h"
#include "MantidKernel/V3D.h"
#include "MantidKernel/Exception.h"
#include "MantidAPI/Run.h"

#include <QLineEdit>
#include <QHash>
#include <QTextStream>
#include <QTreeWidgetItem>
#include <QMessageBox>
#include <QInputDialog>
#include <QSignalMapper>
#include <QHeaderView>
#include <QApplication>
#include <QClipboard>
#include <QTemporaryFile>
#include <QDateTime>
#include <QDesktopServices>
#include <QUrl>

#include <Poco/StringTokenizer.h>

#include <boost/lexical_cast.hpp>

#include "MantidGeometry/IDetector.h"

#include "MantidQtCustomInterfaces/SANSEventSlicing.h"

#include <boost/assign.hpp>
#include <boost/foreach.hpp>
#include <boost/function.hpp>
#include <boost/tuple/tuple.hpp>
#include <cmath>

using Mantid::detid_t;

// Add this class to the list of specialised dialogs in this namespace
namespace MantidQt {
namespace CustomInterfaces {
DECLARE_SUBWINDOW(SANSRunWindow)

using namespace MantidQt::MantidWidgets;
using namespace MantidQt::API;
using namespace MantidQt::CustomInterfaces;
using namespace Mantid::Kernel;
using namespace Mantid::API;
using namespace Mantid;
using Mantid::Geometry::Instrument_const_sptr;

namespace {
/// static logger for main window
Logger g_log("SANSRunWindow");
/// static logger for centre finding
Logger g_centreFinderLog("CentreFinder");

typedef boost::shared_ptr<Kernel::PropertyManager> ReductionSettings_sptr;

/**
 * Returns the PropertyManager object that is used to store the settings
 * used by the reduction.
 *
 * There is a corresponding function in scripts/SANS/isis_reducer.py with
 * more information.
 *
 * @returns the reduction settings.
 */
ReductionSettings_sptr getReductionSettings() {
  // Must match name of the PropertyManager used in the reduction.
  static const std::string SETTINGS_PROP_MAN_NAME = "ISISSANSReductionSettings";

  if (!PropertyManagerDataService::Instance().doesExist(
          SETTINGS_PROP_MAN_NAME)) {
    g_log.debug()
        << "Creating reduction settings PropertyManager object, with name "
        << SETTINGS_PROP_MAN_NAME << ".";

    const auto propertyManager = boost::make_shared<Kernel::PropertyManager>();
    PropertyManagerDataService::Instance().add(SETTINGS_PROP_MAN_NAME,
                                               propertyManager);

    return propertyManager;
  }

  return PropertyManagerDataService::Instance().retrieve(
      SETTINGS_PROP_MAN_NAME);
}

/**
 * Returns the value of the setting with given name, unless the setting does not
 * exist in which case the given defaultValue is returned.
 *
 * @param settingName :: the name of the setting who's value to return
 * @param defaultValue :: the value to return if the setting does not exist
 *
 * @returns the setting value else defaultValue if the setting does not exist
 */
QString getSettingWithDefault(const QString &settingName,
                              const QString &defaultValue) {
  const auto settings = getReductionSettings();

  if (settings->existsProperty(settingName.toStdString()))
    return QString::fromStdString(
        settings->getPropertyValue(settingName.toStdString()));
  else
    return defaultValue;
}

/**
 * Convenience method to set the setting with given name to the given value.
 * If a property with the given name does not exist, then one is created.
 *
 * We could have a templated method at some later date, but at the moment this
 * only works for string properties.
 *
 * @param settingName :: the name of the setting to set
 * @param settingValue :: the value to set this setting with
 */
void setStringSetting(const QString &settingName, const QString &settingValue) {
  const auto settings = getReductionSettings();
  const auto name = settingName.toStdString();
  const auto value = settingValue.toStdString();

  if (!settings->existsProperty(name))
    settings->declareProperty(
        new Kernel::PropertyWithValue<std::string>(name, ""), value);
  else
    settings->setProperty(name, value);
}
}

//----------------------------------------------
// Public member functions
//----------------------------------------------
/// Constructor
SANSRunWindow::SANSRunWindow(QWidget *parent)
    : UserSubWindow(parent), m_addFilesTab(NULL), m_displayTab(NULL),
      m_diagnosticsTab(NULL), m_saveWorkspaces(NULL), m_ins_defdir(""),
      m_last_dir(""), m_cfg_loaded(true), m_userFname(false), m_sample_file(),
      m_reducemapper(NULL), m_warnings_issued(false), m_force_reload(false),
      m_newInDir(*this, &SANSRunWindow::handleInputDirChange),
      m_delete_observer(*this, &SANSRunWindow::handleMantidDeleteWorkspace),
      m_s2d_detlabels(), m_loq_detlabels(), m_allowed_batchtags(),
      m_have_reducemodule(false), m_dirty_batch_grid(false),
      m_tmp_batchfile(""), m_batch_paste(NULL), m_batch_clear(NULL),
      m_mustBeDouble(NULL), m_doubleValidatorZeroToMax(NULL),
      m_intValidatorZeroToMax(NULL), slicingWindow(NULL) {
  ConfigService::Instance().addObserver(m_newInDir);
}

/// Destructor
SANSRunWindow::~SANSRunWindow() {
  try {
    ConfigService::Instance().removeObserver(m_newInDir);
    if (isInitialized()) {
      // Seems to crash on destruction of if I don't do this
      AnalysisDataService::Instance().notificationCenter.removeObserver(
          m_delete_observer);
      saveSettings();
      delete m_addFilesTab;
    }
    delete m_displayTab;
    delete m_diagnosticsTab;
  } catch (...) {
    // we've cleaned up the best we can, move on
  }
}

//--------------------------------------------
// Private member functions
//--------------------------------------------
/**
 * Set up the dialog layout
 */
void SANSRunWindow::initLayout() {
  g_log.debug("Initializing interface layout");
  m_uiForm.setupUi(this);
  m_uiForm.inst_opt->addItem("LARMOR");
  m_uiForm.inst_opt->addItem("LOQ");
  m_uiForm.inst_opt->addItem("SANS2D");
  m_uiForm.inst_opt->addItem("SANS2DTUBES");

  m_reducemapper = new QSignalMapper(this);

  // Set column stretch on the mask table
  m_uiForm.mask_table->horizontalHeader()->setStretchLastSection(true);

  setupSaveBox();

  connectButtonSignals();

  m_uiForm.tabWidget->setCurrentWidget(m_uiForm.runNumbers);
  // Disable most things so that load is the only thing that can be done
  m_uiForm.oneDBtn->setEnabled(false);
  m_uiForm.twoDBtn->setEnabled(false);
  m_uiForm.saveDefault_btn->setEnabled(false);
  for (int i = 1; i < 4; ++i) {
    m_uiForm.tabWidget->setTabEnabled(i, false);
  }

  // Mode switches
  connect(m_uiForm.single_mode_btn, SIGNAL(clicked()), this,
          SLOT(switchMode()));
  connect(m_uiForm.batch_mode_btn, SIGNAL(clicked()), this, SLOT(switchMode()));

  // Set a custom context menu for the batch table
  m_uiForm.batch_table->setContextMenuPolicy(Qt::ActionsContextMenu);
  m_batch_paste = new QAction(tr("&Paste"), m_uiForm.batch_table);
  m_batch_paste->setShortcut(tr("Ctrl+P"));
  connect(m_batch_paste, SIGNAL(activated()), this, SLOT(pasteToBatchTable()));
  m_uiForm.batch_table->addAction(m_batch_paste);

  m_batch_clear = new QAction(tr("&Clear"), m_uiForm.batch_table);
  m_uiForm.batch_table->addAction(m_batch_clear);
  connect(m_batch_clear, SIGNAL(activated()), this, SLOT(clearBatchTable()));

  // Main Logging
  m_uiForm.logging_field->attachLoggingChannel();
  connect(m_uiForm.logging_field, SIGNAL(warningReceived(const QString &)),
          this, SLOT(setLoggerTabTitleToWarn()));
  connect(m_uiForm.logger_clear, SIGNAL(clicked()), this, SLOT(clearLogger()));

  // Centre finder logger
  m_uiForm.centre_logging->attachLoggingChannel();
<<<<<<< HEAD
  connect(m_uiForm.clear_centre_log, SIGNAL(clicked()), m_uiForm.centre_logging, SLOT(clear()));
  connect(m_uiForm.up_down_checkbox, SIGNAL(stateChanged(int)), this, SLOT(onUpDownCheckboxChanged()));
  connect(m_uiForm.left_right_checkbox, SIGNAL(stateChanged(int)), this, SLOT(onLeftRightCheckboxChanged()));
=======
  connect(m_uiForm.clear_centre_log, SIGNAL(clicked()), m_uiForm.centre_logging,
          SLOT(clear()));
>>>>>>> 657ea314

  // Create the widget hash maps
  initWidgetMaps();

  m_runFiles.reserve(6);
  // Text edit map
  m_runFiles.push_back(m_uiForm.scatterSample);
  m_runFiles.push_back(m_uiForm.scatCan);

  m_runFiles.push_back(m_uiForm.transmis);
  m_runFiles.push_back(m_uiForm.transCan);

  m_runFiles.push_back(m_uiForm.direct);
  m_runFiles.push_back(m_uiForm.dirCan);
  std::vector<MWRunFiles *>::const_iterator it = m_runFiles.begin();
  for (; it != m_runFiles.end(); ++it) {
    (*it)->doButtonOpt(MWRunFiles::Icon);
  }

  connectFirstPageSignals();

  initAnalysDetTab();

  if (!m_addFilesTab) { // sets up the AddFiles tab which must be deleted in the
                        // destructor
    m_addFilesTab = new SANSAddFiles(this, &m_uiForm);
  }

  // diagnostics tab
  if (!m_diagnosticsTab) {
    m_diagnosticsTab = new SANSDiagnostics(this, &m_uiForm);
  }
  connect(this, SIGNAL(userfileLoaded()), m_diagnosticsTab,
          SLOT(enableMaskFileControls()));
  // Listen for Workspace delete signals
  AnalysisDataService::Instance().notificationCenter.addObserver(
      m_delete_observer);

  // Create the "Display" tab
  if (!m_displayTab) {
    m_displayTab = new SANSPlotSpecial(this);
    m_uiForm.displayLayout->addWidget(m_displayTab);
  }

  const QString ISIS_SANS_WIKI = "http://www.mantidproject.org/ISIS_SANS:";
  m_helpPageUrls[Tab::RUN_NUMBERS] = ISIS_SANS_WIKI + "_Run_Numbers";
  m_helpPageUrls[Tab::REDUCTION_SETTINGS] =
      ISIS_SANS_WIKI + "_Reduction_Settings";
  m_helpPageUrls[Tab::GEOMETRY] = ISIS_SANS_WIKI + "_Geometry";
  m_helpPageUrls[Tab::MASKING] = ISIS_SANS_WIKI + "_Masking";
  m_helpPageUrls[Tab::LOGGING] = ISIS_SANS_WIKI + "_Logging";
  m_helpPageUrls[Tab::ADD_RUNS] = ISIS_SANS_WIKI + "_Add_Runs";
  m_helpPageUrls[Tab::DIAGNOSTICS] = ISIS_SANS_WIKI + "_Diagnostics";
  m_helpPageUrls[Tab::ONE_D_ANALYSIS] = ISIS_SANS_WIKI + "_1D_Analysis";

  // connect up phi masking on analysis tab to be in sync with info on masking
  // tab
  connect(m_uiForm.mirror_phi, SIGNAL(clicked()), this,
          SLOT(phiMaskingChanged()));
  connect(m_uiForm.detbank_sel, SIGNAL(currentIndexChanged(int)), this,
          SLOT(phiMaskingChanged(int)));
  connect(m_uiForm.phi_min, SIGNAL(editingFinished()), this,
          SLOT(phiMaskingChanged()));
  connect(m_uiForm.phi_max, SIGNAL(editingFinished()), this,
          SLOT(phiMaskingChanged()));
  connect(m_uiForm.slicePb, SIGNAL(clicked()), this,
          SLOT(handleSlicePushButton()));
  connect(m_uiForm.pushButton_Help, SIGNAL(clicked()), this,
          SLOT(openHelpPage()));

  // Setup the Transmission Settings
  initTransmissionSettings();

  // Set the validators
  setValidators();

  readSettings();
}
/** Ssetup the controls for the Analysis Tab on this form
*/
void SANSRunWindow::initAnalysDetTab() {
  // Add shortened forms of step types to step boxes
  m_uiForm.q_dq_opt->setItemData(0, "LIN");
  m_uiForm.q_dq_opt->setItemData(1, "LOG");
  m_uiForm.qy_dqy_opt->setItemData(0, "LIN");
  // remove the following two lines once the beamfinder is in the new framework
  m_uiForm.wav_dw_opt->setItemData(0, "LIN");
  m_uiForm.wav_dw_opt->setItemData(1, "LOG");

  // the file widget always has a *.* filter, passing an empty list means we get
  // only that
  m_uiForm.floodRearFile->setAlgorithmProperty("CorrectToFile|Filename");
  m_uiForm.floodRearFile->isOptional(true);
  m_uiForm.floodFrontFile->setAlgorithmProperty("CorrectToFile|Filename");
  m_uiForm.floodFrontFile->isOptional(true);

  // the unicode code for the angstrom symbol is 197, doing the below keeps this
  // file ASCII compatible
  static const QChar ANGSROM_SYM(197);
  m_uiForm.wavlength_lb->setText(QString("Wavelength (%1)").arg(ANGSROM_SYM));
  m_uiForm.qx_lb->setText(QString("Qx (%1^-1)").arg(ANGSROM_SYM));
  m_uiForm.qxy_lb->setText(QString("Qxy (%1^-1)").arg(ANGSROM_SYM));
  m_uiForm.transFitOnOff->setText(QString("Trans Fit (%1)").arg(ANGSROM_SYM));
  m_uiForm.transFitOnOff_can->setText(
      QString("Trans Fit (%1)").arg(ANGSROM_SYM));
  m_uiForm.q_rebin->setToolTip(
      "Any string allowed by the Rebin algorithm may be used");

  makeValidator(m_uiForm.wavRanVal_lb, m_uiForm.wavRanges, m_uiForm.tab_2,
                "A comma separated list of numbers is required here");

  connectAnalysDetSignals();
}

/** Formats a Qlabel to be a validator and adds it to the list
*  @param newValid :: a QLabel to use as a validator
*  @param control :: the control whose entry the validator is validates
*  @param tab :: the tab that contains this widgets
*  @param errorMsg :: the tooltip message that the validator should have
*/
void SANSRunWindow::makeValidator(QLabel *const newValid, QWidget *control,
                                  QWidget *tab, const QString &errorMsg) {
  QPalette pal = newValid->palette();
  pal.setColor(QPalette::WindowText, Qt::darkRed);
  newValid->setPalette(pal);
  newValid->setToolTip(errorMsg);

  // regester the validator       and say      where it's control is
  m_validators[newValid] = std::pair<QWidget *, QWidget *>(control, tab);
}

/**
 * Run local Python initialization code
 */
void SANSRunWindow::initLocalPython() {
  // Import the SANS module and set the correct instrument
  QString result = runPythonCode(
      "try:\n\timport isis_reducer\nexcept (ImportError,SyntaxError), "
      "details:\tprint 'Error importing isis_reducer: ' + str(details)\n");
  if (result.trimmed().isEmpty()) {
    m_have_reducemodule = true;
  } else {
    showInformationBox(result);
    m_have_reducemodule = false;
    setProcessingState(NoSample);
  }
  runPythonCode("import ISISCommandInterface as i\nimport copy");
  runPythonCode("import isis_instrument\nimport isis_reduction_steps");

  loadUserFile();
  handleInstrumentChange();
  m_cfg_loaded = true;
}
/** Initialise some of the data and signal connections in the save box
*/
void SANSRunWindow::setupSaveBox() {
  connect(m_uiForm.saveDefault_btn, SIGNAL(clicked()), this,
          SLOT(handleDefSaveClick()));
  connect(m_uiForm.saveSel_btn, SIGNAL(clicked()), this,
          SLOT(saveWorkspacesDialog()));
  connect(m_uiForm.saveFilename_btn, SIGNAL(clicked()), this,
          SLOT(saveFileBrowse()));
  connect(m_uiForm.outfile_edit, SIGNAL(textEdited(const QString &)), this,
          SLOT(setUserFname()));

  // link the save option tick boxes to their save algorithm
  m_savFormats.insert(m_uiForm.saveNex_check, "SaveNexus");
  m_savFormats.insert(m_uiForm.saveNIST_Qxy_check, "SaveNISTDAT");
  m_savFormats.insert(m_uiForm.saveCan_check, "SaveCanSAS1D");
  m_savFormats.insert(m_uiForm.saveRKH_check, "SaveRKH");
  m_savFormats.insert(m_uiForm.saveCSV_check, "SaveCSV");

  for (SavFormatsConstIt i = m_savFormats.begin(); i != m_savFormats.end();
       ++i) {
    connect(i.key(), SIGNAL(stateChanged(int)), this,
            SLOT(enableOrDisableDefaultSave()));
  }
}
/** Raises a saveWorkspaces dialog which allows people to save any workspace 
*  workspaces the user chooses
*/
void SANSRunWindow::saveWorkspacesDialog() {
  // Qt::WA_DeleteOnClose must be set for the dialog to aviod a memory leak
  m_saveWorkspaces =
      new SaveWorkspaces(this, m_uiForm.outfile_edit->text(), m_savFormats,
                         m_uiForm.zeroErrorCheckBox->isChecked());
  // this dialog sometimes needs to run Python, pass this to Mantidplot via our
  // runAsPythonScript() signal
  connect(m_saveWorkspaces, SIGNAL(runAsPythonScript(const QString &, bool)),
          this, SIGNAL(runAsPythonScript(const QString &, bool)));
  // we need know if we have a pointer to a valid window or not
  connect(m_saveWorkspaces, SIGNAL(closing()), this,
          SLOT(saveWorkspacesClosed()));
  // Connect the request for a zero-error-free workspace
  // cpp-check does not understand that the input are two references
  connect(m_saveWorkspaces,
          // cppcheck-suppress duplicateExpression
          SIGNAL(createZeroErrorFreeWorkspace(QString &, QString &)),
          // cppcheck-suppress duplicateExpression
          this, SLOT(createZeroErrorFreeClone(QString &, QString &)));
  // Connect the request for deleting a zero-error-free workspace
  connect(m_saveWorkspaces, SIGNAL(deleteZeroErrorFreeWorkspace(QString &)),
          this, SLOT(deleteZeroErrorFreeClone(QString &)));
  // Connect to change in the zero-error removal checkbox
  connect(m_uiForm.zeroErrorCheckBox, SIGNAL(stateChanged(int)),
          m_saveWorkspaces, SLOT(onSaveAsZeroErrorFreeChanged(int)));

  m_uiForm.saveSel_btn->setEnabled(false);
  m_saveWorkspaces->show();
}
/**When the save workspaces dialog box is closes its pointer, m_saveWorkspaces,
* is set to NULL and the raise dialog button is re-enabled
*/
void SANSRunWindow::saveWorkspacesClosed() {
  m_uiForm.saveSel_btn->setEnabled(true);
  m_saveWorkspaces = NULL;
}
/** Connection the buttons to their signals
*/
void SANSRunWindow::connectButtonSignals() {
  connect(m_uiForm.data_dirBtn, SIGNAL(clicked()), this, SLOT(selectDataDir()));
  connect(m_uiForm.userfileBtn, SIGNAL(clicked()), this,
          SLOT(selectUserFile()));
  connect(m_uiForm.csv_browse_btn, SIGNAL(clicked()), this,
          SLOT(selectCSVFile()));

  connect(m_uiForm.load_dataBtn, SIGNAL(clicked()), this,
          SLOT(handleLoadButtonClick()));
  connect(m_uiForm.runcentreBtn, SIGNAL(clicked()), this,
          SLOT(handleRunFindCentre()));

  // Reduction buttons
  connect(m_uiForm.oneDBtn, SIGNAL(clicked()), m_reducemapper, SLOT(map()));
  m_reducemapper->setMapping(m_uiForm.oneDBtn, "1D");
  connect(m_uiForm.twoDBtn, SIGNAL(clicked()), m_reducemapper, SLOT(map()));
  m_reducemapper->setMapping(m_uiForm.twoDBtn, "2D");
  connect(m_reducemapper, SIGNAL(mapped(const QString &)), this,
          SLOT(handleReduceButtonClick(const QString &)));

  connect(m_uiForm.showMaskBtn, SIGNAL(clicked()), this,
          SLOT(handleShowMaskButtonClick()));
}
/**  Calls connect to fix up all the slots for the run tab to their events
*/
void SANSRunWindow::connectFirstPageSignals() {
  // controls on the first tab page

  connect(m_uiForm.outfile_edit, SIGNAL(textEdited(const QString &)), this,
          SLOT(enableOrDisableDefaultSave()));

  connect(m_uiForm.allowPeriods_ck, SIGNAL(stateChanged(int)), this,
          SLOT(disOrEnablePeriods(const int)));
}
/** Calls connect to fix up all the slots for the analysis details tab to their
 * events
*/
void SANSRunWindow::connectAnalysDetSignals() {
  // controls on the second page
  connect(m_uiForm.wav_dw_opt, SIGNAL(currentIndexChanged(int)), this,
          SLOT(handleWavComboChange(int)));
  connect(m_uiForm.q_dq_opt, SIGNAL(currentIndexChanged(int)), this,
          SLOT(handleStepComboChange(int)));
  connect(m_uiForm.qy_dqy_opt, SIGNAL(currentIndexChanged(int)), this,
          SLOT(handleStepComboChange(int)));

  connect(m_uiForm.inst_opt, SIGNAL(currentIndexChanged(int)), this,
          SLOT(handleInstrumentChange()));

  connect(m_uiForm.transFit_ck, SIGNAL(stateChanged(int)), this,
          SLOT(updateTransInfo(int)));
  connect(m_uiForm.transFit_ck_can, SIGNAL(stateChanged(int)), this,
          SLOT(updateTransInfo(int)));
  updateTransInfo(m_uiForm.transFit_ck->state());
  m_uiForm.transFit_ck_can->toggle();

  connect(m_uiForm.frontDetQrangeOnOff, SIGNAL(stateChanged(int)), this,
          SLOT(updateFrontDetQrange(int)));
  updateFrontDetQrange(m_uiForm.frontDetQrangeOnOff->state());

  connect(m_uiForm.enableRearFlood_ck, SIGNAL(stateChanged(int)), this,
          SLOT(prepareFlood(int)));
  connect(m_uiForm.enableFrontFlood_ck, SIGNAL(stateChanged(int)), this,
          SLOT(prepareFlood(int)));

  connect(m_uiForm.trans_selector_opt, SIGNAL(currentIndexChanged(int)), this,
          SLOT(transSelectorChanged(int)));
  transSelectorChanged(0);

  connect(m_uiForm.wavRanges, SIGNAL(editingFinished()), this,
          SLOT(checkList()));
}
/**
 * Initialize the widget maps
 */
void SANSRunWindow::initWidgetMaps() {
  //       batch mode settings
  m_allowed_batchtags.insert("sample_sans", 0);
  m_allowed_batchtags.insert("sample_trans", 1);
  m_allowed_batchtags.insert("sample_direct_beam", 2);
  m_allowed_batchtags.insert("can_sans", 3);
  m_allowed_batchtags.insert("can_trans", 4);
  m_allowed_batchtags.insert("can_direct_beam", 5);
  m_allowed_batchtags.insert("background_sans", -1);
  m_allowed_batchtags.insert("background_trans", -1);
  m_allowed_batchtags.insert("background_direct_beam", -1);
  m_allowed_batchtags.insert("output_as", 6);
  m_allowed_batchtags.insert("user_file", 7);
  //            detector info
  // SANS2D det names/label map
  QHash<QString, QLabel *> labelsmap;
  labelsmap.insert("Front_Det_Z", m_uiForm.dist_smp_frontZ);
  labelsmap.insert("Front_Det_X", m_uiForm.dist_smp_frontX);
  labelsmap.insert("Front_Det_Rot", m_uiForm.smp_rot);
  labelsmap.insert("Rear_Det_X", m_uiForm.dist_smp_rearX);
  labelsmap.insert("Rear_Det_Z", m_uiForm.dist_smp_rearZ);
  m_s2d_detlabels.append(labelsmap);

  labelsmap.clear();
  labelsmap.insert("Front_Det_Z", m_uiForm.dist_can_frontZ);
  labelsmap.insert("Front_Det_X", m_uiForm.dist_can_frontX);
  labelsmap.insert("Front_Det_Rot", m_uiForm.can_rot);
  labelsmap.insert("Rear_Det_X", m_uiForm.dist_can_rearX);
  labelsmap.insert("Rear_Det_Z", m_uiForm.dist_can_rearZ);
  m_s2d_detlabels.append(labelsmap);

  labelsmap.clear();
  labelsmap.insert("Front_Det_Z", m_uiForm.dist_bkgd_frontZ);
  labelsmap.insert("Front_Det_X", m_uiForm.dist_bkgd_frontX);
  labelsmap.insert("Front_Det_Rot", m_uiForm.bkgd_rot);
  labelsmap.insert("Rear_Det_X", m_uiForm.dist_bkgd_rearX);
  labelsmap.insert("Rear_Det_Z", m_uiForm.dist_bkgd_rearZ);
  m_s2d_detlabels.append(labelsmap);

  // LOQ labels
  labelsmap.clear();
  labelsmap.insert("moderator-sample", m_uiForm.dist_sample_ms);
  labelsmap.insert("sample-main-detector-bank", m_uiForm.dist_smp_mdb);
  labelsmap.insert("sample-HAB", m_uiForm.dist_smp_hab);
  m_loq_detlabels.append(labelsmap);

  labelsmap.clear();
  labelsmap.insert("moderator-sample", m_uiForm.dist_can_ms);
  labelsmap.insert("sample-main-detector-bank", m_uiForm.dist_can_mdb);
  labelsmap.insert("sample-HAB", m_uiForm.dist_can_hab);
  m_loq_detlabels.append(labelsmap);

  labelsmap.clear();
  labelsmap.insert("moderator-sample", m_uiForm.dist_bkgd_ms);
  labelsmap.insert("sample-main-detector-bank", m_uiForm.dist_bkgd_mdb);
  labelsmap.insert("sample-HAB", m_uiForm.dist_bkgd_hab);
  m_loq_detlabels.append(labelsmap);

  // Full workspace names as they appear in the service
  m_workspaceNames.clear();
}

/**
 * Restore previous input
 */
void SANSRunWindow::readSettings() {
  g_log.debug("Reading settings.");
  QSettings value_store;
  value_store.beginGroup("CustomInterfaces/SANSRunWindow");

  m_uiForm.userfile_edit->setText(value_store.value("user_file").toString());

  m_last_dir = value_store.value("last_dir", "").toString();

  int index = m_uiForm.inst_opt->findText(
      value_store.value("instrum", "LOQ").toString());
  // if the saved instrument no longer exists set index to zero
  index = index < 0 ? 0 : index;
  m_uiForm.inst_opt->setCurrentIndex(index);

  int mode_flag = value_store.value("runmode", 0).toInt();
  if (mode_flag == SANSRunWindow::SingleMode) {
    m_uiForm.single_mode_btn->click();
  } else {
    m_uiForm.batch_mode_btn->click();
  }

  // The instrument definition directory
  m_ins_defdir = QString::fromStdString(
      ConfigService::Instance().getString("instrumentDefinition.directory"));
  upDateDataDir();

  // Set allowed extensions
  m_uiForm.file_opt->clear();
  m_uiForm.file_opt->addItem("nexus", QVariant(".nxs"));
  m_uiForm.file_opt->addItem("raw", QVariant(".raw"));
  // Set old file extension
  m_uiForm.file_opt->setCurrentIndex(
      value_store.value("fileextension", 0).toInt());

  m_uiForm.allowPeriods_ck->setChecked(
      value_store.value("allow_periods", false).toBool());

  int i = m_uiForm.wav_dw_opt->findText(
      value_store.value("wave_binning", "Linear").toString());
  i = i > -1 ? i : 0;
  m_uiForm.wav_dw_opt->setCurrentIndex(i);
  // ensure this is called once even if the index hadn't changed
  handleWavComboChange(i);

  value_store.endGroup();
  readSaveSettings(value_store);

  g_log.debug() << "Found previous data directory "
                << "\nFound previous user mask file "
                << m_uiForm.userfile_edit->text().toStdString()
                << "\nFound instrument definition directory "
                << m_ins_defdir.toStdString() << std::endl;
}
/** Sets the states of the checkboxes in the save box using those
* in the passed QSettings object
*  @param valueStore :: where the settings will be stored
*/
void SANSRunWindow::readSaveSettings(QSettings &valueStore) {
  valueStore.beginGroup("CustomInterfaces/SANSRunWindow/SaveOutput");
  m_uiForm.saveNex_check->setChecked(valueStore.value("nexus", false).toBool());
  m_uiForm.saveCan_check->setChecked(
      valueStore.value("canSAS", false).toBool());
  m_uiForm.saveNIST_Qxy_check->setChecked(
      valueStore.value("NIST_Qxy", false).toBool());
  m_uiForm.saveRKH_check->setChecked(valueStore.value("RKH", false).toBool());
  m_uiForm.saveCSV_check->setChecked(valueStore.value("CSV", false).toBool());
}

/**
 * Save input through QSettings (-> .mantidplot or -> windows registerary) for
 * future use
 */
void SANSRunWindow::saveSettings() {
  QSettings value_store;
  value_store.beginGroup("CustomInterfaces/SANSRunWindow");
  if (!m_uiForm.userfile_edit->text().isEmpty()) {
    value_store.setValue("user_file", m_uiForm.userfile_edit->text());
  }

  value_store.setValue("last_dir", m_last_dir);

  value_store.setValue("instrum", m_uiForm.inst_opt->currentText());
  value_store.setValue("fileextension", m_uiForm.file_opt->currentIndex());
  value_store.setValue("allow_periods", m_uiForm.allowPeriods_ck->isChecked());

  value_store.setValue("wave_binning", m_uiForm.wav_dw_opt->currentText());

  unsigned int mode_id(0);
  if (m_uiForm.single_mode_btn->isChecked()) {
    mode_id = SANSRunWindow::SingleMode;
  } else {
    mode_id = SANSRunWindow::BatchMode;
  }
  value_store.setValue("runmode", mode_id);
  value_store.endGroup();
  saveSaveSettings(value_store);
}
/** Stores the state of the checkboxes in the save box with the
* passed QSettings object
*  @param valueStore :: where the settings will be stored
*/
void SANSRunWindow::saveSaveSettings(QSettings &valueStore) {
  valueStore.beginGroup("CustomInterfaces/SANSRunWindow/SaveOutput");
  valueStore.setValue("nexus", m_uiForm.saveNex_check->isChecked());
  valueStore.setValue("canSAS", m_uiForm.saveCan_check->isChecked());
  valueStore.setValue("NIST_Qxy", m_uiForm.saveNIST_Qxy_check->isChecked());
  valueStore.setValue("RKH", m_uiForm.saveRKH_check->isChecked());
  valueStore.setValue("CSV", m_uiForm.saveCSV_check->isChecked());
}
/**
 * Run a function from the SANS reduction script, ensuring that the first call
 * imports the module
 * @param pycode :: The code to execute
 * @returns A trimmed string containing the output of the code execution
 */
QString SANSRunWindow::runReduceScriptFunction(const QString &pycode) {
  if (!m_have_reducemodule) {
    return QString();
  }
  g_log.debug() << "Executing Python: " << pycode.toStdString() << std::endl;

  const static QString PYTHON_SEP("C++runReduceScriptFunctionC++");
  QString code_torun = pycode + ";print '" + PYTHON_SEP + "p'";
  QString pythonOut = runPythonCode(code_torun).trimmed();

  QStringList allOutput = pythonOut.split(PYTHON_SEP);

  if (allOutput.count() < 2) {
    QMessageBox::critical(this, "Fatal error found during reduction",
                          "Error reported by Python script, more information "
                          "maybe found in the scripting console and results "
                          "log");
    return "Error";
  }

  return allOutput[0].trimmed();
}

/**
 * Trim off Python markers surrounding things like strings or lists that have
 * been
 * printed by Python by removing the first and last character
 */
void SANSRunWindow::trimPyMarkers(QString &txt) {
  txt.remove(0, 1);
  txt.chop(1);
}
/** Issues a Python command to load the user file and returns any output if
*  there are warnings or errors
*  @return the output printed by the Python commands
*/
bool SANSRunWindow::loadUserFile() {
  const std::string facility = ConfigService::Instance().getFacility().name();
  if (facility != "ISIS") {
    return false;
  }

  QString filetext = m_uiForm.userfile_edit->text().trimmed();
  if (filetext.isEmpty()) {
    QMessageBox::warning(this, "Error loading user file",
                         "No user file has been specified");
    m_cfg_loaded = false;
    return false;
  }

  QFile user_file(filetext);
  if (!user_file.open(QIODevice::ReadOnly)) {
    QMessageBox::critical(this, "Error loading user file",
                          "Could not open user file \"" + filetext + "\"");
    m_cfg_loaded = false;
    return false;
  }

  user_file.close();

  // Clear the def masking info table.
  int mask_table_count = m_uiForm.mask_table->rowCount();
  for (int i = mask_table_count - 1; i >= 0; --i) {
    m_uiForm.mask_table->removeRow(i);
  }

  QString pyCode = "i.Clean()";
  pyCode += "\ni." + getInstrumentClass();
  pyCode += "\ni.ReductionSingleton().user_settings =";
  // Use python function to read the settings file and then extract the fields
  pyCode += "isis_reduction_steps.UserFile(r'" + filetext + "')";

  runReduceScriptFunction(pyCode);

  QString errors =
      runReduceScriptFunction("print "
                              "i.ReductionSingleton().user_settings.execute(i."
                              "ReductionSingleton())").trimmed();
  // create a string list with a string for each line
  const QStringList allOutput = errors.split("\n");
  errors.clear();
  bool canContinue = false;
  for (int i = 0; i < allOutput.count(); ++i) {
    if (i < allOutput.count() - 1) {
      errors += allOutput[i] + "\n";
    } else {
      canContinue = allOutput[i].trimmed() == "True";
    }
  }

  if (!canContinue) {
    m_cfg_loaded = false;
    return false;
  }

  const auto settings = getReductionSettings();

  const double unit_conv(1000.);
  // Radius
  double dbl_param =
      runReduceScriptFunction("print i.ReductionSingleton().mask.min_radius")
          .toDouble();
  m_uiForm.rad_min->setText(QString::number(dbl_param * unit_conv));
  dbl_param = runReduceScriptFunction(
                  "print i.ReductionSingleton().mask.max_radius").toDouble();
  m_uiForm.rad_max->setText(QString::number(dbl_param * unit_conv));
  // EventsTime
  m_uiForm.l_events_binning->setText(
      getSettingWithDefault("events.binning", "").trimmed());
  // Wavelength
  m_uiForm.wav_min->setText(runReduceScriptFunction(
      "print i.ReductionSingleton().to_wavelen.wav_low"));
  m_uiForm.wav_max->setText(
      runReduceScriptFunction(
          "print i.ReductionSingleton().to_wavelen.wav_high").trimmed());
  const QString wav_step =
      runReduceScriptFunction(
          "print i.ReductionSingleton().to_wavelen.wav_step").trimmed();
  setLimitStepParameter("wavelength", wav_step, m_uiForm.wav_dw,
                        m_uiForm.wav_dw_opt);
  // Q
  QString text =
      runReduceScriptFunction("print i.ReductionSingleton().to_Q.binning");
  QStringList values = text.split(",");
  if (values.count() == 3) {
    m_uiForm.q_min->setText(values[0].trimmed());
    m_uiForm.q_max->setText(values[2].trimmed());
    setLimitStepParameter("Q", values[1].trimmed(), m_uiForm.q_dq,
                          m_uiForm.q_dq_opt);
  } else {
    m_uiForm.q_rebin->setText(text.trimmed());
    m_uiForm.q_dq_opt->setCurrentIndex(2);
  }

  // Qxy
  m_uiForm.qy_max->setText(
      runReduceScriptFunction("print i.ReductionSingleton().QXY2"));
  setLimitStepParameter(
      "Qxy", runReduceScriptFunction("print i.ReductionSingleton().DQXY"),
      m_uiForm.qy_dqy, m_uiForm.qy_dqy_opt);

  // The tramission line of the Limits section (read settings for sample and
  // can)
  loadTransmissionSettings();

  // The front rescale/shift section
  m_uiForm.frontDetRescale->setText(
      runReduceScriptFunction("print "
                              "i.ReductionSingleton().instrument.getDetector('"
                              "FRONT').rescaleAndShift.scale").trimmed());
  m_uiForm.frontDetShift->setText(
      runReduceScriptFunction("print "
                              "i.ReductionSingleton().instrument.getDetector('"
                              "FRONT').rescaleAndShift.shift").trimmed());

  QString fitScale =
      runReduceScriptFunction("print "
                              "i.ReductionSingleton().instrument.getDetector('"
                              "FRONT').rescaleAndShift.fitScale").trimmed();
  QString fitShift =
      runReduceScriptFunction("print "
                              "i.ReductionSingleton().instrument.getDetector('"
                              "FRONT').rescaleAndShift.fitShift").trimmed();

  if (fitScale == "True")
    m_uiForm.frontDetRescaleCB->setChecked(true);
  else
    m_uiForm.frontDetRescaleCB->setChecked(false);

  if (fitShift == "True")
    m_uiForm.frontDetShiftCB->setChecked(true);
  else
    m_uiForm.frontDetShiftCB->setChecked(false);

  QString qRangeUserSelected =
      runReduceScriptFunction("print "
                              "i.ReductionSingleton().instrument.getDetector('"
                              "FRONT').rescaleAndShift.qRangeUserSelected")
          .trimmed();
  if (qRangeUserSelected == "True") {
    m_uiForm.frontDetQrangeOnOff->setChecked(true);
    m_uiForm.frontDetQmin->setText(
        runReduceScriptFunction("print "
                                "i.ReductionSingleton().instrument.getDetector("
                                "'FRONT').rescaleAndShift.qMin").trimmed());
    m_uiForm.frontDetQmax->setText(
        runReduceScriptFunction("print "
                                "i.ReductionSingleton().instrument.getDetector("
                                "'FRONT').rescaleAndShift.qMax").trimmed());
  } else
    m_uiForm.frontDetQrangeOnOff->setChecked(false);

  // Monitor spectra
  m_uiForm.monitor_spec->setText(
      runReduceScriptFunction(
          "print i.ReductionSingleton().instrument.get_incident_mon()")
          .trimmed());
  m_uiForm.trans_monitor->setText(
      runReduceScriptFunction(
          "print i.ReductionSingleton().instrument.incid_mon_4_trans_calc")
          .trimmed());
  m_uiForm.monitor_interp->setChecked(
      runReduceScriptFunction(
          "print i.ReductionSingleton().instrument.is_interpolating_norm()")
          .trimmed() == "True");
  m_uiForm.trans_interp->setChecked(
      runReduceScriptFunction(
          "print i.ReductionSingleton().transmission_calculator.interpolate")
          .trimmed() == "True");

  // Transmission settings
  setTransmissionSettingsFromUserFile();

  // Direct efficiency correction
  m_uiForm.direct_file->setText(runReduceScriptFunction(
      "print i.ReductionSingleton().instrument.detector_file('rear')"));
  m_uiForm.front_direct_file->setText(runReduceScriptFunction(
      "print i.ReductionSingleton().instrument.detector_file('front')"));

  QString file = runReduceScriptFunction(
      "print i.ReductionSingleton().prep_normalize.getPixelCorrFile('REAR')");
  file = file.trimmed();
  // Check if the file name is set to Python's None object and then adjust the
  // controls if there is an empty entry

  m_uiForm.floodRearFile->setFileTextWithSearch(file == "None" ? "" : file);
  m_uiForm.enableRearFlood_ck->setChecked(!m_uiForm.floodRearFile->isEmpty());
  m_uiForm.floodRearFile->setEnabled(
      m_uiForm.enableRearFlood_ck->checkState() == Qt::Checked);
  file = runReduceScriptFunction(
      "print i.ReductionSingleton().prep_normalize.getPixelCorrFile('FRONT')");
  file = file.trimmed();
<<<<<<< HEAD
  m_uiForm.floodFrontFile->setFileTextWithSearch(file == "None" ? "" : file);  
  m_uiForm.enableFrontFlood_ck->setChecked( ! m_uiForm.floodFrontFile->isEmpty() );
  m_uiForm.floodFrontFile->setEnabled(m_uiForm.enableFrontFlood_ck->checkState()
                                     == Qt::Checked);

  //Scale factor
  dbl_param = runReduceScriptFunction(
    "print i.ReductionSingleton()._corr_and_scale.rescale").toDouble();
  m_uiForm.scale_factor->setText(QString::number(dbl_param/100.));

  //Sample offset if one has been specified
  dbl_param = runReduceScriptFunction(
    "print i.ReductionSingleton().instrument.SAMPLE_Z_CORR").toDouble();
  m_uiForm.smpl_offset->setText(QString::number(dbl_param*unit_conv));

  //Centre coordinates
  // Update the beam centre coordinates
  updateBeamCenterCoordinates();
  // Set the beam finder specific settings
  setBeamFinderDetails();

  //Gravity switch
  QString param = runReduceScriptFunction(
    "print i.ReductionSingleton().to_Q.get_gravity()").trimmed();
  if( param == "True" )
  {
=======
  m_uiForm.floodFrontFile->setFileTextWithSearch(file == "None" ? "" : file);
  m_uiForm.enableFrontFlood_ck->setChecked(!m_uiForm.floodFrontFile->isEmpty());
  m_uiForm.floodFrontFile->setEnabled(
      m_uiForm.enableFrontFlood_ck->checkState() == Qt::Checked);

  // Scale factor
  dbl_param =
      runReduceScriptFunction(
          "print i.ReductionSingleton()._corr_and_scale.rescale").toDouble();
  m_uiForm.scale_factor->setText(QString::number(dbl_param / 100.));

  // Sample offset if one has been specified
  dbl_param =
      runReduceScriptFunction(
          "print i.ReductionSingleton().instrument.SAMPLE_Z_CORR").toDouble();
  m_uiForm.smpl_offset->setText(QString::number(dbl_param * unit_conv));

  // Centre coordinates
  // from the ticket #5942 both detectors have center coordinates
  dbl_param =
      runReduceScriptFunction(
          "print i.ReductionSingleton().get_beam_center('rear')[0]").toDouble();
  // get the scale factor1 for the beam centre to scale it correctly
  double dbl_paramsf =
      runReduceScriptFunction(
          "print i.ReductionSingleton().get_beam_center_scale_factor1()")
          .toDouble();
  m_uiForm.rear_beam_x->setText(QString::number(dbl_param * dbl_paramsf));
  // get scale factor2 for the beam centre to scale it correctly
  dbl_paramsf =
      runReduceScriptFunction(
          "print i.ReductionSingleton().get_beam_center_scale_factor2()")
          .toDouble();
  dbl_param =
      runReduceScriptFunction(
          "print i.ReductionSingleton().get_beam_center('rear')[1]").toDouble();
  m_uiForm.rear_beam_y->setText(QString::number(dbl_param * dbl_paramsf));
  // front
  dbl_param = runReduceScriptFunction(
                  "print i.ReductionSingleton().get_beam_center('front')[0]")
                  .toDouble();
  m_uiForm.front_beam_x->setText(QString::number(dbl_param * 1000.0));
  dbl_param = runReduceScriptFunction(
                  "print i.ReductionSingleton().get_beam_center('front')[1]")
                  .toDouble();
  m_uiForm.front_beam_y->setText(QString::number(dbl_param * 1000.0));

  // Gravity switch
  QString param =
      runReduceScriptFunction("print i.ReductionSingleton().to_Q.get_gravity()")
          .trimmed();
  if (param == "True") {
>>>>>>> 657ea314
    m_uiForm.gravity_check->setChecked(true);
  } else {
    m_uiForm.gravity_check->setChecked(false);
  }

  // Read the extra length for the gravity correction
  const double extraLengthParam =
      runReduceScriptFunction(
          "print i.ReductionSingleton().to_Q.get_extra_length()").toDouble();
  m_uiForm.gravity_extra_length_line_edit->setText(
      QString::number(extraLengthParam));

  ////Detector bank: support REAR, FRONT, HAB, BOTH, MERGED, MERGE options
  QString detName =
      runReduceScriptFunction(
          "print i.ReductionSingleton().instrument.det_selection").trimmed();

  if (detName == "REAR" || detName == "MAIN") {
    m_uiForm.detbank_sel->setCurrentIndex(0);
  } else if (detName == "FRONT" || detName == "HAB") {
    m_uiForm.detbank_sel->setCurrentIndex(1);
  } else if (detName == "BOTH") {
    m_uiForm.detbank_sel->setCurrentIndex(2);
  } else if (detName == "MERGED" || detName == "MERGE") {
    m_uiForm.detbank_sel->setCurrentIndex(3);
  }

  // Phi values
  m_uiForm.phi_min->setText(
      runReduceScriptFunction("print i.ReductionSingleton().mask.phi_min"));
  m_uiForm.phi_max->setText(
      runReduceScriptFunction("print i.ReductionSingleton().mask.phi_max"));

  // Masking table
  updateMaskTable();

  if (runReduceScriptFunction("print i.ReductionSingleton().mask.phi_mirror")
          .trimmed() == "True") {
    m_uiForm.mirror_phi->setChecked(true);
  } else {
    m_uiForm.mirror_phi->setChecked(false);
  }

  if (!errors.isEmpty()) {
    showInformationBox("User file opened with some warnings:\n" + errors);
  }

  m_cfg_loaded = true;
  m_uiForm.userfileBtn->setText("Reload");
  m_uiForm.tabWidget->setTabEnabled(m_uiForm.tabWidget->count() - 1, true);

  m_cfg_loaded = true;
  emit userfileLoaded();
  m_uiForm.tabWidget->setTabEnabled(1, true);
  m_uiForm.tabWidget->setTabEnabled(2, true);
  m_uiForm.tabWidget->setTabEnabled(3, true);

  return true;
}

/**
 * Load a CSV file specifying information run numbers and populate the batch
 * mode grid
 */
bool SANSRunWindow::loadCSVFile() {
  QString filename = m_uiForm.csv_filename->text();
  QFile csv_file(filename);
  if (!csv_file.open(QIODevice::ReadOnly | QIODevice::Text)) {
    showInformationBox("Error: Cannot open CSV file \"" + filename + "\"");
    return false;
  }

  // Clear the current table
  clearBatchTable();
  QTextStream file_in(&csv_file);
  int errors(0);
  while (!file_in.atEnd()) {
    QString line = file_in.readLine().simplified();
    if (!line.isEmpty()) {
      // if first line of batch contain string MANTID_BATCH_FILE this is a
      // 'metadata' line
      if (!line.upper().contains("MANTID_BATCH_FILE"))
        errors += addBatchLine(line, ",");
    }
  }
  if (errors > 0) {
    showInformationBox("Warning: " + QString::number(errors) +
                       " malformed lines detected in \"" + filename +
                       "\". Lines skipped.");
  }

  // In order to allow the user to populate the single mode Widgets from a csv
  // file,
  // this code takes the first line of a valid csv batch file and insert inside
  // the
  // single mode widgets. It is usefull for testing.
  QTableWidgetItem *batch_items[] = {
      m_uiForm.batch_table->item(0, 0), m_uiForm.batch_table->item(0, 1),
      m_uiForm.batch_table->item(0, 2), m_uiForm.batch_table->item(0, 3),
      m_uiForm.batch_table->item(0, 4), m_uiForm.batch_table->item(0, 5)};
  MWRunFiles *run_files[] = {m_uiForm.scatterSample, m_uiForm.transmis,
                             m_uiForm.direct,        m_uiForm.scatCan,
                             m_uiForm.transCan,      m_uiForm.dirCan};
  // if the cell is not empty, set the text to the single mode file
  for (unsigned short i = 0; i < 6; i++) {
    if (batch_items[i])
      run_files[i]->setUserInput(batch_items[i]->text());
    else
      run_files[i]->setUserInput("");
  }

  return true;
}

/**
 * Set a pair of an QLineEdit field and type QComboBox using the parameter given
 * @param pname :: The name of the parameter
 * @param param :: A string representing a value that maybe prefixed with a
 * minus to indicate a different step type
 * @param step_value :: The field to store the actual value
 * @param step_type :: The combo box with the type options
 */
void SANSRunWindow::setLimitStepParameter(const QString &pname, QString param,
                                          QLineEdit *step_value,
                                          QComboBox *step_type) {
  if (param.startsWith("-")) {
    int index = step_type->findText("Logarithmic");
    if (index < 0) {
      raiseOneTimeMessage(
          "Warning: Unable to find logarithmic scale option for " + pname +
              ", setting as linear.",
          1);
      index = step_type->findText("Linear");
    }
    step_type->setCurrentIndex(index);
    step_value->setText(param.remove(0, 1));
  } else {
    step_type->setCurrentIndex(step_type->findText("Linear"));
    step_value->setText(param);
  }
}

/**
 * Construct the mask table on the Mask tab
 */
void SANSRunWindow::updateMaskTable() {
  // Clear the current contents
  for (int i = m_uiForm.mask_table->rowCount() - 1; i >= 0; --i) {
    m_uiForm.mask_table->removeRow(i);
  }

  QString reardet_name("rear-detector"), frontdet_name("front-detector");
  if (m_uiForm.inst_opt->currentText() == "LOQ") {
    reardet_name = "main-detector-bank";
    frontdet_name = "HAB";
  }

  // First create 2 default mask cylinders at min and max radius for the beam
  // stop and
  // corners
  m_uiForm.mask_table->insertRow(0);
  m_uiForm.mask_table->setItem(0, 0, new QTableWidgetItem("beam stop"));
  m_uiForm.mask_table->setItem(0, 1, new QTableWidgetItem(reardet_name));
  m_uiForm.mask_table->setItem(
      0, 2, new QTableWidgetItem("infinite-cylinder, r = rmin"));
  if (m_uiForm.rad_max->text() != "-1") {
    m_uiForm.mask_table->insertRow(1);
    m_uiForm.mask_table->setItem(1, 0, new QTableWidgetItem("corners"));
    m_uiForm.mask_table->setItem(1, 1, new QTableWidgetItem(reardet_name));
    m_uiForm.mask_table->setItem(
        1, 2, new QTableWidgetItem("infinite-cylinder, r = rmax"));
  }

  // Now add information from the mask file
  // Spectrum mask, "Rear" det
  QString mask_string =
      runReduceScriptFunction("print i.ReductionSingleton().mask.spec_mask_r");
  addSpectrumMasksToTable(mask_string, reardet_name);
  //"Front" det
  mask_string =
      runReduceScriptFunction("print i.ReductionSingleton().mask.spec_mask_f");
  addSpectrumMasksToTable(mask_string, frontdet_name);

  // Time masks
  mask_string =
      runReduceScriptFunction("print i.ReductionSingleton().mask.time_mask");
  addTimeMasksToTable(mask_string, "-");
  // Rear detector
  mask_string =
      runReduceScriptFunction("print i.ReductionSingleton().mask.time_mask_r");
  addTimeMasksToTable(mask_string, reardet_name);
  // Front detectors
  mask_string =
      runReduceScriptFunction("print i.ReductionSingleton().mask.time_mask_f");
  addTimeMasksToTable(mask_string, frontdet_name);
  // Rear detectors for SANS2D if monitor 4 in place (arm shadow detector)
  mask_string =
      runReduceScriptFunction("print i.ReductionSingleton().mask.time_mask_f");
  addTimeMasksToTable(mask_string, frontdet_name);

  if (getInstrumentClass() == "SANS2D()") {
    QString arm_width =
        runReduceScriptFunction("print i.ReductionSingleton().mask.arm_width");
    QString arm_angle =
        runReduceScriptFunction("print i.ReductionSingleton().mask.arm_angle");
    QString arm_x =
        runReduceScriptFunction("print i.ReductionSingleton().mask.arm_x");
    QString arm_y =
        runReduceScriptFunction("print i.ReductionSingleton().mask.arm_y");
    if (arm_width != "None" && arm_angle != "None") {
      int row = m_uiForm.mask_table->rowCount();
      m_uiForm.mask_table->insertRow(row);
      m_uiForm.mask_table->setItem(row, 0, new QTableWidgetItem("Arm"));
      m_uiForm.mask_table->setItem(row, 1, new QTableWidgetItem(reardet_name));
      if (arm_x != "None" && arm_y != "None")
        m_uiForm.mask_table->setItem(
            row, 2, new QTableWidgetItem("LINE " + arm_width + " " + arm_angle +
                                         " " + arm_x + " " + arm_y));
      else
        m_uiForm.mask_table->setItem(
            row, 2,
            new QTableWidgetItem("LINE " + arm_width + " " + arm_angle));
    }
  }

  auto settings = getReductionSettings();

  if (settings->existsProperty("MaskFiles")) {
    const auto maskFiles =
        QString::fromStdString(settings->getProperty("MaskFiles")).split(",");

    foreach (const auto &maskFile, maskFiles)
      appendRowToMaskTable("Mask File", "-", maskFile);
  }

  // add phi masking to table
  QString phiMin = m_uiForm.phi_min->text();
  QString phiMax = m_uiForm.phi_max->text();
  int row = m_uiForm.mask_table->rowCount();
  m_uiForm.mask_table->insertRow(row);
  m_uiForm.mask_table->setItem(row, 0, new QTableWidgetItem("Phi"));
  m_uiForm.mask_table->setItem(row, 1, new QTableWidgetItem("-"));
  if (m_uiForm.mirror_phi->isChecked()) {
    m_uiForm.mask_table->setItem(
        row, 2, new QTableWidgetItem("L/PHI " + phiMin + " " + phiMax));
  } else {
    m_uiForm.mask_table->setItem(
        row, 2,
        new QTableWidgetItem("L/PHI/NOMIRROR " + phiMin + " " + phiMax));
  }
}

/**
 * Add a spectrum mask string to the mask table
 * @param mask_string :: The string of mask information
 * @param det_name :: The detector it relates to
 */
void SANSRunWindow::addSpectrumMasksToTable(const QString &mask_string,
                                            const QString &det_name) {
  QStringList elements = mask_string.split(",", QString::SkipEmptyParts);
  QStringListIterator sitr(elements);
  while (sitr.hasNext()) {
    QString item = sitr.next().trimmed();
    QString col1_txt;
    if (item.startsWith('s', Qt::CaseInsensitive)) {
      col1_txt = "Spectrum";
    } else if (item.startsWith('h', Qt::CaseInsensitive) ||
               item.startsWith('v', Qt::CaseInsensitive)) {
      if (item.contains('+')) {
        col1_txt = "Box";
      } else {
        col1_txt = "Strip";
      }
    } else
      continue;

    int row = m_uiForm.mask_table->rowCount();
    // Insert line after last row
    m_uiForm.mask_table->insertRow(row);
    m_uiForm.mask_table->setItem(row, 0, new QTableWidgetItem(col1_txt));
    m_uiForm.mask_table->setItem(row, 1, new QTableWidgetItem(det_name));
    m_uiForm.mask_table->setItem(row, 2, new QTableWidgetItem(item));
  }
}

/**
 * Add a time mask string to the mask table
 * @param mask_string :: The string of mask information
 * @param det_name :: The detector it relates to
 */
void SANSRunWindow::addTimeMasksToTable(const QString &mask_string,
                                        const QString &det_name) {
  QStringList elements = mask_string.split(";", QString::SkipEmptyParts);
  QStringListIterator sitr(elements);
  while (sitr.hasNext()) {
    int row = m_uiForm.mask_table->rowCount();
    m_uiForm.mask_table->insertRow(row);
    m_uiForm.mask_table->setItem(row, 0, new QTableWidgetItem("time"));
    m_uiForm.mask_table->setItem(row, 1, new QTableWidgetItem(det_name));
    const QString shape(sitr.next().trimmed());
    m_uiForm.mask_table->setItem(row, 2, new QTableWidgetItem(shape));
  }
}

/**
 * Append the given information as a new row to the masking table.
 *
 * @param type     :: the type of masking information
 * @param detector :: the detector bank this information applies to
 * @param details  :: the details of the mask
 */
void SANSRunWindow::appendRowToMaskTable(const QString &type,
                                         const QString &detector,
                                         const QString &details) {
  const int row = m_uiForm.mask_table->rowCount();

  m_uiForm.mask_table->insertRow(row);
  m_uiForm.mask_table->setItem(row, 0, new QTableWidgetItem(type));
  m_uiForm.mask_table->setItem(row, 1, new QTableWidgetItem(detector));
  m_uiForm.mask_table->setItem(row, 2, new QTableWidgetItem(details));
}

/**
 * Retrieve and set the component distances
 * @param workspace :: The workspace pointer
 * @param lms :: The result of the moderator-sample distance
 * @param lsda :: The result of the sample-detector bank 1 distance
 * @param lsdb :: The result of the sample-detector bank 2 distance
 */
void SANSRunWindow::componentLOQDistances(
    boost::shared_ptr<const Mantid::API::MatrixWorkspace> workspace,
    double &lms, double &lsda, double &lsdb) {
  Instrument_const_sptr instr = workspace->getInstrument();
  if (!instr)
    return;

  Mantid::Geometry::IComponent_const_sptr source = instr->getSource();
  if (source == boost::shared_ptr<Mantid::Geometry::IObjComponent>())
    return;
  Mantid::Geometry::IComponent_const_sptr sample = instr->getSample();
  if (sample == boost::shared_ptr<Mantid::Geometry::IObjComponent>())
    return;

  lms = source->getPos().distance(sample->getPos()) * 1000.;

  // Find the main detector bank
  Mantid::Geometry::IComponent_const_sptr comp =
      instr->getComponentByName("main-detector-bank");
  if (comp != boost::shared_ptr<Mantid::Geometry::IComponent>()) {
    lsda = sample->getPos().distance(comp->getPos()) * 1000.;
  }

  comp = instr->getComponentByName("HAB");
  if (comp != boost::shared_ptr<Mantid::Geometry::IComponent>()) {
    lsdb = sample->getPos().distance(comp->getPos()) * 1000.;
  }
}

/**
 * Set the state of processing.
 * @param action :: can be loading, 1D or 2D reduction
 */
void SANSRunWindow::setProcessingState(const States action) {
  const bool running(action == Loading || action == OneD || action == TwoD);

  // we only need a load button for single run mode and even then only when the
  // form isn't busy
  if (m_uiForm.single_mode_btn->isChecked()) {
    m_uiForm.load_dataBtn->setEnabled(!running);
  } else {
    m_uiForm.load_dataBtn->setEnabled(false);
  }

  // buttons that are available as long as Python is available
  m_uiForm.oneDBtn->setEnabled(!running);
  m_uiForm.twoDBtn->setEnabled(!running);
  m_uiForm.saveSel_btn->setEnabled(!running);
  m_uiForm.runcentreBtn->setEnabled(!running);
  m_uiForm.userfileBtn->setEnabled(!running);
  m_uiForm.data_dirBtn->setEnabled(!running);

  m_uiForm.oneDBtn->setText(action == OneD ? "Running ..." : "1D Reduce");
  m_uiForm.twoDBtn->setText(action == TwoD ? "Running ..." : "2D Reduce");

  if (running) {
    m_uiForm.saveDefault_btn->setEnabled(false);
  } else {
    enableOrDisableDefaultSave();
  }

  for (int i = 0; i < 4; ++i) {
    if (i == m_uiForm.tabWidget->currentIndex())
      continue;
    m_uiForm.tabWidget->setTabEnabled(i, !running);
  }

  QCoreApplication::processEvents();
}

/**
 * Does the workspace exist in the AnalysisDataService
 * @param ws_name :: The name of the workspace
 * @returns A boolean indicatingif the given workspace exists in the
 * AnalysisDataService
 */
bool SANSRunWindow::workspaceExists(const QString &ws_name) const {
  return AnalysisDataService::Instance().doesExist(ws_name.toStdString());
}

/**
 * @returns A list of the currently available workspaces
 */
QStringList SANSRunWindow::currentWorkspaceList() const {
  std::set<std::string> ws_list =
      AnalysisDataService::Instance().getObjectNames();
  std::set<std::string>::const_iterator iend = ws_list.end();
  QStringList current_list;
  for (std::set<std::string>::const_iterator itr = ws_list.begin(); itr != iend;
       ++itr) {
    current_list.append(QString::fromStdString(*itr));
  }
  return current_list;
}

/**
 * Is the user file loaded
 * @returns A boolean indicating whether the user file has been parsed in to the
 * details tab
 */
bool SANSRunWindow::isUserFileLoaded() const { return m_cfg_loaded; }

/**
 * Create the mask strings for spectra and times
 * @param exec_script Create userfile type execution script
 * @param importCommand This may e.g. be mask.parse_instruction
 * @param mType This parameter appears to take values PixelMask or TimeMask
 */
void SANSRunWindow::addUserMaskStrings(QString &exec_script,
                                       const QString &importCommand,
                                       enum MaskType mType) {
  // Clear current

  QString temp = importCommand + "('MASK/CLEAR')\n";
  exec_script += temp;
  temp = importCommand + "('MASK/CLEAR/TIME')\n";
  exec_script += temp;

  // Pull in the table details first, skipping the first two rows
  int nrows = m_uiForm.mask_table->rowCount();
  for (int row = 0; row < nrows; ++row) {
    if (m_uiForm.mask_table->item(row, 2)->text().startsWith("inf")) {
      continue;
    }
    if (m_uiForm.mask_table->item(row, 0)->text() == "Mask File") {
      continue;
    }
    if (mType == PixelMask) {
      if (m_uiForm.mask_table->item(row, 0)->text() == "time") {
        continue;
      }
    } else if (mType == TimeMask) {
      if (m_uiForm.mask_table->item(row, 0)->text() != "time") {
        continue;
      }
    }

    // 'special' case for phi masking since it uses the L command instead of the
    // MASK command
    if (m_uiForm.mask_table->item(row, 0)->text() == "Phi") {

      exec_script += importCommand + "('" +
                     m_uiForm.mask_table->item(row, 2)->text() + "')\n";
      continue;
    }

    temp = importCommand + "('MASK";
    exec_script += temp;
    QString type = m_uiForm.mask_table->item(row, 0)->text();
    if (type == "time") {
      exec_script += "/TIME";
    }
    QString details = m_uiForm.mask_table->item(row, 2)->text();
    QString detname = m_uiForm.mask_table->item(row, 1)->text().trimmed();
    if (detname == "-") {
      exec_script += " " + details;
    } else if (detname == "rear-detector" || detname == "main-detector-bank") {
      if (type != "Arm") {
        // whether it is front or rear bank is inferred from the spectrum number
        if (type == "Spectrum")
          exec_script += " " + details;
        else
          exec_script += "/REAR " + details;
      }
    } else {
      // whether it is front or rear bank is inferred from the spectrum number
      if (type == "Spectrum")
        exec_script += " " + details;
      else
        exec_script += "/FRONT " + details;
    }
    exec_script += "')\n";
  }

  // Spectra mask first
  QStringList mask_params =
      m_uiForm.user_spec_mask->text().split(",", QString::SkipEmptyParts);
  QStringListIterator sitr(mask_params);
  QString bad_masks;
  while (sitr.hasNext()) {
    QString item = sitr.next().trimmed();
    if (item.startsWith("REAR", Qt::CaseInsensitive) ||
        item.startsWith("FRONT", Qt::CaseInsensitive)) {
      temp = importCommand + "('MASK/" + item + "')\n";
      exec_script += temp;
    } else if (item.startsWith('S', Qt::CaseInsensitive) ||
               item.startsWith('H', Qt::CaseInsensitive) ||
               item.startsWith('V', Qt::CaseInsensitive)) {
      temp = importCommand + " ('MASK " + item + "')\n";
      exec_script += temp;
    } else {
      bad_masks += item + ",";
    }
  }
  if (!bad_masks.isEmpty()) {
    m_uiForm.tabWidget->setCurrentIndex(3);
    showInformationBox(
        QString("Warning: Could not parse the following spectrum masks: ") +
        bad_masks + ". Values skipped.");
  }

  // Time masks
  mask_params =
      m_uiForm.user_time_mask->text().split(",", QString::SkipEmptyParts);
  sitr = QStringListIterator(mask_params);
  bad_masks = "";
  while (sitr.hasNext()) {
    QString item = sitr.next().trimmed();
    if (item.startsWith("REAR", Qt::CaseInsensitive) ||
        item.startsWith("FRONT", Qt::CaseInsensitive)) {
      int ndetails = item.split(" ").count();
      if (ndetails == 3 || ndetails == 2) {
        temp = importCommand + "('/TIME" + item + "')\n";
        exec_script += temp;

      } else {
        bad_masks += item + ",";
      }
    }
  }

  if (!bad_masks.isEmpty()) {
    m_uiForm.tabWidget->setCurrentIndex(3);
    showInformationBox(
        QString("Warning: Could not parse the following time masks: ") +
        bad_masks + ". Values skipped.");
  }
}
/** This method applys mask to a given workspace
  * @param wsName name of the workspace
  * @param time_pixel  true if time mask needs to be applied
*/
void SANSRunWindow::applyMask(const QString &wsName, bool time_pixel) {
  QString script = "mask= isis_reduction_steps.Mask_ISIS()\n";
  QString str;
  if (time_pixel) {
    addUserMaskStrings(str, "mask.parse_instruction", TimeMask);
  } else {
    addUserMaskStrings(str, "mask.parse_instruction", PixelMask);
  }

  script += str;
  script += "mask.execute(i.ReductionSingleton(),\"";
  script += wsName;
  script += "\"";
  script += ",xcentre=0,ycentre=0)";
  runPythonCode(script.trimmed());
}
/**
 * Set the information about component distances on the geometry tab
 */
void SANSRunWindow::setGeometryDetails() {
  resetGeometryDetailsBox();

  const std::string wsName = m_experWksp.toStdString();
  if (wsName.empty())
    return;

  const auto &ADS = AnalysisDataService::Instance();

  assert(ADS.doesExist(wsName));
  auto ws = ADS.retrieveWS<const Workspace>(wsName);

  if (boost::dynamic_pointer_cast<const WorkspaceGroup>(ws))
    // Assume all geometry information is in the first member of the group and
    // it is
    // constant for all group members.
    ws = getGroupMember(ws, 1);

  MatrixWorkspace_const_sptr monitorWs;

  if (boost::dynamic_pointer_cast<const IEventWorkspace>(ws)) {
    // EventWorkspaces have their monitors loaded into a separate workspace.
    const std::string monitorWsName = ws->name() + "_monitors";

    if (!ADS.doesExist(monitorWsName)) {
      g_log.error() << "Expected a sister monitor workspace called \""
                    << monitorWsName << "\" "
                    << "for the EventWorkspace \"" << ws->name()
                    << "\", but could not find one "
                    << "so unable to set geometry details.\n";
      return;
    }

    monitorWs = ADS.retrieveWS<const MatrixWorkspace>(monitorWsName);
  } else {
    // MatrixWorkspaces have their monitors loaded in the same workspace.
    monitorWs = boost::dynamic_pointer_cast<const MatrixWorkspace>(ws);
    assert(monitorWs);
  }

  const auto sampleWs = boost::dynamic_pointer_cast<const MatrixWorkspace>(ws);

  Instrument_const_sptr instr = sampleWs->getInstrument();
  const auto source = instr->getSource();

  // Moderator-monitor distance is common to LOQ and SANS2D.
  size_t monitorWsIndex = 0;
  const specid_t monitorSpectrum = m_uiForm.monitor_spec->text().toInt();
  try {
    monitorWsIndex = monitorWs->getIndexFromSpectrumNumber(monitorSpectrum);
  } catch (std::runtime_error &) {
    g_log.error() << "The reported incident monitor spectrum number \""
                  << monitorSpectrum
                  << "\" does not have a corresponding workspace index in \""
                  << monitorWs->name()
                  << "\", so unable to set geometry details.\n";
    return;
  }

  const std::set<detid_t> &dets =
      monitorWs->getSpectrum(monitorWsIndex)->getDetectorIDs();
  if (dets.empty())
    return;

  double dist_mm(0.0);
  QString colour("black");
  try {
    Mantid::Geometry::IDetector_const_sptr detector =
        instr->getDetector(*dets.begin());

    double unit_conv(1000.);
    dist_mm = detector->getDistance(*source) * unit_conv;
  } catch (std::runtime_error &) {
    colour = "red";
  }

  if (m_uiForm.inst_opt->currentText() == "LOQ") {
    if (colour == "red") {
      m_uiForm.dist_mod_mon->setText("<font color='red'>error<font>");
    } else {
      m_uiForm.dist_mod_mon->setText(formatDouble(dist_mm, colour));
    }
    setLOQGeometry(sampleWs, 0);
    QString can = m_experCan;
    if (!can.isEmpty()) {
      Workspace_sptr workspace_ptr =
          Mantid::API::AnalysisDataService::Instance().retrieve(
              can.toStdString());
      MatrixWorkspace_sptr can_workspace =
          boost::dynamic_pointer_cast<MatrixWorkspace>(workspace_ptr);

      if (!can_workspace) { // assume all geometry information is in the first
                            // member of the group and it is constant for all
                            // group members
        // function throws if a fisrt member can't be retrieved
        can_workspace = getGroupMember(workspace_ptr, 1);
      }
      setLOQGeometry(can_workspace, 1);
    }
  } else if (m_uiForm.inst_opt->currentText() == "SANS2D" ||
             m_uiForm.inst_opt->currentText() == "SANS2DTUBES") {
    if (colour == "red") {
      m_uiForm.dist_mon_s2d->setText("<font color='red'>error<font>");
    } else {
      m_uiForm.dist_mon_s2d->setText(formatDouble(dist_mm, colour));
    }

    // SANS2D - Sample
    setSANS2DGeometry(sampleWs, 0);
    // Get the can workspace if there is one
    QString can = m_experCan;
    if (can.isEmpty()) {
      return;
    }
    Workspace_sptr workspace_ptr;
    try {
      workspace_ptr =
          AnalysisDataService::Instance().retrieve(can.toStdString());
    } catch (std::runtime_error &) {
      return;
    }

    Mantid::API::MatrixWorkspace_sptr can_workspace =
        boost::dynamic_pointer_cast<Mantid::API::MatrixWorkspace>(
            workspace_ptr);
    if (!can_workspace) { // assume all geometry information is in the first
                          // member of the group and it is constant for all
                          // group members
      // function throws if a fisrt member can't be retrieved
      can_workspace = getGroupMember(workspace_ptr, 1);
    }

    setSANS2DGeometry(can_workspace, 1);

    // Check for discrepancies
    bool warn_user(false);
    double lms_sample(m_uiForm.dist_sample_ms_s2d->text().toDouble()),
        lms_can(m_uiForm.dist_can_ms_s2d->text().toDouble());
    if (std::fabs(lms_sample - lms_can) > 5e-03) {
      warn_user = true;
      markError(m_uiForm.dist_sample_ms_s2d);
      markError(m_uiForm.dist_can_ms_s2d);
    }

    QString marked_dets =
        runReduceScriptFunction("print i.GetMismatchedDetList(),").trimmed();
    trimPyMarkers(marked_dets);
    if (!marked_dets.isEmpty()) {
      QStringList detnames = marked_dets.split(",");
      QStringListIterator itr(detnames);
      while (itr.hasNext()) {
        QString name = itr.next().trimmed();
        trimPyMarkers(name);
        for (int i = 0; i < 2; ++i) {
          markError(m_s2d_detlabels[i].value(name));
          warn_user = true;
        }
      }
    }
    if (warn_user) {
      raiseOneTimeMessage("Warning: Some detector distances do not match for "
                          "the assigned Sample/Can runs, see Geometry tab for "
                          "details.");
    }
  }
}

/**
 * Set SANS2D geometry info
 * @param workspace :: The workspace
 * @param wscode :: 0 for sample, 1 for can, others not defined
*/
void SANSRunWindow::setSANS2DGeometry(
    boost::shared_ptr<const Mantid::API::MatrixWorkspace> workspace,
    int wscode) {
  double unitconv = 1000.;

  Instrument_const_sptr instr = workspace->getInstrument();
  boost::shared_ptr<const Mantid::Geometry::IComponent> sample =
      instr->getSample();
  boost::shared_ptr<const Mantid::Geometry::IComponent> source =
      instr->getSource();
  double distance = source->getDistance(*sample) * unitconv;

  // Moderator-sample
  QLabel *dist_label(NULL);
  if (wscode == 0) {
    dist_label = m_uiForm.dist_sample_ms_s2d;
  } else if (wscode == 1) {
    dist_label = m_uiForm.dist_can_ms_s2d;
  } else {
    dist_label = m_uiForm.dist_bkgd_ms_s2d;
  }
  dist_label->setText(formatDouble(distance, "black", 'f', 1));

  // get the tuple of log values and convert to a list of
  QString code_to_run =
      QString("print ','.join([str(a) for a in "
              "i.ReductionSingleton().instrument.getDetValues('%1')])")
          .arg(QString::fromStdString(workspace->name()));

  QStringList logvalues = runReduceScriptFunction(code_to_run).split(",");

  QStringList dets_names;
  dets_names << "Front_Det_Z"
             << "Front_Det_X"
             << "Front_Det_Rot"
             << "Rear_Det_Z"
             << "Rear_Det_X";
  int index = 0;
  foreach (QString detname, dets_names) {
    QString distance = logvalues[index];
    try {
      double d = distance.toDouble();
      distance = QString::number(d, 'f', 1);
    } catch (...) {
      // if distance is not a double, for now just proceed
    }
    QLabel *lbl = m_s2d_detlabels[wscode].value(detname);
    if (lbl)
      lbl->setText(distance);
    index += 1;
  }
}

/**
 * Set LOQ geometry information
 * @param workspace :: The workspace to operate on
 * @param wscode :: ?????
 */
void SANSRunWindow::setLOQGeometry(
    boost::shared_ptr<const Mantid::API::MatrixWorkspace> workspace,
    int wscode) {
  double dist_ms(0.0), dist_mdb(0.0), dist_hab(0.0);
  // Sample
  componentLOQDistances(workspace, dist_ms, dist_mdb, dist_hab);

  QHash<QString, QLabel *> &labels = m_loq_detlabels[wscode];
  QLabel *detlabel = labels.value("moderator-sample");
  if (detlabel) {
    detlabel->setText(QString::number(dist_ms));
  }

  detlabel = labels.value("sample-main-detector-bank");
  if (detlabel) {
    detlabel->setText(QString::number(dist_mdb));
  }

  detlabel = labels.value("sample-HAB");
  if (detlabel) {
    detlabel->setText(QString::number(dist_hab));
  }
}

/**
 * Mark an error on a label
 * @param label :: A pointer to a QLabel instance
 */
void SANSRunWindow::markError(QLabel *label) {
  if (label) {
    label->setText("<font color=\"red\">" + label->text() + "</font>");
  }
}

//-------------------------------------
// Private SLOTS
//------------------------------------
/**
 * Select the base directory for the data
 */
void SANSRunWindow::selectDataDir() {
  MantidQt::API::ManageUserDirectories::openUserDirsDialog(this);
}

/**
 * Select and load the user file
 */
void SANSRunWindow::selectUserFile() {
  if (!browseForFile("Select a user file", m_uiForm.userfile_edit,
                     "Text files (*.txt)")) {
    return;
  }
  // possibly redudent code now
  runReduceScriptFunction("i.ReductionSingleton().user_file_path='" +
                          QFileInfo(m_uiForm.userfile_edit->text()).path() +
                          "'");

  if (!loadUserFile()) { // the load was successful
    return;
  }

  // path() returns the directory
  m_last_dir = QFileInfo(m_uiForm.userfile_edit->text()).path();
}

/**
 * Select and load a CSV file
 */
void SANSRunWindow::selectCSVFile() {
  if (!m_cfg_loaded) {
    showInformationBox("Please load the relevant user file.");
    return;
  }

  if (!browseForFile("Select CSV file", m_uiForm.csv_filename,
                     "CSV files (*.csv)")) {
    return;
  }

  if (!loadCSVFile()) {
    return;
  }
  // path() returns the directory
  m_last_dir = QFileInfo(m_uiForm.csv_filename->text()).path();
  if (m_cfg_loaded)
    setProcessingState(Ready);
}
/** Raises a browse dialog and inserts the selected file into the
*  save text edit box, outfile_edit
*/
void SANSRunWindow::saveFileBrowse() {
  QString title = "Save output workspace as";

  QSettings prevValues;
  prevValues.beginGroup("CustomInterfaces/SANSRunWindow/SaveOutput");
  // use their previous directory first and go to their default if that fails
  QString prevPath =
      prevValues.value("dir", QString::fromStdString(
                                  ConfigService::Instance().getString(
                                      "defaultsave.directory"))).toString();

  const QString filter = ";;AllFiles (*.*)";

  QString oFile = FileDialogHandler::getSaveFileName(
      this, title, prevPath + "/" + m_uiForm.outfile_edit->text());

  if (!oFile.isEmpty()) {
    m_uiForm.outfile_edit->setText(oFile);

    QString directory = QFileInfo(oFile).path();
    prevValues.setValue("dir", directory);
  }
}
/**
 * Flip the flag to confirm whether data is reloaded
 * @param force :: If true, the data is reloaded when reduce is clicked
 */
void SANSRunWindow::forceDataReload(bool force) { m_force_reload = force; }

/**
 * Browse for a file and set the text of the given edit box
 * @param box_title :: The title field for the display box
 * @param file_field :: QLineEdit box to use for the file path
 * @param file_filter :: An optional file filter
 */
bool SANSRunWindow::browseForFile(const QString &box_title,
                                  QLineEdit *file_field, QString file_filter) {
  QString box_text = file_field->text();
  QString start_path = box_text;
  if (box_text.isEmpty()) {
    start_path = m_last_dir;
  }
  file_filter += ";;AllFiles (*.*)";
  QString file_path =
      QFileDialog::getOpenFileName(this, box_title, start_path, file_filter);
  if (file_path.isEmpty() || QFileInfo(file_path).isDir())
    return false;
  file_field->setText(file_path);
  return true;
}
/**
 * Receive a load button click signal
 */
bool SANSRunWindow::handleLoadButtonClick() {
  // this function looks for and reports any errors to the user
  if (!entriesAreValid(LOAD)) {
    return false;
  }

  // Check if we have loaded the data_file
  if (!isUserFileLoaded()) {
    showInformationBox("Please load the relevant user file.");
    return false;
  }

  setProcessingState(Loading);
  m_uiForm.load_dataBtn->setText("Loading ...");

  if (m_force_reload)
    cleanup();

  bool is_loaded(true);
  if ((!m_uiForm.transmis->isEmpty()) && m_uiForm.direct->isEmpty()) {
    showInformationBox(
        "Error: Can run supplied without direct run, cannot continue.");
    setProcessingState(NoSample);
    m_uiForm.load_dataBtn->setText("Load Data");
    return false;
  }

  QString error;
  // set the detector just before loading so to correctly move the instrument
  runReduceScriptFunction("\ni.ReductionSingleton().instrument.setDetector('" +
                          m_uiForm.detbank_sel->currentText() + "')");
  QString sample = m_uiForm.scatterSample->getFirstFilename();
  try { // preliminarly error checking is over try to load that data
    is_loaded &= assignDetBankRun(*(m_uiForm.scatterSample), "AssignSample");
    readNumberOfEntries("get_sample().loader", m_uiForm.scatterSample);
    if (m_uiForm.scatCan->isEmpty()) {
      m_experCan = "";
    } else {
      is_loaded &= assignDetBankRun(*(m_uiForm.scatCan), "AssignCan");
      readNumberOfEntries("get_can().loader", m_uiForm.scatCan);
    }
    if ((!m_uiForm.transmis->isEmpty()) && (!m_uiForm.direct->isEmpty())) {
      is_loaded &= assignMonitorRun(*(m_uiForm.transmis), *(m_uiForm.direct),
                                    "TransmissionSample");
      readNumberOfEntries("samp_trans_load.trans", m_uiForm.transmis);
      readNumberOfEntries("samp_trans_load.direct", m_uiForm.direct);
    }

    // Quick check that there is a can direct run if a trans can is defined. If
    // not use the sample one
    if ((!m_uiForm.transCan->isEmpty()) && m_uiForm.dirCan->isEmpty()) {
      m_uiForm.dirCan->setFileTextWithSearch(m_uiForm.direct->getText());
      m_uiForm.dirCan->setEntryNum(m_uiForm.direct->getEntryNum());
    }
    if ((!m_uiForm.transCan->isEmpty()) && (!m_uiForm.dirCan->isEmpty())) {
      is_loaded &= assignMonitorRun(*(m_uiForm.transCan), *(m_uiForm.dirCan),
                                    "TransmissionCan");
      readNumberOfEntries("can_trans_load.trans", m_uiForm.transCan);
      readNumberOfEntries("can_trans_load.direct", m_uiForm.dirCan);
    }
  } catch (std::runtime_error &) { // the user should already have seen an error
                                   // message box pop up
    g_log.error() << "Problem loading file\n";
    is_loaded = false;
  }
  if (!is_loaded) {
    setProcessingState(NoSample);
    m_uiForm.load_dataBtn->setText("Load Data");
    return false;
  }

  // Sort out the log information
  setGeometryDetails();

  Mantid::API::Workspace_sptr baseWS =
      Mantid::API::AnalysisDataService::Instance().retrieve(
          m_experWksp.toStdString());
  // Enter information from sample workspace on to analysis and geometry tab
  Mantid::API::MatrixWorkspace_sptr sample_workspace =
      boost::dynamic_pointer_cast<Mantid::API::MatrixWorkspace>(baseWS);

  if (sample_workspace && (!sample_workspace->readX(0).empty())) {
    m_uiForm.tof_min->setText(
        QString::number(sample_workspace->readX(0).front()));
    m_uiForm.tof_max->setText(
        QString::number(sample_workspace->readX(0).back()));
  }

  // Set the geometry if the sample has been changed
  if (m_sample_file != sample) {
    const auto sample = sample_workspace->sample();
    const int geomId = sample.getGeometryFlag();

    if (geomId > 0 && geomId < 4) {
      m_uiForm.sample_geomid->setCurrentIndex(geomId - 1);

      using namespace boost;
      typedef tuple<QLineEdit *, function<double(const Sample *)>, std::string>
          GeomSampleInfo;

      std::vector<GeomSampleInfo> sampleInfoList;
      sampleInfoList.push_back(make_tuple(m_uiForm.sample_thick,
                                          &Sample::getThickness, "thickness"));
      sampleInfoList.push_back(
          make_tuple(m_uiForm.sample_width, &Sample::getWidth, "width"));
      sampleInfoList.push_back(
          make_tuple(m_uiForm.sample_height, &Sample::getHeight, "height"));

      // Populate the sample geometry fields, but replace any zero values with
      // 1.0, and
      // warn the user where this has occured.
      BOOST_FOREACH (auto info, sampleInfoList) {
        const auto value = info.get<1>()(&sample);
        if (value == 0.0)
          g_log.warning("The sample geometry " + info.get<2>() +
                        " was found to be zero, so using a default value of "
                        "1.0 instead.");

        info.get<0>()->setText(QString::number(value == 0.0 ? 1.0 : value));
      }
    } else {
      m_uiForm.sample_geomid->setCurrentIndex(2);
      m_uiForm.sample_thick->setText("1");
      m_uiForm.sample_width->setText("8");
      m_uiForm.sample_height->setText("8");
      // Warn user
      showInformationBox("Warning: Incorrect geometry flag encountered: " +
                         QString::number(geomId) + ". Using default values.");
    }
  }

  forceDataReload(false);

  for (int index = 1; index < m_uiForm.tabWidget->count(); ++index) {
    m_uiForm.tabWidget->setTabEnabled(index, true);
  }

  m_sample_file = sample;
  setProcessingState(Ready);
  m_uiForm.load_dataBtn->setText("Load Data");

  // Update the beam center position
  updateBeamCenterCoordinates();
  // Set the beam finder specific settings
  setBeamFinderDetails();
  return true;
}

/** Queries the number of periods from the Python object whose name was passed
*  @param RunStep name of the RunStep Python object
*  @param output where the number will be displayed
*/
void SANSRunWindow::readNumberOfEntries(
    const QString &RunStep, MantidWidgets::MWRunFiles *const output) {
  QString periods = runReduceScriptFunction("print i.ReductionSingleton()." +
                                            RunStep + ".periods_in_file");
  output->setNumberOfEntries(periods.toInt());
}
/** Construct the python code to perform the analysis using the
 * current settings
 * @param type :: The reduction type: 1D or 2D
 */
QString SANSRunWindow::readUserFileGUIChanges(const States type) {
  const bool invalidRearFlood = m_uiForm.enableRearFlood_ck->isChecked() &&
                                !m_uiForm.floodRearFile->isValid();
  const bool invalidFrontFlood = m_uiForm.enableFrontFlood_ck->isChecked() &&
                                 !m_uiForm.floodFrontFile->isValid();

  if (invalidRearFlood || invalidFrontFlood)
    throw std::runtime_error("Invalid flood file(s). Check the path shown in "
                             "the \"Reduction Settings\" tab.");

  // Construct a run script based upon the current values within the various
  // widgets
  QString exec_reduce;
  if (m_uiForm.detbank_sel->currentIndex() < 2)
    exec_reduce = "i.ReductionSingleton().instrument.setDetector('" +
                  m_uiForm.detbank_sel->currentText() + "')\n";
  else
    // currently, if currentIndex has MAIN,HAB,BOTH,MERGED options. If the user
    // selects BOTH or MERGED the reduction will start by the DefaultDetector
    // that is the low-angle detector(MAIN). This is important, because, when
    // loading
    // the data, the reducer needs to know what is the bank detector selected in
    // order
    // to correctly answer the question: get_beam_center. Added for #5942
    exec_reduce = "i.ReductionSingleton().instrument.setDefaultDetector()\n";

  const QString outType(type == OneD ? "1D" : "2D");
  exec_reduce += "i.ReductionSingleton().to_Q.output_type='" + outType + "'\n";
  // Analysis details
  exec_reduce +=
      "i.ReductionSingleton().user_settings.readLimitValues('L/R '+'" +
      // get rid of the 1 in the line below, a character is need at the moment
      // to give the correct number of characters
      m_uiForm.rad_min->text() + " '+'" + m_uiForm.rad_max->text() +
      " '+'1', i.ReductionSingleton())\n";

  setStringSetting("events.binning", m_uiForm.l_events_binning->text());

  QString logLin = m_uiForm.wav_dw_opt->currentText().toUpper();
  if (logLin.contains("LOG")) {
    logLin = "LOG";
  }
  if (logLin.contains("LIN")) {
    logLin = "LIN";
  }
  exec_reduce += "i.LimitsWav(" + m_uiForm.wav_min->text().trimmed() + "," +
                 m_uiForm.wav_max->text() + "," + m_uiForm.wav_dw->text() +
                 ",'" + logLin + "')\n";

  if (m_uiForm.q_dq_opt->currentIndex() == 2) {
    exec_reduce +=
        "i.ReductionSingleton().user_settings.readLimitValues('L/Q " +
        m_uiForm.q_rebin->text() + "', i.ReductionSingleton())\n";
  } else {
    exec_reduce +=
        "i.ReductionSingleton().user_settings.readLimitValues('L/Q " +
        m_uiForm.q_min->text() + " " + m_uiForm.q_max->text() + " " +
        m_uiForm.q_dq->text() + "/" +
        m_uiForm.q_dq_opt->itemData(m_uiForm.q_dq_opt->currentIndex())
            .toString() +
        "', i.ReductionSingleton())\n";
  }
  exec_reduce +=
      "i.LimitsQXY(0.0," + m_uiForm.qy_max->text().trimmed() + "," +
      m_uiForm.qy_dqy->text().trimmed() + ",'" +
      m_uiForm.qy_dqy_opt->itemData(m_uiForm.qy_dqy_opt->currentIndex())
          .toString() +
      "')\n";
  exec_reduce += "i.SetPhiLimit(" + m_uiForm.phi_min->text().trimmed() + "," +
                 m_uiForm.phi_max->text().trimmed();
  if (m_uiForm.mirror_phi->isChecked()) {
    exec_reduce += ", True";
  } else {
    exec_reduce += ", False";
  }
  exec_reduce += ")\n";

  QString floodRearFile =
      m_uiForm.enableRearFlood_ck->isChecked()
          ? m_uiForm.floodRearFile->getFirstFilename().trimmed()
          : "";
  QString floodFrontFile =
      m_uiForm.enableFrontFlood_ck->isChecked()
          ? m_uiForm.floodFrontFile->getFirstFilename().trimmed()
          : "";
  exec_reduce += "i.SetDetectorFloodFile('" + floodRearFile + "','REAR')\n";
  exec_reduce += "i.SetDetectorFloodFile('" + floodFrontFile + "','FRONT')\n";

  // Set the wavelength ranges, equal to those for the sample unless this box is
  // checked
  // Also check if the Trans Fit on/off tick is on or off. If Off then set the
  // trans_opt to off
  {
    QCheckBox *fit_ck;
    QCheckBox *use_ck;
    QComboBox *method_opt;
    QLineEdit *_min;
    QLineEdit *_max;
    QString selector = "BOTH";
    // if trans_selector_opt == BOTH (index 0) it executes only once.
    // if trans_selector_opt == SAMPLE (index 1) it executes twice.
    for (int i = 0; i < m_uiForm.trans_selector_opt->currentIndex() + 1; i++) {
      if (i == 0) {
        fit_ck = m_uiForm.transFitOnOff;
        use_ck = m_uiForm.transFit_ck;
        method_opt = m_uiForm.trans_opt;
        _min = m_uiForm.trans_min;
        _max = m_uiForm.trans_max;
        if (m_uiForm.trans_selector_opt->currentIndex() == 1)
          selector = "SAMPLE";
      } else {
        fit_ck = m_uiForm.transFitOnOff_can;
        use_ck = m_uiForm.transFit_ck_can;
        method_opt = m_uiForm.trans_opt_can;
        _min = m_uiForm.trans_min_can;
        _max = m_uiForm.trans_max_can;
        selector = "CAN";
      }

      QString lambda_min_option = "lambdamin=None";
      QString lambda_max_option = "lambdamax=None";
      QString mode_option; // = "mode='OFF'";
      QString selector_option = "selector='" + selector + "'";

      if (!fit_ck->isChecked())
        mode_option = "mode='Off'";
      else {
        mode_option = "mode='" + method_opt->currentText() + "'";
        if (use_ck->isChecked()) {
          lambda_min_option = "lambdamin='" + _min->text().trimmed() + "'";
          lambda_max_option = "lambdamax='" + _max->text().trimmed() + "'";
        }
      }
      exec_reduce += "i.TransFit(" + mode_option + ", " + lambda_min_option +
                     ", " + lambda_max_option + ", " + selector_option + ")\n";
    }
  }
  // Set the Front detector Rescale and Shift
  QString fdArguments = "scale=" + m_uiForm.frontDetRescale->text().trimmed() +
                        "," + "shift=" +
                        m_uiForm.frontDetShift->text().trimmed();
  if (m_uiForm.frontDetRescaleCB->isChecked())
    fdArguments += ", fitScale=True";
  if (m_uiForm.frontDetShiftCB->isChecked())
    fdArguments += ", fitShift=True";
  if (m_uiForm.frontDetQrangeOnOff->isChecked() &&
      !m_uiForm.frontDetQmin->text().isEmpty() &&
      !m_uiForm.frontDetQmax->text().isEmpty()) {
    fdArguments += ", qMin=" + m_uiForm.frontDetQmin->text().trimmed();
    fdArguments += ", qMax=" + m_uiForm.frontDetQmax->text().trimmed();
  }

  exec_reduce += "i.SetFrontDetRescaleShift(" + fdArguments + ")\n";

  // Gravity correction
  exec_reduce += "i.Gravity(";
  if (m_uiForm.gravity_check->isChecked()) {
    exec_reduce += "True";
  } else {
    exec_reduce += "False";
  }
  // Take into acount of the additional length
  exec_reduce += ", extra_length=" +
                 m_uiForm.gravity_extra_length_line_edit->text().trimmed() +
                 ")\n";

  // Sample offset
  exec_reduce += "i.SetSampleOffset('" + m_uiForm.smpl_offset->text() + "')\n";

  // Monitor spectrum
  exec_reduce +=
      "i.SetMonitorSpectrum('" + m_uiForm.monitor_spec->text().trimmed() + "',";
  exec_reduce += m_uiForm.monitor_interp->isChecked() ? "True" : "False";
  exec_reduce += ")\n";
  // the monitor to normalise the tranmission spectrum against
  exec_reduce +=
      "i.SetTransSpectrum('" + m_uiForm.trans_monitor->text().trimmed() + "',";
  exec_reduce += m_uiForm.trans_interp->isChecked() ? "True" : "False";
  exec_reduce += ")\n";

  // Set the Transmision settings
  writeTransmissionSettingsToPythonScript(exec_reduce);

  // set the user defined center (Geometry Tab)
  // this information is used just after loading the data in order to move to
  // the center
  // Introduced for #5942
  QString set_centre =
      QString(
          "i.SetCentre('%1','%2','rear') \ni.SetCentre('%3','%4','front')\n")
          .arg(m_uiForm.rear_beam_x->text())
          .arg(m_uiForm.rear_beam_y->text())
          .arg(m_uiForm.front_beam_x->text())
          .arg(m_uiForm.front_beam_y->text());
  exec_reduce += set_centre;

  // mask strings that the user has entered manually on to the GUI
  addUserMaskStrings(exec_reduce, "i.Mask", DefaultMask);

  // add slicing definition
  if (!m_uiForm.sliceEvent->isHidden())
    exec_reduce +=
        "i.SetEventSlices('" + m_uiForm.sliceEvent->text().trimmed() + "')\n";

  return exec_reduce;
}
/// Reads the sample geometry, these settings will override what is stored in
/// the run file
QString SANSRunWindow::readSampleObjectGUIChanges() {
  QString exec_reduce(
      "\ni.ReductionSingleton().get_sample().geometry.shape = ");
  exec_reduce += m_uiForm.sample_geomid->currentText().at(0);

  exec_reduce += "\ni.ReductionSingleton().get_sample().geometry.height = ";
  exec_reduce += m_uiForm.sample_height->text();

  exec_reduce += "\ni.ReductionSingleton().get_sample().geometry.width = ";
  exec_reduce += m_uiForm.sample_width->text();

  exec_reduce += "\ni.ReductionSingleton().get_sample().geometry.thickness = ";
  exec_reduce += m_uiForm.sample_thick->text();

  exec_reduce += "\n";

  return exec_reduce;
}
/**
 * Run the analysis script
 * @param typeStr :: The data reduction type, 1D or 2D
 */
void SANSRunWindow::handleReduceButtonClick(const QString &typeStr) {
  const States type = typeStr == "1D" ? OneD : TwoD;

  // Make sure that all settings are valid
  if (!areSettingsValid()) {
    return;
  }

  // new reduction is going to take place, remove the results from the last
  // reduction
  resetDefaultOutput();

  // The possiblities are batch mode or single run mode
  const RunMode runMode =
      m_uiForm.single_mode_btn->isChecked() ? SingleMode : BatchMode;
  if (runMode == SingleMode) {
    // Currently the components are moved with each reduce click. Check if a
    // load is necessary
    // This must be done before the script is written as we need to get correct
    // values from the
    // loaded raw data
    if (!handleLoadButtonClick()) {
      return;
    }
  }

  if (!entriesAreValid(RUN)) {
    return;
  }

  QString py_code;

  try {
    py_code = readUserFileGUIChanges(type);
  } catch (const std::runtime_error &e) {
    showInformationBox(e.what());
    return;
  }
  if (py_code.isEmpty()) {
    showInformationBox("Error: An error occurred while constructing the "
                       "reduction code, please check installation.");
    return;
  }

  const static QString PYTHON_SEP("C++handleReduceButtonClickC++");

  // copy the user setting to use as a base for future reductions after the one
  // that is about to start
  py_code += "\n_user_settings_copy = "
             "copy.deepcopy(i.ReductionSingleton().user_settings)";
  const QString verb = m_uiForm.verbose_check ? "True" : "False";
  py_code += "\ni.SetVerboseMode(" + verb + ")";
  // Need to check which mode we're in
  if (runMode == SingleMode) {
    py_code += readSampleObjectGUIChanges();
    py_code += reduceSingleRun();
    // output the name of the output workspace, this is returned up by the
    // runPythonCode() call below
    py_code += "\nprint '" + PYTHON_SEP + "'+reduced+'" + PYTHON_SEP + "'";
  } else {
    // Have we got anything to reduce?
    if (m_uiForm.batch_table->rowCount() == 0) {
      showInformationBox("Error: No run information specified.");
      return;
    }

    // check for the detectors combination option
    // transform the SANS Diagnostic gui option in: 'rear', 'front' , 'both',
    // 'merged', None WavRangeReduction option
    QString combineDetOption, combineDetGuiOption;
    combineDetGuiOption = m_uiForm.detbank_sel->currentText();
    if (combineDetGuiOption == "main-detector-bank" ||
        combineDetGuiOption == "rear-detector")
      combineDetOption = "'rear'";
    else if (combineDetGuiOption == "HAB" ||
             combineDetGuiOption == "front-detector")
      combineDetOption = "'front'";
    else if (combineDetGuiOption == "both")
      combineDetOption = "'both'";
    else if (combineDetGuiOption == "merged")
      combineDetOption = "'merged'";
    else
      combineDetOption = "None";

    QString csv_file(m_uiForm.csv_filename->text());
    if (m_dirty_batch_grid) {
      QString selected_file = MantidQt::API::FileDialogHandler::getSaveFileName(
          this, "Save as CSV", m_last_dir);
      csv_file = saveBatchGrid(selected_file);
    }
    py_code.prepend("import SANSBatchMode as batch\n");
    const int fileFormat = m_uiForm.file_opt->currentIndex();
    // create a instance of fit_settings, so it will not complain if the
    // reduction fails
    // when restoring the scale and fit.
    QString fit = QString("\nfit_settings={'scale':%1,'shift':%2}")
                      .arg(m_uiForm.frontDetRescale->text())
                      .arg(m_uiForm.frontDetShift->text());
    py_code += fit;
    py_code += "\nfit_settings = batch.BatchReduce('" + csv_file + "','" +
               m_uiForm.file_opt->itemData(fileFormat).toString() + "'";
    if (m_uiForm.plot_check->isChecked()) {
      py_code += ", plotresults=True";
    }

    py_code += ", saveAlgs={";
    QStringList algs(getSaveAlgs());
    for (QStringList::const_iterator it = algs.begin(); it != algs.end();
         ++it) { // write a Python dict object in the form { algorithm_name :
                 // file extension , ... ,}
      py_code += "'" + *it + "':'" + SaveWorkspaces::getSaveAlgExt(*it) + "',";
    }
    py_code += "}";

    if (m_uiForm.log_colette->isChecked()) {
      py_code += ", verbose=True";
    }
    py_code += ", reducer=i.ReductionSingleton().reference(),";

    py_code += "combineDet=";
    py_code += combineDetOption;
    py_code += ",";
    py_code += " save_as_zero_error_free=";
    py_code += m_uiForm.zeroErrorCheckBox->isChecked() ? "True" : "False";
    py_code += ")";
  }

  // Disable buttons so that interaction is limited while processing data
  setProcessingState(type);

  // std::cout << "\n\n" << py_code.toStdString() << "\n\n";
  QString pythonStdOut = runReduceScriptFunction(py_code);

  // update fields in GUI as a consequence of results obtained during reduction
  double scale, shift;
  if (runMode == SingleMode) {
    // update front rescale and fit values
    scale =
        runReduceScriptFunction("print "
                                "i.ReductionSingleton().instrument.getDetector("
                                "'FRONT').rescaleAndShift.scale")
            .trimmed()
            .toDouble();

    shift =
        runReduceScriptFunction("print "
                                "i.ReductionSingleton().instrument.getDetector("
                                "'FRONT').rescaleAndShift.shift")
            .trimmed()
            .toDouble();

  } else {
    scale = runReduceScriptFunction("print fit_settings['scale']")
                .trimmed()
                .toDouble();
    shift = runReduceScriptFunction("print fit_settings['shift']")
                .trimmed()
                .toDouble();
  }
  // update gui
  m_uiForm.frontDetRescale->setText(QString::number(scale, 'f', 8));
  m_uiForm.frontDetShift->setText(QString::number(shift, 'f', 8));
  // first process pythonStdOut
  QStringList pythonDiag = pythonStdOut.split(PYTHON_SEP);
  if (pythonDiag.count() > 1) {
    QString reducedWS = pythonDiag[1];
    reducedWS = reducedWS.split("\n")[0];
    resetDefaultOutput(reducedWS);
  }

  // Reset the objects by initialising a new reducer object
  if (runMode == SingleMode) // TODO: test if it is really necessary to reload
                             // the file settings.
  {
    py_code = "\ni.ReductionSingleton.clean(isis_reducer.ISISReducer)";
    py_code += "\ni." + getInstrumentClass();
    // restore the settings from the user file
    py_code += "\ni.ReductionSingleton().user_file_path='" +
               QFileInfo(m_uiForm.userfile_edit->text()).path() + "'";
    py_code += "\ni.ReductionSingleton().user_settings = _user_settings_copy";
    py_code += "\ni.ReductionSingleton().user_settings.execute(i."
               "ReductionSingleton())";

    std::cout << "\n\n" << py_code.toStdString() << "\n\n";

    runReduceScriptFunction(py_code);
  }
  // Mark that a reload is necessary to rerun the same reduction
  forceDataReload();
  // Reenable stuff
  setProcessingState(Ready);

  // If we used a temporary file in batch mode, remove it
  if (m_uiForm.batch_mode_btn->isChecked() && !m_tmp_batchfile.isEmpty()) {
    QFile tmp_file(m_tmp_batchfile);
    tmp_file.remove();
  }
}
/** Iterates through the validators and stops if it finds one that is shown and
* enabled
*  @param check the validator set to check
*  @return true if there are no validator problems if false if it finds one
*/
bool SANSRunWindow::entriesAreValid(const ValCheck check) {
  if (check == LOAD || check == ALL) {
    return entriesAreValid(m_loadValids) && runFilesAreValid();
  }
  if (check == RUN || check == ALL) {
    return entriesAreValid(m_validators);
  }
  return false;
}
bool SANSRunWindow::entriesAreValid(ValMap &vals) {
  for (ValMap::const_iterator it = vals.begin(); it != vals.end(); ++it) {
    // is the validator active denoting a problem? don't do anything if it's
    // been disabled
    if ((!it->first->isHidden()) &&
        (it->first->isEnabled())) { // the first in the pair is the widget whose
                                    // value we're having a problem with
      it->second.first->setFocus();
      // the second part of the pair is the tab it's in
      m_uiForm.tabWidget->setCurrentWidget(it->second.second);
      QMessageBox::warning(this, "Validation Error",
                           "There is a problem with one or more entries on the "
                           "form. These are marked\nwith an *");
      return false;
    }
  }
  // no problems have been found
  return true;
}
/** Loop through all the m_runFiles file widgets and check they are all in the
*  no error state
*  @return true if there are no red stars on any run widgets, false otherwise
*/
bool SANSRunWindow::runFilesAreValid() {
  std::vector<MWRunFiles *>::const_iterator it = m_runFiles.begin();
  for (; it != m_runFiles.end(); ++it) {
    if (!(*it)->isValid()) {
      m_uiForm.runNumbers->setFocus();
      m_uiForm.tabWidget->setCurrentWidget(*it);
      QMessageBox::warning(this, "Validation Error",
                           "There is a problem with one or more entries on the "
                           "form. These are marked\nwith an *");
      return false;
    }
  }
  // there are no problems
  return true;
}
/** Generates the code that can run a reduction chain (and then reset it)
*  @return Python code that can be passed to a Python interpreter
*/
QString SANSRunWindow::reduceSingleRun() const {
  QString reducer_code;
  if (m_uiForm.wav_dw_opt->currentText().toUpper().startsWith("RANGE")) {
    reducer_code += "\nreduced = i.CompWavRanges( ";
    reducer_code += "(" + m_uiForm.wavRanges->text() + ") ";
    reducer_code += ", plot=";
    reducer_code += m_uiForm.plot_check->isChecked() ? "True" : "False";
    if (m_uiForm.detbank_sel->currentIndex() >= 2) {
      reducer_code +=
          ", combineDet='" + m_uiForm.detbank_sel->currentText() + "'";
    }
    reducer_code += ", resetSetup=False)";
  } else {
    if (m_uiForm.detbank_sel->currentIndex() < 2) {
      reducer_code += "\nreduced = i.WavRangeReduction(full_trans_wav=False";
      reducer_code += ", resetSetup=False)";
    } else {
      reducer_code += "\nreduced = i.WavRangeReduction(full_trans_wav=False";
      reducer_code +=
          ", combineDet='" + m_uiForm.detbank_sel->currentText() + "'";
      reducer_code += ", resetSetup=False)";
    }

    if (m_uiForm.plot_check->isChecked()) {
      reducer_code += "\ni.PlotResult(reduced)";
    }
  }
  return reducer_code;
}

/** Returns the Python instrument class name to create for the current
  instrument
  @returns the Python class name corrosponding to the user selected instrument
*/
QString SANSRunWindow::getInstrumentClass() const {
  QString instrum = m_uiForm.inst_opt->currentText();
  instrum = instrum.isEmpty() ? "LOQ" : instrum;
  return instrum + "()";
}
void SANSRunWindow::handleRunFindCentre() {
  QLineEdit *beam_x;
  QLineEdit *beam_y;

  // this function looks for and reports any errors to the user
  if (!entriesAreValid()) {
    return;
  }

  if (m_uiForm.beamstart_box->currentIndex() == 1) {
    // Index == Start looking the position from the current one
    // check if the user provided the current position:
    // see wich radio is selected (REAR or FRONT) and confirm
    // that the position x and y are given.
    if ((m_uiForm.rear_radio->isChecked() &&
         (m_uiForm.rear_beam_x->text().isEmpty() ||
          m_uiForm.rear_beam_y->text().isEmpty())) ||
        (m_uiForm.front_radio->isChecked() &&
         (m_uiForm.front_beam_x->text().isEmpty() ||
          m_uiForm.front_beam_y->text().isEmpty()))) {
      showInformationBox(
          "Current centre postion is invalid, please check input.");
      return;
    }
  }

  /*
    A hidden feature. The handleLoadButtonClick method, set the detector
    based on the m_uiForm.detbank_sel, wich will influentiate the loading
    algorithm and the movement of the detector bank. So, we have to
    set the detector bank according to the selected Center.
   */
  QString coordinates_python_code;
  if (m_uiForm.rear_radio
          ->isChecked()) { // REAR selected -> detbank_sel <- REAR
    m_uiForm.detbank_sel->setCurrentIndex(0);
    beam_x = m_uiForm.rear_beam_x;
    beam_y = m_uiForm.rear_beam_y;
    coordinates_python_code =
        "print i.ReductionSingleton().get_beam_center('rear')[0];print "
        "i.ReductionSingleton().get_beam_center('rear')[1]";
  } else {
    coordinates_python_code =
        "print i.ReductionSingleton().get_beam_center('front')[0];print "
        "i.ReductionSingleton().get_beam_center('front')[1]";
    m_uiForm.detbank_sel->setCurrentIndex(
        1); // FRONT selected -> detbank_sel <- FRONT
    beam_x = m_uiForm.front_beam_x;
    beam_y = m_uiForm.front_beam_y;
  }

  // Start iteration
  g_centreFinderLog.notice("Loading data\n");
  handleLoadButtonClick();

  // Disable interaction
  setProcessingState(OneD);

  // This checks whether we have a sample run and that it has been loaded
  QString py_code(readUserFileGUIChanges(OneD));
  py_code += readSampleObjectGUIChanges();

  if (py_code.isEmpty()) {
    setProcessingState(Ready);
    return;
  }

  if (m_uiForm.beam_rmin->text().isEmpty()) {
    m_uiForm.beam_rmin->setText("60");
  }

  if (m_uiForm.beam_rmax->text().isEmpty()) {
    if (m_uiForm.inst_opt->currentText() == "LOQ") {
      m_uiForm.beam_rmax->setText("200");
    } else if (m_uiForm.inst_opt->currentText() == "SANS2D" ||
               m_uiForm.inst_opt->currentText() == "SANS2DTUBES") {
      m_uiForm.beam_rmax->setText("280");
    }
  }
  if (m_uiForm.beam_iter->text().isEmpty()) {
    m_uiForm.beam_iter->setText("15");
  }

  // FIXME: disable the flood file for the front detector. #6061
  if (m_uiForm.front_radio->isChecked())
    py_code += "i.SetDetectorFloodFile('')\n";

<<<<<<< HEAD
  // We need to load the FinDirectionEnum class
  py_code += "from centre_finder import FindDirectionEnum as FindDirectionEnum \n";
=======
  // Find centre function
  py_code += "i.FindBeamCentre(rlow=" + m_uiForm.beam_rmin->text() + ",rupp=" +
             m_uiForm.beam_rmax->text() + ",MaxIter=" +
             m_uiForm.beam_iter->text() + ",";
>>>>>>> 657ea314

  if (m_uiForm.beamstart_box->currentIndex() == 0) {
    py_code += "xstart = None, ystart = None";
  } else {
    py_code += "xstart=float(" + beam_x->text() + ")/1000.,ystart=float(" +
               beam_y->text() + ")/1000.";
  }

  // define the number of interactions and close the FindBeamCentre method call.
  bool ok;
  QString tolerance_str(m_uiForm.toleranceLineEdit->text());
  double tolerance = tolerance_str.toDouble(&ok);
  if (ok)
    tolerance *= 1e-4; // transform in um
  if ((!ok || tolerance < 0) && !tolerance_str.isEmpty()) {
    QString info("You have chosen an invalid value for tolerance. Correct it "
                 "or leave it blank to use the default value.");
    QMessageBox::warning(this, "Wrong Input", info);
    m_uiForm.toleranceLineEdit->setFocus(Qt::OtherFocusReason);
    setProcessingState(Ready);
    return;
  }
<<<<<<< HEAD
  py_code += ", tolerance=" + QString::number(tolerance); 

  // Set which part of the beam centre finder should be used
  auto updownIsRequired = m_uiForm.up_down_checkbox->isChecked();
  auto leftRightIsRequired = m_uiForm.left_right_checkbox->isChecked();
  if (updownIsRequired && leftRightIsRequired) {
    py_code += ", find_direction=FindDirectionEnum.ALL";
  } else if (updownIsRequired) {
    py_code += ", find_direction=FindDirectionEnum.UP_DOWN";
  } else if (leftRightIsRequired) {
    py_code += ", find_direction=FindDirectionEnum.LEFT_RIGHT";
  }
  py_code += ")";
=======
  py_code += ", tolerance=" + QString::number(tolerance) + ")";
>>>>>>> 657ea314

  g_centreFinderLog.notice("Beam Centre Finder Start\n");
  m_uiForm.beamstart_box->setFocus();

  // Execute the code
  runReduceScriptFunction(py_code);

  QString coordstr = runReduceScriptFunction(coordinates_python_code);

  QString result("");
  if (coordstr.isEmpty()) {
    result = "No coordinates returned!";
  } else {
    // Remove all internal whitespace characters and replace with single space
    coordstr = coordstr.simplified();
    QStringList xycoords = coordstr.split(" ");
    if (xycoords.count() == 2) {
      double coord = xycoords[0].toDouble();
      beam_x->setText(QString::number(coord * 1000.));
      coord = xycoords[1].toDouble();
      beam_y->setText(QString::number(coord * 1000.));
      result = "Coordinates updated";
    } else {
      result = "Incorrect number of parameters returned from function, check "
               "script.";
    }
  }
  QString pyCode = "i.ReductionSingleton.clean(isis_reducer.ISISReducer)";
  pyCode += "\ni." + getInstrumentClass();
  pyCode += "\ni.ReductionSingleton().user_settings =";
  // Use python function to read the settings file and then extract the fields
  pyCode += "isis_reduction_steps.UserFile(r'" +
            m_uiForm.userfile_edit->text().trimmed() + "')";

  runReduceScriptFunction(pyCode);

  QString errors =
      runReduceScriptFunction("print "
                              "i.ReductionSingleton().user_settings.execute(i."
                              "ReductionSingleton())").trimmed();

  g_centreFinderLog.notice() << result.toStdString() << "\n";

  // Reenable stuff
  setProcessingState(Ready);
}
/** Save the output workspace from a single run reduction (i.e. the
*  workspace m_outputWS) in all the user selected formats
*/
void SANSRunWindow::handleDefSaveClick() {
  const QString fileBase = m_uiForm.outfile_edit->text();
  if (fileBase.isEmpty()) {
    QMessageBox::warning(
        this, "Filename required",
        "A filename must be entered into the text box above to save this file");
  }

  // If we save with a zero-error-free correction we need to swap the
  QString workspaceNameBuffer = m_outputWS;
  QString clonedWorkspaceName = m_outputWS + "_cloned_temp";
  if (m_uiForm.zeroErrorCheckBox->isChecked()) {
    createZeroErrorFreeClone(m_outputWS, clonedWorkspaceName);
    if (AnalysisDataService::Instance().doesExist(
            clonedWorkspaceName.toStdString())) {
      m_outputWS = clonedWorkspaceName;
    }
  }

  const QStringList algs(getSaveAlgs());
  QString saveCommand;
  for (QStringList::const_iterator alg = algs.begin(); alg != algs.end();
       ++alg) {
    QString ext = SaveWorkspaces::getSaveAlgExt(*alg);
    QString fname = fileBase.endsWith(ext) ? fileBase : fileBase + ext;
    if ((*alg) == "SaveRKH")
      saveCommand +=
          (*alg) + "('" + m_outputWS + "','" + fname + "', Append=False)\n";
    else if ((*alg) == "SaveCanSAS1D") {
      saveCommand +=
          (*alg) + "('" + m_outputWS + "','" + fname + "', DetectorNames=";
      Workspace_sptr workspace_ptr =
          AnalysisDataService::Instance().retrieve(m_outputWS.toStdString());
      MatrixWorkspace_sptr matrix_workspace =
          boost::dynamic_pointer_cast<MatrixWorkspace>(workspace_ptr);
      if (matrix_workspace) {
        if (matrix_workspace->getInstrument()->getName() == "SANS2D")
          saveCommand += "'front-detector, rear-detector'";
        if (matrix_workspace->getInstrument()->getName() == "LOQ")
          saveCommand += "'HAB, main-detector-bank'";
        if (matrix_workspace->getInstrument()->getName() == "LARMOR")
          saveCommand += "'" + m_uiForm.detbank_sel->currentText() + "'";

        /* From v2, SaveCanSAS1D is able to save the Transmission workspaces
           related to the
           reduced data. The name of workspaces of the Transmission are
           available at the
           sample logs. This part add the parameters Transmission=trans_ws_name
           and
           TransmissionCan=trans_ws_name_can if they are available at the
           Workspace Sample log
           and still available inside MantidPlot. */
        const Mantid::API::Run &run = matrix_workspace->run();
        QStringList list;
        list << "Transmission"
             << "TransmissionCan";
        foreach (QString property, list) {
          if (run.hasProperty(property.toStdString())) {
            std::string trans_ws_name =
                run.getLogData(property.toStdString())->value();
            if (AnalysisDataService::Instance()
                    .isValid(trans_ws_name)
                    .empty()) {
              saveCommand += ", " + property + "=\"" +
                             QString::fromStdString(trans_ws_name) + "\"";
            }
          }
        }
      }
      // finish the saveCommand for SaveCanSAS1D
      saveCommand += ")\n";
    } else
      saveCommand += (*alg) + "('" + m_outputWS + "','" + fname + "')\n";
  }

  saveCommand += "print 'success'\n";
  QString result = runPythonCode(saveCommand).trimmed();

  // Revert changes and delete the zero-free workspace
  if (this->m_uiForm.zeroErrorCheckBox->isChecked()) {
    if (AnalysisDataService::Instance().doesExist(
            clonedWorkspaceName.toStdString())) {
      deleteZeroErrorFreeClone(clonedWorkspaceName);
    }
  }
  m_outputWS = workspaceNameBuffer;

  if (result != "success") {
    QMessageBox::critical(this, "Error saving workspace",
                          "Problem encountered saving workspace, does it still "
                          "exist. There may be more information in the results "
                          "console?");
  }
}
/**
 * Set up controls based on the users selection in the combination box
 * @param new_index :: The new index that has been set
 */
void SANSRunWindow::handleWavComboChange(int new_index) {
  QString userSel = m_uiForm.wav_dw_opt->itemText(new_index);

  if (userSel.toUpper().contains("LOG")) {
    m_uiForm.wav_step_lbl->setText("dW / W");
  } else {
    m_uiForm.wav_step_lbl->setText("step");
  }

  if (userSel.toUpper().startsWith("RANGE")) {
    m_uiForm.wav_stack->setCurrentIndex(1);
    m_uiForm.wavRanVal_lb->setEnabled(true);
  } else {
    m_uiForm.wav_stack->setCurrentIndex(0);
    m_uiForm.wavRanVal_lb->setEnabled(false);
  }
}
/**
 * A ComboBox option change
 * @param new_index :: The new index that has been set
 */
void SANSRunWindow::handleStepComboChange(int new_index) {
  if (!sender())
    return;

  QString origin = sender()->objectName();
  if (origin.startsWith("q_dq")) {
    if (new_index == 0) {
      m_uiForm.q_stack->setCurrentIndex(0);
      m_uiForm.q_step_lbl->setText("step");
    } else if (new_index == 1) {
      m_uiForm.q_stack->setCurrentIndex(0);
      m_uiForm.q_step_lbl->setText("dQ / Q");
    } else {
      m_uiForm.q_stack->setCurrentIndex(1);
    }
  } else {
    if (new_index == 0)
      m_uiForm.qy_step_lbl->setText("XY step");
    else
      m_uiForm.qy_step_lbl->setText("dQ / Q");
  }
}

/**
 * Called when the show mask button has been clicked
 */
void SANSRunWindow::handleShowMaskButtonClick() {
  QString analysis_script;
  addUserMaskStrings(analysis_script, "i.Mask", DefaultMask);
  analysis_script += "\ni.DisplayMask()";

  m_uiForm.showMaskBtn->setEnabled(false);
  m_uiForm.showMaskBtn->setText("Working...");

  runReduceScriptFunction(analysis_script);

  m_uiForm.showMaskBtn->setEnabled(true);
  m_uiForm.showMaskBtn->setText("Display mask");
}

/** Update the GUI and the Python objects with the instrument selection
 * @throw runtime_error if the instrument doesn't have exactly two detectors
 */
void SANSRunWindow::handleInstrumentChange() {
  const std::string facility = ConfigService::Instance().getFacility().name();
  if (facility != "ISIS") {
    QMessageBox::critical(
        this, "Unsupported facility",
        QString("Only the ISIS facility is supported by this interface.\n") +
            "Select ISIS as your default facility in "
            "View->Preferences...->Mantid to continue.");
    return;
  }

  // need this if facility changed to force update of technique at this point
  // m_uiForm.inst_opt->setTechniques(m_uiForm.inst_opt->getTechniques());

  if (m_uiForm.inst_opt->currentText() == "SANS2DTUBES")
    ConfigService::Instance().setString("default.instrument", "SANS2D");
  else
    ConfigService::Instance().setString(
        "default.instrument", m_uiForm.inst_opt->currentText().toStdString());

  // Hide the "SANS2D_EVENT" instrument, if present.
  const int sans2dEventIndex = m_uiForm.inst_opt->findText("SANS2D_EVENT");
  if (sans2dEventIndex != -1)
    m_uiForm.inst_opt->removeItem(sans2dEventIndex);

  // set up the required Python objects and delete what's out of date (perhaps
  // everything is cleaned here)
  const QString instClass(getInstrumentClass());

  // Only set the instrument if it isn't alread set to what has been selected.
  // This is useful on interface start up, where we have already loaded the user
  // file
  // and don't want to set the instrument twice.
  const QString currentInstName =
      runPythonCode(
          "print i.ReductionSingleton().get_instrument().versioned_name()")
          .trimmed();
  if (currentInstName != m_uiForm.inst_opt->currentText()) {
    QString pyCode("i.ReductionSingleton.clean(isis_reducer.ISISReducer)");
    pyCode += "\ni." + instClass;
    runReduceScriptFunction(pyCode);
  }

  // now update the GUI
  fillDetectNames(m_uiForm.detbank_sel);
  QString detect = runReduceScriptFunction(
      "print i.ReductionSingleton().instrument.cur_detector().name()");
  QString detectorSelection =
      runReduceScriptFunction(
          "print i.ReductionSingleton().instrument.det_selection").trimmed();
  int ind = m_uiForm.detbank_sel->findText(detect);
  // We set the detector selection only if nothing is set yet.
  // Previously, we didn't handle merged and both at this point
  if (detectorSelection == m_constants.getPythonEmptyKeyword() ||
      detectorSelection.isEmpty()) {
    if (ind != -1) {
      m_uiForm.detbank_sel->setCurrentIndex(ind);
    }
  }

  m_uiForm.beam_rmin->setText("60");
  if (instClass == "LOQ()") {
    m_uiForm.beam_rmax->setText("200");

    m_uiForm.geom_stack->setCurrentIndex(0);

  } else if (instClass == "SANS2D()" || instClass == "SANS2DTUBES()") {
    m_uiForm.beam_rmax->setText("280");

    m_uiForm.geom_stack->setCurrentIndex(1);
  }
  // flag that the user settings file needs to be loaded for this instrument
  m_cfg_loaded = false;

  // disable the Geometry -> Set Centre widgets that can not be edited
  // for SANS2D experiments.
  QWidget *front_center_widgets[] = {
      m_uiForm.front_beam_x, m_uiForm.front_beam_y, m_uiForm.front_radio};
  bool loq_selected = (instClass == "LOQ()");
  for (int i = 0; i < 3; i++)
    front_center_widgets[i]->setEnabled(loq_selected);
  // Set the label of the radio buttons according to the
  // beamline usage:
  // REAR/FRONT -> SANS2D
  // MAIN/HAB -> LOQ
  if (loq_selected) {
    m_uiForm.front_radio->setText("&HAB");
    m_uiForm.rear_radio->setText("&Main");
  } else {
    m_uiForm.front_radio->setText("&Front");
    m_uiForm.rear_radio->setText("&Rear");
  }

  // LOQ does not have event mode collection
  // hence, hide the widgets related to slice event mode data.
  bool hide_events_gui = loq_selected;
  m_uiForm.slicePb->setHidden(hide_events_gui);
  m_uiForm.sliceEvent->setHidden(hide_events_gui);
  m_uiForm.l_events_label->setHidden(hide_events_gui);
  m_uiForm.l_events_binning->setHidden(hide_events_gui);

  // Provide LOQ Specific settings
  const auto isNowLOQ = m_uiForm.inst_opt->currentText() == "LOQ";
  applyLOQSettings(isNowLOQ);
}

/**
 * Apply or unapply LOQ-specific settings
 * @param isNowLOQ: if true then apply LOQ settings else unapply
 */
void SANSRunWindow::applyLOQSettings(bool isNowLOQ) {
  // M4 Transmission monitor
  m_uiForm.trans_M4_check_box->setDisabled(isNowLOQ);
}

/** Record if the user has changed the default filename, because then we don't
*  change it
*/
void SANSRunWindow::setUserFname() { m_userFname = true; }

/** Enables or disables the floodFile run widget
*  @param state :: Qt::CheckState enum value, Checked means enable otherwise
* disabled
*/
void SANSRunWindow::prepareFlood(int state) {
  if (sender() == m_uiForm.enableRearFlood_ck)
    m_uiForm.floodRearFile->setEnabled(state == Qt::Checked);
  if (sender() == m_uiForm.enableFrontFlood_ck)
    m_uiForm.floodFrontFile->setEnabled(state == Qt::Checked);
}
/**Enables  the default save button, saveDefault_Btn, if there is an output
* workspace
* stored in m_outputWS and text in outfile_edit
*/
void SANSRunWindow::enableOrDisableDefaultSave() {
  if (m_outputWS.isEmpty()) { // setEnabled(false) gets run below
  } else if (m_uiForm.outfile_edit->text()
                 .isEmpty()) { // setEnabled(false) gets run below
  } else {                     // ensure that one format box is checked
    for (SavFormatsConstIt i = m_savFormats.begin(); i != m_savFormats.end();
         ++i) {
      if (i.key()->isChecked()) {
        m_uiForm.saveDefault_btn->setEnabled(true);
        return;
      }
    }
  }
  m_uiForm.saveDefault_btn->setEnabled(false);
}
/** connected to the Multi-period check box it shows or hides the multi-period
* boxes
*  on the file widgets
*  @param tickState an enum (Qt::CheckState) that indicates if check box was
* ticked or not
*/
void SANSRunWindow::disOrEnablePeriods(const int tickState) {
  const bool enable = tickState == Qt::Checked;
  std::vector<MWRunFiles *>::const_iterator it = m_runFiles.begin();
  for (; it != m_runFiles.end(); ++it) {
    (*it)->doMultiEntry(enable);
  }
}

/**
* Enable or disable the controls that corrospond to batch or single run mode
*/
void SANSRunWindow::switchMode() {
  const RunMode modeId =
      m_uiForm.single_mode_btn->isChecked() ? SingleMode : BatchMode;

  if (modeId == SingleMode) {
    m_uiForm.mode_stack->setCurrentIndex(0);
    m_uiForm.load_dataBtn->setEnabled(true);
    m_uiForm.sampDetails_gb->setEnabled(true);
    m_uiForm.sampDetails_gb->setToolTip("The dimensions of the sample");
  } else if (modeId == BatchMode) {
    m_uiForm.mode_stack->setCurrentIndex(1);
    m_uiForm.load_dataBtn->setEnabled(false);
    m_uiForm.sampDetails_gb->setEnabled(false);
    m_uiForm.sampDetails_gb->setToolTip("Batch mode has been selected the "
                                        "sample geometry will be read from the "
                                        "sample workspace");
  }
}

/**
 * Paste to the batch table
 */
void SANSRunWindow::pasteToBatchTable() {
  if (!m_cfg_loaded) {
    showInformationBox("Please load the relevant user file before continuing.");
    return;
  }

  QClipboard *clipboard = QApplication::clipboard();
  QString copied_text = clipboard->text();
  if (copied_text.isEmpty())
    return;

  QStringList runlines = copied_text.split("\n");
  QStringListIterator sitr(runlines);
  int errors(0);
  while (sitr.hasNext()) {
    QString line = sitr.next().simplified();
    if (!line.isEmpty()) {
      errors += addBatchLine(line);
    }
  }
  if (errors > 0) {
    showInformationBox(
        "Warning: " + QString::number(errors) +
        " malformed lines detected in pasted text. Lines skipped.");
  }
  if (m_uiForm.batch_table->rowCount() > 0) {
    m_dirty_batch_grid = true;
    setProcessingState(Ready);
  }
}

/**
 * Clear the batch table
 */
void SANSRunWindow::clearBatchTable() {
  int row_count = m_uiForm.batch_table->rowCount();
  for (int i = row_count - 1; i >= 0; --i) {
    m_uiForm.batch_table->removeRow(i);
  }
  m_dirty_batch_grid = false;
  m_tmp_batchfile = "";
}

/**
 * Clear the logger field
 */
void SANSRunWindow::clearLogger() {
  m_uiForm.logging_field->clear();
  m_uiForm.tabWidget->setTabText(4, "Logging");
}

/**Respond to the Front detector Q range check box.
 * @param state :: equal to Qt::Checked or not
 */
void SANSRunWindow::updateFrontDetQrange(int state) {
  if (state == Qt::Checked) {
    m_uiForm.frontDetQmin->setEnabled(true);
    m_uiForm.frontDetQmax->setEnabled(true);
    runReduceScriptFunction("i.ReductionSingleton().instrument.getDetector('"
                            "FRONT').rescaleAndShift.qRangeUserSelected=True");
  } else {
    m_uiForm.frontDetQmin->setEnabled(false);
    m_uiForm.frontDetQmax->setEnabled(false);
    runReduceScriptFunction("i.ReductionSingleton().instrument.getDetector('"
                            "FRONT').rescaleAndShift.qRangeUserSelected=False");
  }
}

/**Respond to the "Use default transmission" check box being clicked. If
 * the box is checked the transmission fit wavelength maximum and minimum
 * boxs with be set to the defaults for the instrument and disabled.
 * Otherwise they are enabled
 * @param state :: equal to Qt::Checked or not
 */
void SANSRunWindow::updateTransInfo(int state) {
  QLineEdit *_min = m_uiForm.trans_min, *_max = m_uiForm.trans_max;

  if (sender() == m_uiForm.transFit_ck_can) {
    _min = m_uiForm.trans_min_can;
    _max = m_uiForm.trans_max_can;
  }

  if (state == Qt::Checked) {
    _min->setEnabled(true);
    _min->setText(
        runReduceScriptFunction(
            "print i.ReductionSingleton().instrument.WAV_RANGE_MIN").trimmed());

    _max->setEnabled(true);
    _max->setText(
        runReduceScriptFunction(
            "print i.ReductionSingleton().instrument.WAV_RANGE_MAX").trimmed());

  } else {
    _min->setEnabled(false);
    _min->setText("");

    _max->setEnabled(false);
    _max->setText("");
  }
}

/** A slot to validate entries for Python lists and tupples
*/
void SANSRunWindow::checkList() {
  // may be a need to generalise this
  QLineEdit *toValdate = m_uiForm.wavRanges;
  QLabel *validator = m_uiForm.wavRanVal_lb;
  const std::string input(toValdate->text().trimmed().toStdString());

  bool valid(false);
  // split up the comma separated list ignoring spaces
  Poco::StringTokenizer in(input, ",", Poco::StringTokenizer::TOK_TRIM);
  try {
    for (Poco::StringTokenizer::Iterator i = in.begin(), end = in.end();
         i != end; ++i) { // try a lexical cast, we don't need its result only
                          // if there was an error
      boost::lexical_cast<double>(*i);
    }
    // there were no errors
    if (!input.empty()) {
      valid = true;
    }
  } catch (boost::bad_lexical_cast &) { // there is a problem with the input
                                        // somewhere
    valid = false;
  }

  if (valid) {
    validator->hide();
  } else {
    validator->show();
  }
}

void SANSRunWindow::setLoggerTabTitleToWarn() {
  m_uiForm.tabWidget->setTabText(4, "Logging - WARNINGS");
}

/** Record the output workspace name, if there is no output
*  workspace pass an empty string or an empty argument list
*  @param wsName :: the name of the output workspace or empty for no output
*/
void SANSRunWindow::resetDefaultOutput(const QString &wsName) {
  m_outputWS = wsName;
  enableOrDisableDefaultSave();

  if (!m_userFname) {
    if (m_uiForm.detbank_sel->currentIndex() == 2) // both selected
      m_uiForm.outfile_edit->setText("");
    else
      m_uiForm.outfile_edit->setText(wsName);
  }
}
/** Passes information about the selected transmission runs to the Python
* objects
*  @param trans run widget box with the selected transmission (run with a sample
* present) file
*  @param direct run widget box with the selected direct (run with no sample
* present) file
*  @param assignFn this is different for can or sample
*/
bool SANSRunWindow::assignMonitorRun(MantidWidgets::MWRunFiles &trans,
                                     MantidWidgets::MWRunFiles &direct,
                                     const QString &assignFn) {
  // need something to place between names printed by Python that won't be
  // intepreted as the names or removed as white space
  const static QString PYTHON_SEP("C++assignMonitorRunC++");

  QString assignCom("i." + assignFn + "(r'" + trans.getFirstFilename() + "'");
  assignCom.append(", r'" + direct.getFirstFilename() + "'");

  int period = trans.getEntryNum();
  if (period != MWRunFiles::ALL_ENTRIES) {
    assignCom.append(", period_t=" + QString::number(period));
  }

  period = direct.getEntryNum();
  // we can only do single period reductions now
  if (period != MWRunFiles::ALL_ENTRIES) {
    assignCom.append(", period_d=" + QString::number(period));
  }
  assignCom.append(")");
  // assign the workspace name to a Python variable and read back some details
  QString pythonC = "t1, t2 = " + assignCom + ";print '" + PYTHON_SEP +
                    "',t1,'" + PYTHON_SEP + "',t2";
  QString ws_names = runReduceScriptFunction(pythonC);
  if (ws_names.startsWith("error", Qt::CaseInsensitive)) {
    throw std::runtime_error("Couldn't load a transmission file");
  }

  // read the informtion returned from Python
  QString trans_ws = ws_names.section(PYTHON_SEP, 1, 1).trimmed();
  QString direct_ws = ws_names.section(PYTHON_SEP, 2).trimmed();

  bool status = (!trans_ws.isEmpty()) && (!direct_ws.isEmpty());

  // if the workspaces have loaded
  if (status) { // save the workspace names
    m_workspaceNames.insert(trans_ws);
    m_workspaceNames.insert(direct_ws);
  }
  return status;
}
/**
 * Load a scatter sample file or can run via Python objects using the passed
 * Python command
 * @param[in] runFile name of file to load
 * @param[in] assignFn the Python command to run
 * @return true if there were no Python errors, false otherwise
 */
bool SANSRunWindow::assignDetBankRun(MantidWidgets::MWRunFiles &runFile,
                                     const QString &assignFn) {
  // need something to place between names printed by Python that won't be
  // intepreted as the names or removed as white space
  const static QString PYTHON_SEP("C++assignDetBankRunC++");

  QString assignCom("i." + assignFn + "(r'" + runFile.getFirstFilename() + "'");
  assignCom.append(", reload = True");
  int period = runFile.getEntryNum();

  if (period != MWRunFiles::ALL_ENTRIES) {
    assignCom.append(", period = " + QString::number(period));
  }

  assignCom.append(")");

  // assign the workspace name to a Python variable and read back some details

  QString run_info;
  run_info =
      QString(
          "i.SetCentre('%1','%2','rear') \ni.SetCentre('%3','%4','front')\n")
          .arg(m_uiForm.rear_beam_x->text())
          .arg(m_uiForm.rear_beam_y->text())
          .arg(m_uiForm.front_beam_x->text())
          .arg(m_uiForm.front_beam_y->text());
  run_info += "SCATTER_SAMPLE = " + assignCom;
  run_info += ";ws_name = SCATTER_SAMPLE if not isinstance(SCATTER_SAMPLE, "
              "tuple) else SCATTER_SAMPLE[0]";
  run_info += ";print '" + PYTHON_SEP + "',ws_name";
  run_info = runReduceScriptFunction(run_info);
  if (run_info.startsWith("error", Qt::CaseInsensitive)) {
    throw std::runtime_error("Couldn't load sample or can");
  }
  // read the informtion returned from Python
  QString base_workspace = run_info.section(PYTHON_SEP, 1, 1).trimmed();

  if (assignFn.contains("can", Qt::CaseInsensitive)) {
    m_experCan = base_workspace;
  } else {
    m_experWksp = base_workspace;
  }

  m_workspaceNames.insert(base_workspace);

  return !base_workspace.isEmpty();
}
/** Gets the detectors that the instrument has and fills the
*  combination box with these, there must exactly two detectors
*  @param output [out] this combination box will be cleared and filled with the
* new names
*  @throw runtime_error if there aren't exactly two detectors
*/
void SANSRunWindow::fillDetectNames(QComboBox *output) {
  QString detsTuple = runReduceScriptFunction(
      "print i.ReductionSingleton().instrument.listDetectors()");

  if (detsTuple.isEmpty()) { // this happens if the run Python signal hasn't yet
                             // been connected
    return;
  }

  QStringList dets = detsTuple.split("'", QString::SkipEmptyParts);
  // the tuple will be of the form ('det1', 'det2'), hence the split should
  // return 5 parts
  if (dets.count() != 5) {
    QMessageBox::critical(this, "Can't Load Instrument",
                          "The instrument must have only 2 detectors. Can't "
                          "proceed with this instrument");
    throw std::runtime_error("Invalid instrument setting, you should be able "
                             "to continue by selecting a valid instrument");
  }

  output->setItemText(0, dets[1]);
  output->setItemText(1, dets[3]);
}
/** Checks if the workspace is a group and returns the first member of group,
* throws
*  if nothing can be retrived
*  @param in [in] the group to examine
*  @param member [in] entry or period number of the requested workspace, these
* start at 1
*  @return the first member of the passed group
*  @throw NotFoundError if a workspace can't be returned
*/
Mantid::API::MatrixWorkspace_sptr
SANSRunWindow::getGroupMember(Mantid::API::Workspace_const_sptr in,
                              const int member) const {
  Mantid::API::WorkspaceGroup_const_sptr group =
      boost::dynamic_pointer_cast<const Mantid::API::WorkspaceGroup>(in);
  if (!group) {
    throw Mantid::Kernel::Exception::NotFoundError(
        "Problem retrieving workspace ", in->getName());
  }

  const std::vector<std::string> gNames = group->getNames();
  // currently the names array starts with the name of the group
  if (static_cast<int>(gNames.size()) < member + 1) {
    throw Mantid::Kernel::Exception::NotFoundError(
        "Workspace group" + in->getName() + " doesn't have " +
            boost::lexical_cast<std::string>(member) + " entries",
        member);
  }
  // throws NotFoundError if the workspace couldn't be found
  Mantid::API::Workspace_sptr base =
      Mantid::API::AnalysisDataService::Instance().retrieve(gNames[member]);
  Mantid::API::MatrixWorkspace_sptr memberWS =
      boost::dynamic_pointer_cast<Mantid::API::MatrixWorkspace>(base);
  if (!memberWS) {
    throw Mantid::Kernel::Exception::NotFoundError(
        "Problem getting period number " +
            boost::lexical_cast<std::string>(member) +
            " from group workspace " + base->getName(),
        member);
  }

  return memberWS;
}
/** Find which save formats have been selected by the user
*  @return save algorithm names
*/
QStringList SANSRunWindow::getSaveAlgs() {
  QStringList checked;
  for (SavFormatsConstIt i = m_savFormats.begin(); i != m_savFormats.end();
       ++i) {                   // the key is the check box
    if (i.key()->isChecked()) { // and value() is the name of the algorithm
                                // associated with that checkbox
      checked.append(i.value());
    }
  }
  return checked;
}
/**
 * Handle a delete notification from Mantid
 * @param p_dnf :: A Mantid delete notification
 */
void SANSRunWindow::handleMantidDeleteWorkspace(
    Mantid::API::WorkspacePostDeleteNotification_ptr p_dnf) {
  QString wkspName = QString::fromStdString(p_dnf->objectName());
  if (m_workspaceNames.find(wkspName) != m_workspaceNames.end()) {
    forceDataReload();
  }
}
/**
 * Format a double as a string
 * @param value :: The double to convert to a string
 * @param colour :: The colour
 * @param format :: The format char
 * @param precision :: The precision
 */
QString SANSRunWindow::formatDouble(double value, const QString &colour,
                                    char format, int precision) {
  return QString("<font color='") + colour + QString("'>") +
         QString::number(value, format, precision) + QString("</font>");
}

/**
 * Raise a message if current status allows
 * @param msg :: The message to include in the box
 * @param index :: The tab index to set as current
*/
void SANSRunWindow::raiseOneTimeMessage(const QString &msg, int index) {
  if (m_warnings_issued)
    return;
  if (index >= 0) {
    m_uiForm.tabWidget->setCurrentIndex(index);
  }
  showInformationBox(msg);
  m_warnings_issued = true;
}

/**
 * Rest the geometry details box
 */
void SANSRunWindow::resetGeometryDetailsBox() {
  QString blank("-");
  // LOQ
  m_uiForm.dist_mod_mon->setText(blank);

  // SANS2D
  m_uiForm.dist_mon_s2d->setText(blank);
  m_uiForm.dist_sample_ms_s2d->setText(blank);
  m_uiForm.dist_can_ms_s2d->setText(blank);
  m_uiForm.dist_bkgd_ms_s2d->setText(blank);

  for (int i = 0; i < 3; ++i) {
    // LOQ
    QMutableHashIterator<QString, QLabel *> litr(m_loq_detlabels[i]);
    while (litr.hasNext()) {
      litr.next();
      litr.value()->setText(blank);
    }
    // SANS2D
    QMutableHashIterator<QString, QLabel *> sitr(m_s2d_detlabels[i]);
    while (sitr.hasNext()) {
      sitr.next();
      sitr.value()->setText(blank);
    }
  }
}

void SANSRunWindow::cleanup() {
  Mantid::API::AnalysisDataServiceImpl &ads =
      Mantid::API::AnalysisDataService::Instance();
  std::set<std::string> workspaces = ads.getObjectNames();
  std::set<std::string>::const_iterator iend = workspaces.end();
  for (std::set<std::string>::const_iterator itr = workspaces.begin();
       itr != iend; ++itr) {
    QString name = QString::fromStdString(*itr);
    if (name.endsWith("_raw") || name.endsWith("_nxs")) {
      ads.remove(*itr);
    }
  }
}

/**
 * Add a csv line to the batch grid
 * @param csv_line :: Add a line of csv text to the grid
 * @param separator :: An optional separator, default = ","
*/
int SANSRunWindow::addBatchLine(QString csv_line, QString separator) {
  // Try to detect separator if one is not specified
  if (separator.isEmpty()) {
    if (csv_line.contains(",")) {
      separator = ",";
    } else {
      separator = " ";
    }
  }
  QStringList elements = csv_line.split(separator);
  // Insert new row
  int row = m_uiForm.batch_table->rowCount();
  m_uiForm.batch_table->insertRow(row);

  int nelements = elements.count() - 1;
  bool error(false);
  for (int i = 0; i < nelements;) {
    QString cola = elements.value(i);
    QString colb = elements.value(i + 1);
    if (m_allowed_batchtags.contains(cola)) {
      if (!m_allowed_batchtags.contains(colb)) {
        if (!colb.isEmpty() && !cola.contains("background")) {
          m_uiForm.batch_table->setItem(row, m_allowed_batchtags.value(cola),
                                        new QTableWidgetItem(colb));
        }
        i += 2;
      } else {
        ++i;
      }
    } else {
      error = true;
      break;
    }
  }
  if (error) {
    m_uiForm.batch_table->removeRow(row);
    return 1;
  }
  return 0;
}

/**
 * Save the batch file to a CSV file.
 * @param filename :: An optional filename. If none is given then a temporary
 * file is used and its name returned
*/
QString SANSRunWindow::saveBatchGrid(const QString &filename) {
  QString csv_filename = filename;
  if (csv_filename.isEmpty()) {
    // Generate a temporary filename
    QTemporaryFile tmp;
    tmp.open();
    csv_filename = tmp.fileName();
    tmp.close();
    m_tmp_batchfile = csv_filename;
  }

  QFile csv_file(csv_filename);
  if (!csv_file.open(QIODevice::WriteOnly | QIODevice::Text)) {
    showInformationBox("Error: Cannot write to CSV file \"" + csv_filename +
                       "\".");
    return "";
  }

  QTextStream out_strm(&csv_file);
  int nrows = m_uiForm.batch_table->rowCount();
  const QString separator(",");
  for (int r = 0; r < nrows; ++r) {
    for (int c = 0; c < 7; ++c) {
      out_strm << m_allowed_batchtags.key(c) << separator;
      if (QTableWidgetItem *item = m_uiForm.batch_table->item(r, c)) {
        out_strm << item->text();
      }
      if (c < 6)
        out_strm << separator;
    }
    out_strm << "\n";
  }
  csv_file.close();
  if (!filename.isEmpty()) {
    m_tmp_batchfile = "";
    m_dirty_batch_grid = false;
    m_uiForm.csv_filename->setText(csv_filename);
  } else {
    m_uiForm.csv_filename->clear();
  }
  return csv_filename;
}

/** Display the first data search and the number of data directorys to users and
*  update our input directory
*/
void SANSRunWindow::upDateDataDir() {
  const std::vector<std::string> &dirs =
      ConfigService::Instance().getDataSearchDirs();
  if (!dirs.empty()) { // use the first directory in the list
    QString dataDir = QString::fromStdString(dirs.front());
    // check for windows and its annoying path separator thing, windows' paths
    // can't contain /
    if (dataDir.contains('\\') && !dataDir.contains('/')) {
      dataDir.replace('\\', '/');
    }
    m_uiForm.loadDir_lb->setText(dataDir);

    m_uiForm.plusDirs_lb->setText(
        QString("+ ") + QString::number(dirs.size() - 1) + QString(" others"));
  } else {
    m_uiForm.loadDir_lb->setText("No input search directories defined");
    m_uiForm.plusDirs_lb->setText("");
  }
}
/** Update the input directory labels if the Mantid system input
*  directories have changed
*  @param pDirInfo :: a pointer to an object with the output directory name in
* it
*/
void SANSRunWindow::handleInputDirChange(
    Mantid::Kernel::ConfigValChangeNotification_ptr pDirInfo) {
  if (pDirInfo->key() == "datasearch.directories") {
    upDateDataDir();
  }
}

/** Slot when phi masking changed in GUI
*/
void SANSRunWindow::phiMaskingChanged() { updateMaskTable(); }

/** Slot when phi masking changed in GUI
    @param i unused argument required for combobox signal/slot
*/
void SANSRunWindow::phiMaskingChanged(int i) {
  Q_UNUSED(i);
  updateMaskTable();
}

void SANSRunWindow::transSelectorChanged(int currindex) {
  bool visible = false;
  if (currindex != 0)
    visible = true;

  QWidget *wid[] = {m_uiForm.trans_can_label, m_uiForm.transFitOnOff_can,
                    m_uiForm.transFit_ck_can, m_uiForm.trans_min_can,
                    m_uiForm.trans_max_can,   m_uiForm.trans_opt_can};
  for (size_t i = 0; i < 6; i++)
    wid[i]->setVisible(visible);
}

void SANSRunWindow::loadTransmissionSettings() {

  QString transMin =
      runReduceScriptFunction("print "
                              "i.ReductionSingleton().transmission_calculator."
                              "lambdaMin('SAMPLE')").trimmed();
  if (transMin == "None") {
    m_uiForm.transFit_ck->setChecked(false);
  } else {
    m_uiForm.transFit_ck->setChecked(true);
    m_uiForm.trans_min->setText(transMin);
    m_uiForm.trans_max->setText(
        runReduceScriptFunction("print "
                                "i.ReductionSingleton().transmission_"
                                "calculator.lambdaMax('SAMPLE')").trimmed());
  }

  QString text =
      runReduceScriptFunction("print "
                              "i.ReductionSingleton().transmission_calculator."
                              "fitMethod('SAMPLE')").trimmed();
  int index = m_uiForm.trans_opt->findText(text, Qt::MatchFixedString);
  if (index >= 0) {
    m_uiForm.trans_opt->setCurrentIndex(index);
  }
  if (text == "OFF" || text == "None")
    m_uiForm.transFitOnOff->setChecked(false);
  else
    m_uiForm.transFitOnOff->setChecked(true);

  transMin = runReduceScriptFunction("print "
                                     "i.ReductionSingleton().transmission_"
                                     "calculator.lambdaMin('CAN')").trimmed();
  if (transMin == "None") {
    m_uiForm.transFit_ck_can->setChecked(false);
  } else {
    m_uiForm.transFit_ck_can->setChecked(true);
    m_uiForm.trans_min_can->setText(transMin);
    m_uiForm.trans_max_can->setText(
        runReduceScriptFunction("print "
                                "i.ReductionSingleton().transmission_"
                                "calculator.lambdaMax('CAN')").trimmed());
  }
  text = runReduceScriptFunction("print "
                                 "i.ReductionSingleton().transmission_"
                                 "calculator.fitMethod('CAN')").trimmed();
  index = m_uiForm.trans_opt_can->findText(text, Qt::MatchFixedString);
  if (index >= 0) {
    m_uiForm.trans_opt_can->setCurrentIndex(index);
  }
  if (text == "OFF" || text == "None")
    m_uiForm.transFitOnOff_can->setChecked(false);
  else
    m_uiForm.transFitOnOff_can->setChecked(true);

  bool separated =
      runReduceScriptFunction(
          "print i.ReductionSingleton().transmission_calculator.isSeparate()")
          .trimmed() == "True";

  m_uiForm.trans_selector_opt->setCurrentIndex(separated ? 1 : 0);
}

void SANSRunWindow::handleSlicePushButton() {
  if (!slicingWindow) {
    slicingWindow = new SANSEventSlicing(this);
    connect(slicingWindow, SIGNAL(runAsPythonScript(const QString &, bool)),
            this, SIGNAL(runAsPythonScript(const QString &, bool)));
    //    slicingWindow->setParent(this);
    slicingWindow->initializeLayout();
    slicingWindow->initializeLocalPython();
  }

  slicingWindow->show();
  slicingWindow->raise();
}

/**
 * Slot to open the help page of whichever tab the user is currently viewing.
 */
void SANSRunWindow::openHelpPage() {
  const auto helpPageUrl =
      m_helpPageUrls[static_cast<Tab>(m_uiForm.tabWidget->currentIndex())];
  QDesktopServices::openUrl(QUrl(helpPageUrl));
}

// Set the validators for inputs
void SANSRunWindow::setValidators() {
  // Validator policies
  if (!m_mustBeDouble) {
    m_mustBeDouble = new QDoubleValidator(this);
  }

  if (!m_doubleValidatorZeroToMax) {
    m_doubleValidatorZeroToMax = new QDoubleValidator(
        0.0, m_constants.getMaxDoubleValue(), m_constants.getDecimals(), this);
  }

  // Range is [0, max]
  if (!m_intValidatorZeroToMax) {
    m_intValidatorZeroToMax =
        new QIntValidator(0, m_constants.getMaxIntValue(), this);
  }

  // Run Numbers tab

  // ----------- Run Settings Tab---------------------------------
  m_uiForm.gravity_extra_length_line_edit->setValidator(m_mustBeDouble);
  m_uiForm.rad_min->setValidator(m_doubleValidatorZeroToMax);
  m_uiForm.rad_max->setValidator(m_mustBeDouble);

  m_uiForm.wav_min->setValidator(m_doubleValidatorZeroToMax);
  m_uiForm.wav_max->setValidator(m_doubleValidatorZeroToMax);
  m_uiForm.wav_dw->setValidator(m_doubleValidatorZeroToMax);

  m_uiForm.q_min->setValidator(m_doubleValidatorZeroToMax);
  m_uiForm.q_max->setValidator(m_doubleValidatorZeroToMax);
  m_uiForm.q_dq->setValidator(m_doubleValidatorZeroToMax);

  m_uiForm.qy_max->setValidator(m_doubleValidatorZeroToMax);
  m_uiForm.qy_dqy->setValidator(m_doubleValidatorZeroToMax);

  m_uiForm.trans_min->setValidator(m_doubleValidatorZeroToMax);
  m_uiForm.trans_max->setValidator(m_doubleValidatorZeroToMax);

  m_uiForm.trans_min_can->setValidator(m_doubleValidatorZeroToMax);
  m_uiForm.trans_max_can->setValidator(m_doubleValidatorZeroToMax);

  m_uiForm.monitor_spec->setValidator(m_intValidatorZeroToMax);
  m_uiForm.trans_monitor->setValidator(m_intValidatorZeroToMax);

  m_uiForm.trans_M3M4_line_edit->setValidator(m_mustBeDouble);
  m_uiForm.trans_radius_line_edit->setValidator(m_doubleValidatorZeroToMax);

  m_uiForm.phi_min->setValidator(m_mustBeDouble);
  m_uiForm.phi_max->setValidator(m_mustBeDouble);

  m_uiForm.frontDetRescale->setValidator(m_mustBeDouble);
  m_uiForm.frontDetShift->setValidator(m_mustBeDouble);
  m_uiForm.frontDetQmin->setValidator(m_doubleValidatorZeroToMax);
  m_uiForm.frontDetQmax->setValidator(m_doubleValidatorZeroToMax);

  m_uiForm.tof_min->setValidator(m_mustBeDouble);
  m_uiForm.tof_max->setValidator(m_mustBeDouble);
  m_uiForm.scale_factor->setValidator(m_mustBeDouble);

  // ----------- Geometry Tab-----------------------------------
  m_uiForm.rear_beam_x->setValidator(m_mustBeDouble);
  m_uiForm.rear_beam_y->setValidator(m_mustBeDouble);
  m_uiForm.front_beam_x->setValidator(m_mustBeDouble);
  m_uiForm.front_beam_y->setValidator(m_mustBeDouble);

  // Geometry
  m_uiForm.sample_thick->setValidator(m_doubleValidatorZeroToMax);
  m_uiForm.sample_height->setValidator(m_doubleValidatorZeroToMax);
  m_uiForm.sample_width->setValidator(m_doubleValidatorZeroToMax);
  m_uiForm.smpl_offset->setValidator(m_mustBeDouble);

  // Beam Centre Finder
  m_uiForm.beam_rmin->setValidator(m_doubleValidatorZeroToMax);
  m_uiForm.beam_rmax->setValidator(m_doubleValidatorZeroToMax);
  m_uiForm.toleranceLineEdit->setValidator(m_doubleValidatorZeroToMax);
  m_uiForm.beam_iter->setValidator(m_intValidatorZeroToMax);
}

/**
 * Create a zero-error free workspace clone of a reduced workspace, ie one which
 * has been through either
 * Q1D or Qxy
 * @param originalWorkspaceName :: The name of the original workspace which
 * might contain errors with 0 value.
 * @param clonedWorkspaceName :: The name of cloned workspace which should have
 * its zero erros removed.
 * @returns The name of the cloned workspace
 */
void SANSRunWindow::createZeroErrorFreeClone(QString &originalWorkspaceName,
                                             QString &clonedWorkspaceName) {
  if (workspaceExists(originalWorkspaceName) &&
      isValidWsForRemovingZeroErrors(originalWorkspaceName)) {
    // Run the python script which creates the cloned workspace
    QString pythonCode(
        "print i.CreateZeroErrorFreeClonedWorkspace(input_workspace_name='");
    pythonCode += originalWorkspaceName + "',";
    pythonCode += " output_workspace_name='" + clonedWorkspaceName + "')\n";
    pythonCode += "print '" + m_constants.getPythonSuccessKeyword() + "'\n";
    QString result(runPythonCode(pythonCode, false));
    result = result.simplified();
    if (result != m_constants.getPythonSuccessKeyword()) {
      result.replace(m_constants.getPythonSuccessKeyword(), "");
      g_log.warning("Error creating a zerror error free cloned workspace. Will "
                    "save original workspace. More info: " +
                    result.toStdString());
    }
  }
}

/**
 * Destroy a zero-error free workspace clone.
 * @param clonedWorkspaceName :: The name of cloned workspace which should have
 * its zero erros removed.
 */
void SANSRunWindow::deleteZeroErrorFreeClone(QString &clonedWorkspaceName) {
  if (workspaceExists(clonedWorkspaceName)) {
    // Run the python script which destroys the cloned workspace
    QString pythonCode(
        "print i.DeleteZeroErrorFreeClonedWorkspace(input_workspace_name='");
    pythonCode += clonedWorkspaceName + "')\n";
    pythonCode += "print '" + m_constants.getPythonSuccessKeyword() + "'\n";
    QString result(runPythonCode(pythonCode, false));
    result = result.simplified();
    if (result != m_constants.getPythonSuccessKeyword()) {
      result.replace(m_constants.getPythonSuccessKeyword(), "");
      g_log.warning(
          "Error deleting a zerror error free cloned workspace. More info: " +
          result.toStdString());
    }
  }
}

/**
 * Check if the workspace can have a zero error correction performed on it
 * @param wsName :: The name of the workspace.
 */
bool SANSRunWindow::isValidWsForRemovingZeroErrors(QString &wsName) {
  QString pythonCode(
      "\nprint i.IsValidWsForRemovingZeroErrors(input_workspace_name='");
  pythonCode += wsName + "')";
  pythonCode += "\nprint '" + m_constants.getPythonSuccessKeyword() + "'";
  QString result(runPythonCode(pythonCode, false));
  result = result.simplified();
  bool isValid = true;
  if (result != m_constants.getPythonSuccessKeyword()) {
    result.replace(m_constants.getPythonSuccessKeyword(), "");
    g_log.warning("Not a valid workspace for zero error replacement. Will save "
                  "original workspace. More info: " +
                  result.toStdString());
    isValid = false;
  }
  return isValid;
}

/**
 * Set the M3M4 check box and line edit field logic
 * @param setting :: the checked item
 * @param isNowChecked :: What is the current check-state of the setting?
 */
void SANSRunWindow::setM3M4Logic(TransSettings setting, bool isNowChecked) {
  switch (setting) {
  case TransSettings::M3:
    this->m_uiForm.trans_M4_check_box->setChecked(false);
    // Enable the M3M4 line edit field
    this->m_uiForm.trans_M3M4_line_edit->setEnabled(false);
    break;
  case TransSettings::M4:
    this->m_uiForm.trans_M3_check_box->setChecked(false);
    // Enable the M3M4 line edit field
    this->m_uiForm.trans_M3M4_line_edit->setEnabled(isNowChecked);
    break;
  default:
    return;
  }

  // Disable all ROI, Radius and Mask related options
  setRadiusAndMaskLogic(false);
  setROIAndMaskLogic(false);

  // Uncheck the both Radius and ROI
  this->m_uiForm.trans_radius_check_box->setChecked(false);
  this->m_uiForm.trans_roi_files_checkbox->setChecked(false);
}

<<<<<<< HEAD
/**
 * React to changes of the Up/Down checkbox
 */
void SANSRunWindow::onUpDownCheckboxChanged() {
  auto checked = m_uiForm.up_down_checkbox->isChecked();
  if (m_uiForm.rear_radio->isChecked()) {
    m_uiForm.rear_beam_y->setEnabled(checked);
  } else {
    m_uiForm.front_beam_y->setEnabled(checked);
  }
}

/**
 * React to changes of the Left/Right checkbox
 */
void SANSRunWindow::onLeftRightCheckboxChanged() {
  auto checked = m_uiForm.left_right_checkbox->isChecked();
  if (m_uiForm.rear_radio->isChecked()) {
    m_uiForm.rear_beam_x->setEnabled(checked);
  } else {
    m_uiForm.front_beam_x->setEnabled(checked);
  }
}

=======
>>>>>>> 657ea314
/**
 * Set beam stop logic for Radius, ROI and Mask
 * @param setting :: the checked item
 * @param isNowChecked :: What is the current check-state of the setting?
 */
void SANSRunWindow::setBeamStopLogic(TransSettings setting, bool isNowChecked) {
  if (setting == TransSettings::RADIUS) {
    setRadiusAndMaskLogic(isNowChecked);
    // If we are turning off the radius checkbox and have then ROI checkbox
    // enabled, then we don' want to turn off the mask
    if (this->m_uiForm.trans_roi_files_checkbox->isChecked() && !isNowChecked) {
      this->m_uiForm.trans_masking_line_edit->setEnabled(true);
    }
  } else if (setting == TransSettings::ROI) {
    setROIAndMaskLogic(isNowChecked);
    // If we are turning off the radius checkbox and have then ROI checkbox
    // enabled, then we don' want to turn off the mask
    if (this->m_uiForm.trans_radius_check_box->isChecked() && !isNowChecked) {
      this->m_uiForm.trans_masking_line_edit->setEnabled(true);
    }
  } else {
    return;
  }

  // Disable the M3M4 line edit field and uncheck the M3 and M4 box
  if (isNowChecked) {
    this->m_uiForm.trans_M3M4_line_edit->setEnabled(false);
    this->m_uiForm.trans_M3_check_box->setChecked(false);
    this->m_uiForm.trans_M4_check_box->setChecked(false);
  }
}

/**
 * Reads the transmission settings from the user file and sets it in the GUI
 */
void SANSRunWindow::setTransmissionSettingsFromUserFile() {
  // Reset all trans-related fields
  resetAllTransFields();

  // Read the Radius settings
  QString transmissionRadiusRequest("\nprint i.GetTransmissionRadiusInMM()");
  QString resultTransmissionRadius(
      runPythonCode(transmissionRadiusRequest, false));
  resultTransmissionRadius = resultTransmissionRadius.simplified();
  if (resultTransmissionRadius != m_constants.getPythonEmptyKeyword()) {
    this->m_uiForm.trans_radius_line_edit->setText(resultTransmissionRadius);
    this->m_uiForm.trans_radius_check_box->setChecked(true);
    setBeamStopLogic(TransSettings::RADIUS, true);
  }

  // Read the ROI settings
  QString transmissionROIRequest("\nprint i.GetTransmissionROI()");
  QString resultTransmissionROI(runPythonCode(transmissionROIRequest, false));
  resultTransmissionROI = resultTransmissionROI.simplified();
  if (resultTransmissionROI != m_constants.getPythonEmptyKeyword()) {
    resultTransmissionROI =
        runPythonCode("\nprint i.ConvertFromPythonStringList(to_convert=" +
                          resultTransmissionROI + ")",
                      false);
    this->m_uiForm.trans_roi_files_line_edit->setText(resultTransmissionROI);
    this->m_uiForm.trans_roi_files_checkbox->setChecked(true);
    setBeamStopLogic(TransSettings::ROI, true);
  }

  // Read the MASK settings
  QString transmissionMaskRequest("\nprint i.GetTransmissionMask()");
  QString resultTransmissionMask(runPythonCode(transmissionMaskRequest, false));
  resultTransmissionMask = resultTransmissionMask.simplified();
  if (resultTransmissionMask != m_constants.getPythonEmptyKeyword()) {
    resultTransmissionMask =
        runPythonCode("\nprint i.ConvertFromPythonStringList(to_convert=" +
                          resultTransmissionMask + ")",
                      false);
    this->m_uiForm.trans_masking_line_edit->setText(resultTransmissionMask);
  }

  // Read the Transmission Monitor Spectrum Shift
  QString transmissionMonitorSpectrumShiftRequest(
      "\nprint i.GetTransmissionMonitorSpectrumShift()");
  QString resultTransmissionMonitorSpectrumShift(
      runPythonCode(transmissionMonitorSpectrumShiftRequest, false));
  resultTransmissionMonitorSpectrumShift =
      resultTransmissionMonitorSpectrumShift.simplified();
  if (resultTransmissionMonitorSpectrumShift !=
      m_constants.getPythonEmptyKeyword()) {
    this->m_uiForm.trans_M3M4_line_edit->setText(
        resultTransmissionMonitorSpectrumShift);
  }

  // Read Transmission Monitor Spectrum, we expect either 3 or 4. If this is
  // selected, then this takes precedence over
  // the radius, roi and mask settings
  QString transmissionMonitorSpectrumRequest(
      "\nprint i.GetTransmissionMonitorSpectrum()");
  QString resultTransmissionMonitorSpectrum(
      runPythonCode(transmissionMonitorSpectrumRequest, false));
  resultTransmissionMonitorSpectrum =
      resultTransmissionMonitorSpectrum.simplified();
  if (resultTransmissionMonitorSpectrum !=
      m_constants.getPythonEmptyKeyword()) {
    if (resultTransmissionMonitorSpectrum == "3") {
      this->m_uiForm.trans_M3_check_box->setChecked(true);
      setM3M4Logic(TransSettings::M3, true);
    } else if (resultTransmissionMonitorSpectrum == "4") {
      this->m_uiForm.trans_M4_check_box->setChecked(true);
      setM3M4Logic(TransSettings::M4, true);
    } else {
      this->m_uiForm.trans_M3_check_box->setChecked(false);
      this->m_uiForm.trans_M4_check_box->setChecked(false);
      setM3M4Logic(TransSettings::M3, false);
      setM3M4Logic(TransSettings::M4, false);
      g_log.notice("No transmission monitor, transmission radius nor "
                   "trasmission ROI was set. The reducer will use the default "
                   "value.");
    }
  }

  // In case we don't have anything, have M3 checked.
  // This has appeared in LOQ.
  resetToM3IfNecessary();
}

/**
 * Initialize the transmission settings. We are setting up checkboxes
 * and want to make use of the clicked signal in order to distinguish
 * between user-induced and programmatic changes to the checkbox.
 */
void SANSRunWindow::initTransmissionSettings() {
  QObject::connect(m_uiForm.trans_M3_check_box, SIGNAL(clicked()), this,
                   SLOT(onTransmissionM3CheckboxChanged()));
  QObject::connect(m_uiForm.trans_M4_check_box, SIGNAL(clicked()), this,
                   SLOT(onTransmissionM4CheckboxChanged()));
  QObject::connect(m_uiForm.trans_radius_check_box, SIGNAL(clicked()), this,
                   SLOT(onTransmissionRadiusCheckboxChanged()));
  QObject::connect(m_uiForm.trans_roi_files_checkbox, SIGNAL(clicked()), this,
                   SLOT(onTransmissionROIFilesCheckboxChanged()));

  // Set the Tooltips
  const QString m3CB = "Selects the monitor spectrum 3\n"
                       "for the transmission calculation.";
  const QString m4CB = "Selects the monitor spectrum 4\n"
                       "for the transmission calculation.";
  const QString shift = "Sets the shift of the selected monitor in mm. This "
                        "shift is only applicable to M4";
  const QString radiusCB = "Selects a radius when using the beam stop\n"
                           "for the transmission calculation.";
  const QString radius =
      "Sets a radius in mm when using the beam stop out method\n"
      "for the transmission calculation.";
  const QString roiCB = "Selects a comma-separated list of ROI files\n"
                        "when using the beam stop out method for the\n"
                        "transmission calculation.";
  const QString roi = "Sets a comma-separated list of ROI files\n"
                      "when using the beam stop out method for the\n"
                      "transmission calculation.";
  const QString mask = "Sets a comma-separated list of Mask files\n"
                       "when using the beam stop out method for the\n"
                       "transmission calculation.";

  m_uiForm.trans_M3_check_box->setToolTip(m3CB);
  m_uiForm.trans_M4_check_box->setToolTip(m4CB);
  m_uiForm.trans_M3M4_line_edit->setToolTip(shift);
  m_uiForm.trans_radius_check_box->setToolTip(radiusCB);
  m_uiForm.trans_radius_line_edit->setToolTip(radius);
  m_uiForm.trans_roi_files_checkbox->setToolTip(roiCB);
  m_uiForm.trans_roi_files_line_edit->setToolTip(roi);
  m_uiForm.trans_masking_line_edit->setToolTip(mask);
}

/**
 * React to a change of the M3 transmission monitor spectrum checkbox
 */
void SANSRunWindow::onTransmissionM3CheckboxChanged() {
  setM3M4Logic(TransSettings::M3,
               this->m_uiForm.trans_M3_check_box->isChecked());
}

/**
 * React to a change of the M3 transmission monitor spectrum checkbox
 */
void SANSRunWindow::onTransmissionM4CheckboxChanged() {
  setM3M4Logic(TransSettings::M4,
               this->m_uiForm.trans_M4_check_box->isChecked());
}

/**
 * React to the change of the Radius checkbox
 */
void SANSRunWindow::onTransmissionRadiusCheckboxChanged() {
  setBeamStopLogic(TransSettings::RADIUS,
                   this->m_uiForm.trans_radius_check_box->isChecked());
}

/**
 * React to the change of the ROI file checkbox
 */
void SANSRunWindow::onTransmissionROIFilesCheckboxChanged() {
  setBeamStopLogic(TransSettings::ROI,
                   this->m_uiForm.trans_roi_files_checkbox->isChecked());
}

/**
 * Set the radius and the mask logic
 * @param isNowChecked :: The check state
 */
void SANSRunWindow::setRadiusAndMaskLogic(bool isNowChecked) {
  this->m_uiForm.trans_masking_line_edit->setEnabled(isNowChecked);
  this->m_uiForm.trans_radius_line_edit->setEnabled(isNowChecked);

  resetToM3IfNecessary();
}

/**
 * Set the ROI and the mask logic
 * @param isNowChecked :: The check state
 */
void SANSRunWindow::setROIAndMaskLogic(bool isNowChecked) {
  this->m_uiForm.trans_masking_line_edit->setEnabled(isNowChecked);
  this->m_uiForm.trans_roi_files_line_edit->setEnabled(isNowChecked);

  resetToM3IfNecessary();
}

/**
 * Write the transmission settings to a python code string. If there
 * is a transmission monitor set use it, otherwise check if there is
 * a radius or a ROI being set.
 * @param pythonCode :: The python code string
 */
void SANSRunWindow::writeTransmissionSettingsToPythonScript(
    QString &pythonCode) {
  auto m3 = m_uiForm.trans_M3_check_box->isChecked();
  auto m4 = m_uiForm.trans_M4_check_box->isChecked();

  if (m3 || m4) {
    // Handle M3/M4 settings and the TRANSPEC
    auto spectrum = m3 ? 3 : 4;
    pythonCode += "i.SetTransmissionMonitorSpectrum(trans_mon=" +
                  QString::number(spectrum) + ")\n";

    auto transSpec = m_uiForm.trans_M3M4_line_edit->text();
    if (!transSpec.isEmpty()) {
      pythonCode += "i.SetTransmissionMonitorSpectrumShift(trans_mon_shift=" +
                    transSpec + ")\n";
    }
  } else {
    // Handle Radius
    auto radius = m_uiForm.trans_radius_line_edit->text();
    if (m_uiForm.trans_radius_check_box->isChecked() && !radius.isEmpty()) {
      pythonCode +=
          "i.SetTransmissionRadiusInMM(trans_radius=" + radius + ")\n";
    }
    // Handle ROI
    auto roi = m_uiForm.trans_roi_files_line_edit->text();
    if (m_uiForm.trans_roi_files_checkbox->isChecked() && !roi.isEmpty()) {
      roi = "'" + roi.simplified() + "'";
      roi = runPythonCode(
          "\nprint i.ConvertToPythonStringList(to_convert=" + roi + ")", false);
      pythonCode += "i.SetTransmissionROI(trans_roi_files=" + roi + ")\n";
    }
    // Handle Mask
    auto mask = m_uiForm.trans_masking_line_edit->text();
    if (!mask.isEmpty()) {
      mask = "'" + mask.simplified() + "'";
      mask = runPythonCode("\nprint i.ConvertToPythonStringList(to_convert=" +
                               mask + ")",
                           false);
      pythonCode += "i.SetTransmissionMask(trans_mask_files=" + mask + ")\n";
    }

    // Unset a potential monitor setting which had been set by the user file.
    pythonCode += "i.UnsetTransmissionMonitorSpectrum()\n";
  }
}

/**
 * Set the enabled state for all trans-related fields
 */
void SANSRunWindow::resetAllTransFields() {
  bool state = false;
  m_uiForm.trans_radius_line_edit->setEnabled(state);
  m_uiForm.trans_radius_line_edit->clear();

  m_uiForm.trans_roi_files_line_edit->setEnabled(state);
  m_uiForm.trans_roi_files_line_edit->clear();

  m_uiForm.trans_masking_line_edit->setEnabled(state);
  m_uiForm.trans_masking_line_edit->clear();

  m_uiForm.trans_M3M4_line_edit->setEnabled(state);
  m_uiForm.trans_M3M4_line_edit->clear();

  m_uiForm.trans_M3_check_box->setChecked(state);
  m_uiForm.trans_M4_check_box->setChecked(state);
  m_uiForm.trans_roi_files_checkbox->setChecked(state);
  m_uiForm.trans_radius_check_box->setChecked(state);
}

/**
 * Enable the M3 checkbox if M3, M4, Radius and ROI are disabled.
 * We need to select one.
 */
void SANSRunWindow::resetToM3IfNecessary() {
  const auto isM3Disabled = !m_uiForm.trans_M3_check_box->isChecked();
  const auto isM4Disabled = !m_uiForm.trans_M4_check_box->isChecked();
  const auto isROIDisabled = !m_uiForm.trans_roi_files_checkbox->isChecked();
  const auto isRadiusDisabled = !m_uiForm.trans_radius_check_box->isChecked();

  if (isM3Disabled && isM4Disabled && isROIDisabled && isRadiusDisabled) {
    m_uiForm.trans_M3_check_box->setChecked(true);
  }
}

/**
 * Check tha the Settings are valid. We need to do this for inputs which cannot
 * be checked with simple validators
 */
bool SANSRunWindow::areSettingsValid() {
  bool isValid = true;
  QString message;
  // ------------ GUI INPUT CHECKS ------------

  // R_MAX -- can be only >0 or -1
  auto r_max = m_uiForm.rad_max->text().simplified().toDouble();
  if ((r_max < 0.0) && (r_max != -1)) {
    isValid = false;
    message += "R_max issue: Only values >= 0 and -1 are allowed.\n";
  }

  // WAVELENGTH
  checkWaveLengthAndQValues(isValid, message, m_uiForm.wav_min,
                            m_uiForm.wav_max, m_uiForm.wav_dw_opt,
                            "Wavelength");

  // QX
  checkWaveLengthAndQValues(isValid, message, m_uiForm.q_min, m_uiForm.q_max,
                            m_uiForm.q_dq_opt, "Qx");

  // TRANS SAMPLE
  checkWaveLengthAndQValues(isValid, message, m_uiForm.trans_min,
                            m_uiForm.trans_max, m_uiForm.trans_opt, "Trans");

  // TRANS CAN
  if (m_uiForm.trans_selector_opt->currentText().toUpper().contains(
          "SEPARATE")) {
    checkWaveLengthAndQValues(isValid, message, m_uiForm.trans_min_can,
                              m_uiForm.trans_max_can, m_uiForm.trans_opt_can,
                              "Trans Can");
  }

  // Geometry
  if (m_uiForm.sample_thick->text().simplified().toDouble() == 0.0) {
    isValid = false;
    message += "Sample height issue: Only values > 0 are allowed.\n";
  }

  if (m_uiForm.sample_height->text().simplified().toDouble() == 0.0) {
    isValid = false;
    message += "Sample height issue: Only values > 0 are allowed.\n";
  }

  if (m_uiForm.sample_width->text().simplified().toDouble() == 0.0) {
    isValid = false;
    message += "Sample width issue: Only values > 0 are allowed.\n";
  }

  // Print the error message if there are any
  if (!message.isEmpty()) {
    QString warning = "Please correct these settings before proceeding:\n";
    warning += message;
    QMessageBox::warning(this, "Inconsistent input", warning);
  }

  return isValid;
}

/**
 * Check the wavelength and Q values
 * @param isValid: flag by reference to set the check if invalid
 * @param message: the message to display
 * @param min: the min line edit field
 * @param max: the max line edit field
 * @param selection: the combo box which is being querried
 * @param type: message type
 */
void SANSRunWindow::checkWaveLengthAndQValues(bool &isValid, QString &message,
                                              QLineEdit *min, QLineEdit *max,
                                              QComboBox *selection,
                                              QString type) {
  auto min_value = min->text().simplified().toDouble();
  auto max_value = max->text().simplified().toDouble();

  // Make sure that min<=max
  if (min_value > max_value) {
    isValid = false;
    message += type;
    message += " issue: The min value is larger than the max value. \n";
  }

  // Make sure that when selecting log, then we don't have 0 values
  if (selection->currentText().toUpper().contains("LOG") &&
      (min_value == 0.0 || max_value == 0.0)) {
    isValid = false;
    message += type;
    message += " issue: Trying to use Logarithmic steps and values which are "
               "<= 0.0. \n";
<<<<<<< HEAD
  }
}

/**
 *  Update the beam centre coordinates
 */
void SANSRunWindow::updateBeamCenterCoordinates() {
  // Centre coordinates
  // from the ticket #5942 both detectors have center coordinates
  double dbl_param =
      runReduceScriptFunction(
          "print i.ReductionSingleton().get_beam_center('rear')[0]")
          .toDouble();
  // get the scale factor1 for the beam centre to scale it correctly
  double dbl_paramsf =
      runReduceScriptFunction(
          "print i.ReductionSingleton().get_beam_center_scale_factor1()")
          .toDouble();
  m_uiForm.rear_beam_x->setText(QString::number(dbl_param * dbl_paramsf));
  // get scale factor2 for the beam centre to scale it correctly
  dbl_paramsf =
      runReduceScriptFunction(
          "print i.ReductionSingleton().get_beam_center_scale_factor2()")
          .toDouble();
  dbl_param = runReduceScriptFunction(
                  "print i.ReductionSingleton().get_beam_center('rear')[1]")
                  .toDouble();
  m_uiForm.rear_beam_y->setText(QString::number(dbl_param * dbl_paramsf));
  // front
  dbl_param = runReduceScriptFunction(
                  "print i.ReductionSingleton().get_beam_center('front')[0]")
                  .toDouble();
  m_uiForm.front_beam_x->setText(QString::number(dbl_param * 1000.0));
  dbl_param = runReduceScriptFunction(
                  "print i.ReductionSingleton().get_beam_center('front')[1]")
                  .toDouble();
  m_uiForm.front_beam_y->setText(QString::number(dbl_param * 1000.0));
}

/**
 * Set the beam finder details
 */
void SANSRunWindow::setBeamFinderDetails() {
  // The instrument name
  auto instrumentName = m_uiForm.inst_opt->currentText();

  // Set the labels according to the instrument
  auto requiresAngle = runReduceScriptFunction(
                           "print i.is_current_workspace_an_angle_workspace()")
                           .simplified();
  QString labelPosition;
  if (requiresAngle == m_constants.getPythonTrueKeyword()) {
    labelPosition = "Current ( " + QString(QChar(0x03B2)) + " , y ) [";
    labelPosition.append(QChar(0xb0));
    labelPosition += ",mm]";
  } else {
    labelPosition = "Current ( x , y ) [mm,mm]";
=======
>>>>>>> 657ea314
  }
  m_uiForm.beam_centre_finder_groupbox->setTitle(labelPosition);
}

} // namespace CustomInterfaces
} // namespace MantidQt<|MERGE_RESOLUTION|>--- conflicted
+++ resolved
@@ -242,14 +242,10 @@
 
   // Centre finder logger
   m_uiForm.centre_logging->attachLoggingChannel();
-<<<<<<< HEAD
-  connect(m_uiForm.clear_centre_log, SIGNAL(clicked()), m_uiForm.centre_logging, SLOT(clear()));
+  connect(m_uiForm.clear_centre_log, SIGNAL(clicked()), m_uiForm.centre_logging,
+          SLOT(clear()));
   connect(m_uiForm.up_down_checkbox, SIGNAL(stateChanged(int)), this, SLOT(onUpDownCheckboxChanged()));
   connect(m_uiForm.left_right_checkbox, SIGNAL(stateChanged(int)), this, SLOT(onLeftRightCheckboxChanged()));
-=======
-  connect(m_uiForm.clear_centre_log, SIGNAL(clicked()), m_uiForm.centre_logging,
-          SLOT(clear()));
->>>>>>> 657ea314
 
   // Create the widget hash maps
   initWidgetMaps();
@@ -957,34 +953,6 @@
   file = runReduceScriptFunction(
       "print i.ReductionSingleton().prep_normalize.getPixelCorrFile('FRONT')");
   file = file.trimmed();
-<<<<<<< HEAD
-  m_uiForm.floodFrontFile->setFileTextWithSearch(file == "None" ? "" : file);  
-  m_uiForm.enableFrontFlood_ck->setChecked( ! m_uiForm.floodFrontFile->isEmpty() );
-  m_uiForm.floodFrontFile->setEnabled(m_uiForm.enableFrontFlood_ck->checkState()
-                                     == Qt::Checked);
-
-  //Scale factor
-  dbl_param = runReduceScriptFunction(
-    "print i.ReductionSingleton()._corr_and_scale.rescale").toDouble();
-  m_uiForm.scale_factor->setText(QString::number(dbl_param/100.));
-
-  //Sample offset if one has been specified
-  dbl_param = runReduceScriptFunction(
-    "print i.ReductionSingleton().instrument.SAMPLE_Z_CORR").toDouble();
-  m_uiForm.smpl_offset->setText(QString::number(dbl_param*unit_conv));
-
-  //Centre coordinates
-  // Update the beam centre coordinates
-  updateBeamCenterCoordinates();
-  // Set the beam finder specific settings
-  setBeamFinderDetails();
-
-  //Gravity switch
-  QString param = runReduceScriptFunction(
-    "print i.ReductionSingleton().to_Q.get_gravity()").trimmed();
-  if( param == "True" )
-  {
-=======
   m_uiForm.floodFrontFile->setFileTextWithSearch(file == "None" ? "" : file);
   m_uiForm.enableFrontFlood_ck->setChecked(!m_uiForm.floodFrontFile->isEmpty());
   m_uiForm.floodFrontFile->setEnabled(
@@ -1003,10 +971,10 @@
   m_uiForm.smpl_offset->setText(QString::number(dbl_param * unit_conv));
 
   // Centre coordinates
-  // from the ticket #5942 both detectors have center coordinates
-  dbl_param =
-      runReduceScriptFunction(
-          "print i.ReductionSingleton().get_beam_center('rear')[0]").toDouble();
+  // Update the beam centre coordinates
+  updateBeamCenterCoordinates();
+  // Set the beam finder specific settings
+  setBeamFinderDetails();
   // get the scale factor1 for the beam centre to scale it correctly
   double dbl_paramsf =
       runReduceScriptFunction(
@@ -1031,13 +999,11 @@
                   "print i.ReductionSingleton().get_beam_center('front')[1]")
                   .toDouble();
   m_uiForm.front_beam_y->setText(QString::number(dbl_param * 1000.0));
-
   // Gravity switch
   QString param =
       runReduceScriptFunction("print i.ReductionSingleton().to_Q.get_gravity()")
           .trimmed();
   if (param == "True") {
->>>>>>> 657ea314
     m_uiForm.gravity_check->setChecked(true);
   } else {
     m_uiForm.gravity_check->setChecked(false);
@@ -2762,15 +2728,12 @@
   if (m_uiForm.front_radio->isChecked())
     py_code += "i.SetDetectorFloodFile('')\n";
 
-<<<<<<< HEAD
   // We need to load the FinDirectionEnum class
   py_code += "from centre_finder import FindDirectionEnum as FindDirectionEnum \n";
-=======
   // Find centre function
   py_code += "i.FindBeamCentre(rlow=" + m_uiForm.beam_rmin->text() + ",rupp=" +
              m_uiForm.beam_rmax->text() + ",MaxIter=" +
              m_uiForm.beam_iter->text() + ",";
->>>>>>> 657ea314
 
   if (m_uiForm.beamstart_box->currentIndex() == 0) {
     py_code += "xstart = None, ystart = None";
@@ -2793,7 +2756,6 @@
     setProcessingState(Ready);
     return;
   }
-<<<<<<< HEAD
   py_code += ", tolerance=" + QString::number(tolerance); 
 
   // Set which part of the beam centre finder should be used
@@ -2807,9 +2769,6 @@
     py_code += ", find_direction=FindDirectionEnum.LEFT_RIGHT";
   }
   py_code += ")";
-=======
-  py_code += ", tolerance=" + QString::number(tolerance) + ")";
->>>>>>> 657ea314
 
   g_centreFinderLog.notice("Beam Centre Finder Start\n");
   m_uiForm.beamstart_box->setFocus();
@@ -4058,7 +4017,6 @@
   this->m_uiForm.trans_roi_files_checkbox->setChecked(false);
 }
 
-<<<<<<< HEAD
 /**
  * React to changes of the Up/Down checkbox
  */
@@ -4082,9 +4040,6 @@
     m_uiForm.front_beam_x->setEnabled(checked);
   }
 }
-
-=======
->>>>>>> 657ea314
 /**
  * Set beam stop logic for Radius, ROI and Mask
  * @param setting :: the checked item
@@ -4491,7 +4446,6 @@
     message += type;
     message += " issue: Trying to use Logarithmic steps and values which are "
                "<= 0.0. \n";
-<<<<<<< HEAD
   }
 }
 
@@ -4549,8 +4503,6 @@
     labelPosition += ",mm]";
   } else {
     labelPosition = "Current ( x , y ) [mm,mm]";
-=======
->>>>>>> 657ea314
   }
   m_uiForm.beam_centre_finder_groupbox->setTitle(labelPosition);
 }
