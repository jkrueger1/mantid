#include "MantidKernel/ConfigService.h"
#include "MantidQtAPI/AlgorithmRunner.h"
#include "MantidQtAPI/AlgorithmInputHistory.h"
#include "MantidQtAPI/HelpWindow.h"
#include "MantidQtCustomInterfaces/EnggDiffraction/EnggDiffractionViewQtGUI.h"
#include "MantidQtCustomInterfaces/EnggDiffraction/EnggDiffractionPresenter.h"
#include "MantidQtMantidWidgets/MWRunFiles.h"

using namespace Mantid::API;
using namespace MantidQt::CustomInterfaces;

#include <array>
#include <fstream>
<<<<<<< HEAD

#include "Poco/DirectoryIterator.h"
#include <Poco/File.h>
=======
#include <random>

#include <boost/lexical_cast.hpp>

#include <Poco/Path.h>
>>>>>>> 84f63b03

#include <QCheckBox>
#include <QCloseEvent>
#include <QFileDialog>
#include <QMessageBox>
#include <QSettings>

#include <qwt_symbol.h>

namespace MantidQt {
namespace CustomInterfaces {

// Add this class to the list of specialised dialogs in this namespace
DECLARE_SUBWINDOW(EnggDiffractionViewQtGUI)
const double EnggDiffractionViewQtGUI::g_defaultRebinWidth = -0.0005;
int EnggDiffractionViewQtGUI::m_currentType = 0;
int EnggDiffractionViewQtGUI::m_currentRunMode = 0;
int EnggDiffractionViewQtGUI::m_currentCropCalibBankName = 0;
int EnggDiffractionViewQtGUI::m_fitting_bank_Id = 0;
std::vector<std::string> EnggDiffractionViewQtGUI::m_fitting_runno_dir_vec;

const std::string EnggDiffractionViewQtGUI::g_iparmExtStr =
    "GSAS instrument parameters, IPARM file: PRM, PAR, IPAR, IPARAM "
    "(*.prm *.par *.ipar *.iparam);;"
    "Other extensions/all files (*.*)";

const std::string EnggDiffractionViewQtGUI::g_pixelCalibExt =
    "Comma separated values text file with calibration table, CSV"
    "(*.csv);;"
    "Nexus file with calibration table: NXS, NEXUS"
    "(*.nxs *.nexus);;"
    "Supported formats: CSV, NXS "
    "(*.csv *.nxs *.nexus);;"
    "Other extensions/all files (*.*)";

const std::string EnggDiffractionViewQtGUI::g_DetGrpExtStr =
    "Detector Grouping File: CSV "
    "(*.csv *.txt);;"
    "Other extensions/all files (*.*)";

const std::string EnggDiffractionViewQtGUI::m_settingsGroup =
    "CustomInterfaces/EnggDiffractionView";

/**
* Default constructor.
*
* @param parent Parent window (most likely the Mantid main app window).
*/
EnggDiffractionViewQtGUI::EnggDiffractionViewQtGUI(QWidget *parent)
    : UserSubWindow(parent), IEnggDiffractionView(), m_currentInst("ENGINX"),
      m_currentCalibFilename(""), m_focusedDataVector(), m_fittedDataVector(),
      m_presenter(NULL) {}

EnggDiffractionViewQtGUI::~EnggDiffractionViewQtGUI() {
  for (auto curves : m_focusedDataVector) {
    curves->detach();
    delete curves;
  }

  for (auto curves : m_fittedDataVector) {
    curves->detach();
    delete curves;
  }
}

void EnggDiffractionViewQtGUI::initLayout() {
  // setup container ui
  m_ui.setupUi(this);
  // add tab contents and set up their ui's
  QWidget *wCalib = new QWidget(m_ui.tabMain);
  m_uiTabCalib.setupUi(wCalib);
  m_ui.tabMain->addTab(wCalib, QString("Calibration"));

  QWidget *wFocus = new QWidget(m_ui.tabMain);
  m_uiTabFocus.setupUi(wFocus);
  m_ui.tabMain->addTab(wFocus, QString("Focus"));

  QWidget *wPreproc = new QWidget(m_ui.tabMain);
  m_uiTabPreproc.setupUi(wPreproc);
  m_ui.tabMain->addTab(wPreproc, QString("Pre-processing"));

  QWidget *wFitting = new QWidget(m_ui.tabMain);
  m_uiTabFitting.setupUi(wFitting);
  m_ui.tabMain->addTab(wFitting, QString("Fitting"));

  QWidget *wSettings = new QWidget(m_ui.tabMain);
  m_uiTabSettings.setupUi(wSettings);
  m_ui.tabMain->addTab(wSettings, QString("Settings"));

  QComboBox *inst = m_ui.comboBox_instrument;
  m_currentInst = inst->currentText().toStdString();

  setPrefix(m_currentInst);
  readSettings();

  // basic UI setup, connect signals, etc.
  doSetupGeneralWidgets();
  doSetupTabCalib();
  doSetupTabFocus();
  doSetupTabPreproc();
  doSetupTabFitting();
  doSetupTabSettings();

  // presenter that knows how to handle a IEnggDiffractionView should take care
  // of all the logic
  // note that the view needs to know the concrete presenter
  m_presenter.reset(new EnggDiffractionPresenter(this));

  // it will know what compute resources and tools we have available:
  // This view doesn't even know the names of compute resources, etc.
  m_presenter->notify(IEnggDiffractionPresenter::Start);
  m_presenter->notify(IEnggDiffractionPresenter::RBNumberChange);
}

void EnggDiffractionViewQtGUI::doSetupTabCalib() {
  // Last available runs. This (as well as the empty defaults just
  // above) should probably be made persistent - and encapsulated into a
  // CalibrationParameters or similar class/structure
  const std::string vanadiumRun = "236516";
  const std::string ceriaRun = "241391";
  m_uiTabCalib.lineEdit_new_vanadium_num->setUserInput(
      QString::fromStdString(vanadiumRun));
  m_uiTabCalib.lineEdit_new_ceria_num->setUserInput(
      QString::fromStdString(ceriaRun));
  m_uiTabCalib.lineEdit_cropped_run_num->setUserInput(
      QString::fromStdString(ceriaRun));

  // push button signals/slots
  connect(m_uiTabCalib.pushButton_load_calib, SIGNAL(released()), this,
          SLOT(loadCalibrationClicked()));

  connect(m_uiTabCalib.pushButton_new_calib, SIGNAL(released()), this,
          SLOT(calibrateClicked()));

  connect(m_uiTabCalib.pushButton_new_cropped_calib, SIGNAL(released()), this,
          SLOT(CroppedCalibrateClicked()));

  connect(m_uiTabCalib.comboBox_calib_cropped_bank_name,
          SIGNAL(currentIndexChanged(int)), this,
          SLOT(calibspecNoChanged(int)));

  connect(m_uiTabCalib.lineEdit_new_ceria_num, SIGNAL(fileTextChanged(QString)),
          this, SLOT(updateCroppedCalibRun()));

  connect(m_uiTabCalib.comboBox_calib_cropped_bank_name,
          SIGNAL(currentIndexChanged(int)), this, SLOT(enableSpecNos()));

  enableCalibrateAndFocusActions(true);
}

void EnggDiffractionViewQtGUI::doSetupTabFocus() {

  connect(m_uiTabFocus.pushButton_focus, SIGNAL(released()), this,
          SLOT(focusClicked()));

  connect(m_uiTabFocus.pushButton_focus_cropped, SIGNAL(released()), this,
          SLOT(focusCroppedClicked()));

  connect(m_uiTabFocus.pushButton_texture_browse_grouping_file,
          SIGNAL(released()), this, SLOT(browseTextureDetGroupingFile()));

  connect(m_uiTabFocus.pushButton_focus_texture, SIGNAL(released()), this,
          SLOT(focusTextureClicked()));

  connect(m_uiTabFocus.pushButton_reset, SIGNAL(released()), this,
          SLOT(focusResetClicked()));

  connect(m_uiTabFocus.pushButton_stopFocus, SIGNAL(released()), this,
          SLOT(focusStopClicked()));

  connect(m_uiTabFocus.comboBox_PlotData, SIGNAL(currentIndexChanged(int)),
          this, SLOT(plotRepChanged(int)));

  connect(m_uiTabFocus.comboBox_Multi_Runs, SIGNAL(currentIndexChanged(int)),
          this, SLOT(multiRunModeChanged(int)));

  connect(m_uiTabFocus.checkBox_FocusedWS, SIGNAL(clicked()), this,
          SLOT(plotFocusStatus()));
}

void EnggDiffractionViewQtGUI::doSetupTabPreproc() {
  connect(m_uiTabPreproc.pushButton_rebin_time, SIGNAL(released()), this,
          SLOT(rebinTimeClicked()));

  connect(m_uiTabPreproc.pushButton_rebin_multiperiod, SIGNAL(released()), this,
          SLOT(rebinMultiperiodClicked()));
}

void EnggDiffractionViewQtGUI::doSetupTabFitting() {
  connect(m_uiTabFitting.pushButton_fitting_browse_run_num, SIGNAL(released()),
          this, SLOT(browseFitFocusedRun()));

  connect(m_uiTabFitting.lineEdit_pushButton_run_num, SIGNAL(editingFinished()),
          this, SLOT(fittingRunNoChanged()));

  connect(m_uiTabFitting.lineEdit_pushButton_run_num, SIGNAL(returnPressed()),
          this, SLOT(fittingRunNoChanged()));

  connect(this, SIGNAL(getBanks()), this, SLOT(fittingRunNoChanged()));

  connect(m_uiTabFitting.comboBox_bank, SIGNAL(currentIndexChanged(int)), this,
          SLOT(fittingBankIdChanged(int)));

  connect(m_uiTabFitting.comboBox_bank, SIGNAL(currentIndexChanged(int)), this,
          SLOT(setListWidgetBank(int)));

  connect(m_uiTabFitting.listWidget_fitting_bank_preview,
          SIGNAL(currentRowChanged(int)), this,
          SLOT(fittingListWidgetBank(int)));

  connect(m_uiTabFitting.listWidget_fitting_bank_preview,
          SIGNAL(currentRowChanged(int)), this, SLOT(setBankIdComboBox(int)));

  connect(m_uiTabFitting.comboBox_bank, SIGNAL(currentIndexChanged(int)), this,
          SLOT(setBankDir(int)));

  connect(m_uiTabFitting.pushButton_fitting_browse_peaks, SIGNAL(released()),
          this, SLOT(browsePeaksToFit()));

  connect(m_uiTabFitting.pushButton_fit, SIGNAL(released()), this,
          SLOT(fitClicked()));

  m_uiTabFitting.dataPlot->setCanvasBackground(Qt::white);
  m_uiTabFitting.dataPlot->setAxisTitle(QwtPlot::xBottom,
                                        "Time-of-flight (us)");
  m_uiTabFitting.dataPlot->setAxisTitle(QwtPlot::yLeft, "Counts (us)^-1");
  QFont font("MS Shell Dlg 2", 8);
  m_uiTabFitting.dataPlot->setAxisFont(QwtPlot::xBottom, font);
  m_uiTabFitting.dataPlot->setAxisFont(QwtPlot::yLeft, font);
}

void EnggDiffractionViewQtGUI::doSetupTabSettings() {
  // line edits that display paths and the like
  m_uiTabSettings.lineEdit_input_dir_calib->setText(
      QString::fromStdString(m_calibSettings.m_inputDirCalib));
  m_uiTabSettings.lineEdit_input_dir_raw->setText(
      QString::fromStdString(m_calibSettings.m_inputDirRaw));
  m_uiTabSettings.lineEdit_pixel_calib_filename->setText(
      QString::fromStdString(m_calibSettings.m_pixelCalibFilename));
  m_uiTabSettings.lineEdit_template_gsas_prm->setText(
      QString::fromStdString(m_calibSettings.m_templateGSAS_PRM));
  m_calibSettings.m_forceRecalcOverwrite = false;
  m_uiTabSettings.checkBox_force_recalculate_overwrite->setChecked(
      m_calibSettings.m_forceRecalcOverwrite);

  m_uiTabSettings.lineEdit_dir_focusing->setText(
      QString::fromStdString(m_focusDir));

  // push button signals/slots
  connect(m_uiTabSettings.pushButton_browse_input_dir_calib, SIGNAL(released()),
          this, SLOT(browseInputDirCalib()));

  connect(m_uiTabSettings.pushButton_browse_input_dir_raw, SIGNAL(released()),
          this, SLOT(browseInputDirRaw()));

  connect(m_uiTabSettings.pushButton_browse_pixel_calib_filename,
          SIGNAL(released()), this, SLOT(browsePixelCalibFilename()));

  connect(m_uiTabSettings.pushButton_browse_template_gsas_prm,
          SIGNAL(released()), this, SLOT(browseTemplateGSAS_PRM()));

  connect(m_uiTabSettings.pushButton_browse_dir_focusing, SIGNAL(released()),
          this, SLOT(browseDirFocusing()));
}

void EnggDiffractionViewQtGUI::doSetupGeneralWidgets() {
  enableTabs(false);

  // change instrument
  connect(m_ui.comboBox_instrument, SIGNAL(currentIndexChanged(int)), this,
          SLOT(instrumentChanged(int)));
  connect(m_ui.pushButton_help, SIGNAL(released()), this, SLOT(openHelpWin()));
  // note connection to the parent window, otherwise an empty frame window
  // may remain open and visible after this close
  connect(m_ui.pushButton_close, SIGNAL(released()), this->parent(),
          SLOT(close()));

  connect(m_ui.lineEdit_RBNumber, SIGNAL(editingFinished()), this,
          SLOT(RBNumberChanged()));
}

void EnggDiffractionViewQtGUI::readSettings() {
  QSettings qs;
  qs.beginGroup(QString::fromStdString(m_settingsGroup));

  m_ui.lineEdit_RBNumber->setText(
      qs.value("user-params-RBNumber", "").toString());

  m_uiTabCalib.lineEdit_current_vanadium_num->setText(
      qs.value("user-params-current-vanadium-num", "").toString());
  m_uiTabCalib.lineEdit_current_ceria_num->setText(
      qs.value("user-params-current-ceria-num", "").toString());
  QString calibFname = qs.value("current-calib-filename", "").toString();
  m_uiTabCalib.lineEdit_current_calib_filename->setText(calibFname);
  m_currentCalibFilename = calibFname.toStdString();

  m_uiTabCalib.lineEdit_new_vanadium_num->setText(
      qs.value("user-params-new-vanadium-num", "").toString());
  m_uiTabCalib.lineEdit_new_ceria_num->setText(
      qs.value("user-params-new-ceria-num", "").toString());

  m_uiTabCalib.groupBox_calib_cropped->setChecked(
      qs.value("user-params-calib-cropped-group-checkbox", false).toBool());

  m_uiTabCalib.lineEdit_cropped_run_num->setText(
      qs.value("user-params-new-ceria-num", "").toString());

  m_uiTabCalib.lineEdit_cropped_run_num->setReadOnly(true);

  m_uiTabCalib.comboBox_calib_cropped_bank_name->setCurrentIndex(0);

  m_uiTabCalib.lineEdit_cropped_spec_nos->setText(
      qs.value("user-params-calib-cropped-spectrum-nos", "").toString());

  m_uiTabCalib.lineEdit_cropped_customise_bank_name->setText(
      qs.value("user-params-calib-cropped-customise-name", "cropped")
          .toString());

  m_uiTabCalib.checkBox_PlotData_Calib->setChecked(
      qs.value("user-param-calib-plot-data", true).toBool());

  // user params - focusing
  m_uiTabFocus.lineEdit_run_num->setUserInput(
      qs.value("user-params-focus-runno", "").toString());

  qs.beginReadArray("user-params-focus-bank_i");
  qs.setArrayIndex(0);
  m_uiTabFocus.checkBox_focus_bank1->setChecked(
      qs.value("value", true).toBool());
  qs.setArrayIndex(1);
  m_uiTabFocus.checkBox_focus_bank2->setChecked(
      qs.value("value", true).toBool());
  qs.endArray();

  m_uiTabFocus.lineEdit_cropped_run_num->setUserInput(
      qs.value("user-params-focus-cropped-runno", "").toString());

  m_uiTabFocus.lineEdit_cropped_spec_nos->setText(
      qs.value("user-params-focus-cropped-spectrum-nos", "").toString());

  m_uiTabFocus.lineEdit_texture_run_num->setUserInput(
      qs.value("user-params-focus-texture-runno", "").toString());

  m_uiTabFocus.lineEdit_texture_grouping_file->setText(
      qs.value("user-params-focus-texture-detector-grouping-file", "")
          .toString());

  m_uiTabFocus.groupBox_cropped->setChecked(
      qs.value("user-params-focus-cropped-group-checkbox", false).toBool());

  m_uiTabFocus.groupBox_texture->setChecked(
      qs.value("user-params-focus-texture-group-checkbox", false).toBool());

  m_uiTabFocus.checkBox_FocusedWS->setChecked(
      qs.value("user-params-focus-plot-ws", true).toBool());

  m_uiTabFocus.comboBox_PlotData->setCurrentIndex(0);

  m_uiTabFocus.comboBox_Multi_Runs->setCurrentIndex(0);

  // pre-processing (re-binning)
  m_uiTabPreproc.MWRunFiles_preproc_run_num->setUserInput(
      qs.value("user-params-preproc-runno", "").toString());

  m_uiTabPreproc.doubleSpinBox_time_bin->setValue(
      qs.value("user-params-time-bin", 0.1).toDouble());

  m_uiTabPreproc.spinBox_nperiods->setValue(
      qs.value("user-params-nperiods", 2).toInt());

  m_uiTabPreproc.doubleSpinBox_step_time->setValue(
      qs.value("user-params-step-time", 1).toDouble());

  // user params - fitting
  m_uiTabFitting.lineEdit_pushButton_run_num->setText(
      qs.value("user-params-fitting-focused-file", "").toString());
  m_uiTabFitting.comboBox_bank->setCurrentIndex(0);
  m_uiTabFitting.lineEdit_fitting_peaks->setText(
      qs.value("user-params-fitting-peaks-to-fit", "").toString());
  m_uiTabFitting.listWidget_fitting_bank_preview->setCurrentRow(0);

  // settings
  QString lastPath =
      MantidQt::API::AlgorithmInputHistory::Instance().getPreviousDirectory();
  // TODO: as this is growing, it should become << >> operators on
  // EnggDiffCalibSettings
  m_calibSettings.m_inputDirCalib =
      qs.value("input-dir-calib-files", lastPath).toString().toStdString();
  m_calibSettings.m_inputDirRaw =
      qs.value("input-dir-raw-files", lastPath).toString().toStdString();
  const std::string fullCalib = guessDefaultFullCalibrationPath();
  m_calibSettings.m_pixelCalibFilename =
      qs.value("pixel-calib-filename", QString::fromStdString(fullCalib))
          .toString()
          .toStdString();
  // 'advanced' block
  m_calibSettings.m_forceRecalcOverwrite =
      qs.value("force-recalc-overwrite", false).toBool();
  const std::string templ = guessGSASTemplatePath();
  m_calibSettings.m_templateGSAS_PRM =
      qs.value("template-gsas-prm", QString::fromStdString(templ))
          .toString()
          .toStdString();
  m_calibSettings.m_forceRecalcOverwrite =
      qs.value("rebin-calib", g_defaultRebinWidth).toBool();

  // 'focusing' block
  m_focusDir = qs.value("focus-dir").toString().toStdString();

  restoreGeometry(qs.value("interface-win-geometry").toByteArray());
  qs.endGroup();
}

void EnggDiffractionViewQtGUI::saveSettings() const {
  QSettings qs;
  qs.beginGroup(QString::fromStdString(m_settingsGroup));

  qs.setValue("user-params-RBNumber", m_ui.lineEdit_RBNumber->text());

  qs.setValue("user-params-current-vanadium-num",
              m_uiTabCalib.lineEdit_current_vanadium_num->text());
  qs.setValue("user-params-current-ceria-num",
              m_uiTabCalib.lineEdit_current_ceria_num->text());
  qs.setValue("current-calib-filename",
              m_uiTabCalib.lineEdit_current_calib_filename->text());

  qs.setValue("user-params-new-vanadium-num",
              m_uiTabCalib.lineEdit_new_vanadium_num->getText());
  qs.setValue("user-params-new-ceria-num",
              m_uiTabCalib.lineEdit_new_ceria_num->getText());

  qs.setValue("user-params-calib-cropped-group-checkbox",
              m_uiTabCalib.groupBox_calib_cropped->isChecked());

  qs.setValue("user-params-calib-cropped-spectrum-nos",
              m_uiTabCalib.lineEdit_cropped_spec_nos->text());

  qs.setValue("user-params-calib-cropped-customise-name",
              m_uiTabCalib.lineEdit_cropped_customise_bank_name->text());

  qs.setValue("user-param-calib-plot-data",
              m_uiTabCalib.checkBox_PlotData_Calib->isChecked());

  // user params - focusing
  qs.setValue("user-params-focus-runno",
              m_uiTabFocus.lineEdit_run_num->getText());

  qs.beginWriteArray("user-params-focus-bank_i");
  qs.setArrayIndex(0);
  qs.setValue("value", m_uiTabFocus.checkBox_focus_bank1->isChecked());
  qs.setArrayIndex(1);
  qs.setValue("value", m_uiTabFocus.checkBox_focus_bank2->isChecked());
  qs.endArray();

  qs.setValue("user-params-focus-cropped-runno",
              m_uiTabFocus.lineEdit_cropped_run_num->getText());
  qs.setValue("user-params-focus-cropped-spectrum-nos",
              m_uiTabFocus.lineEdit_cropped_spec_nos->text());

  qs.setValue("user-params-focus-texture-runno",
              m_uiTabFocus.lineEdit_texture_run_num->getText());
  qs.setValue("user-params-focus-texture-detector-grouping-file",
              m_uiTabFocus.lineEdit_texture_grouping_file->text());

  qs.setValue("user-params-focus-cropped-group-checkbox",
              m_uiTabFocus.groupBox_cropped->isChecked());

  qs.setValue("user-params-focus-texture-group-checkbox",
              m_uiTabFocus.groupBox_texture->isChecked());

  qs.setValue("value", m_uiTabFocus.checkBox_FocusedWS->isChecked());

  // pre-processing (re-binning)
  qs.setValue("user-params-preproc-runno",
              m_uiTabPreproc.MWRunFiles_preproc_run_num->getText());

  qs.setValue("user-params-time-bin",
              m_uiTabPreproc.doubleSpinBox_time_bin->value());

  qs.setValue("user-params-nperiods", m_uiTabPreproc.spinBox_nperiods->value());

  qs.value("user-params-step-time",
           m_uiTabPreproc.doubleSpinBox_step_time->value());

  // fitting tab

  qs.setValue("user-params-fitting-focused-file",
              m_uiTabFitting.lineEdit_pushButton_run_num->text());
  qs.setValue("user-params-fitting-peaks-to-fit",
              m_uiTabFitting.lineEdit_fitting_peaks->text());

  // TODO: this should become << >> operators on EnggDiffCalibSettings
  qs.setValue("input-dir-calib-files",
              QString::fromStdString(m_calibSettings.m_inputDirCalib));
  qs.setValue("input-dir-raw-files",
              QString::fromStdString(m_calibSettings.m_inputDirRaw));
  qs.setValue("pixel-calib-filename",
              QString::fromStdString(m_calibSettings.m_pixelCalibFilename));
  // 'advanced' block
  qs.setValue("force-recalc-overwrite", m_calibSettings.m_forceRecalcOverwrite);
  qs.setValue("template-gsas-prm",
              QString::fromStdString(m_calibSettings.m_templateGSAS_PRM));
  qs.setValue("rebin-calib", m_calibSettings.m_rebinCalibrate);

  // 'focusing' block
  qs.setValue("focus-dir", QString::fromStdString(m_focusDir));

  qs.setValue("interface-win-geometry", saveGeometry());
  qs.endGroup();
}

std::string EnggDiffractionViewQtGUI::guessGSASTemplatePath() const {
  // Inside the mantid installation target directory:
  // scripts/Engineering/template_ENGINX_241391_236516_North_and_South_banks.par
  Poco::Path templ =
      Mantid::Kernel::ConfigService::Instance().getInstrumentDirectory();
  templ = templ.makeParent();
  templ.append("scripts");
  templ.append("Engineering");
  templ.append("template_ENGINX_241391_236516_North_and_South_banks.par");
  return templ.toString();
}

std::string EnggDiffractionViewQtGUI::guessDefaultFullCalibrationPath() const {
  // Inside the mantid installation target directory:
  // scripts/Engineering/ENGINX_full_pixel_calibration_vana194547_ceria193749.csv
  Poco::Path templ =
      Mantid::Kernel::ConfigService::Instance().getInstrumentDirectory();
  templ = templ.makeParent();
  templ.append("scripts");
  templ.append("Engineering");
  templ.append("calib");
  templ.append("ENGINX_full_pixel_calibration_vana194547_ceria193749.csv");
  return templ.toString();
}
void EnggDiffractionViewQtGUI::userWarning(const std::string &err,
                                           const std::string &description) {
  QMessageBox::warning(this, QString::fromStdString(err),
                       QString::fromStdString(description), QMessageBox::Ok,
                       QMessageBox::Ok);
}

void EnggDiffractionViewQtGUI::userError(const std::string &err,
                                         const std::string &description) {
  QMessageBox::critical(this, QString::fromStdString(err),
                        QString::fromStdString(description), QMessageBox::Ok,
                        QMessageBox::Ok);
}

std::string EnggDiffractionViewQtGUI::askNewCalibrationFilename(
    const std::string &suggestedFname) {
  // append dir (basename) + filename
  QString prevPath = QString::fromStdString(m_calibSettings.m_inputDirCalib);
  if (prevPath.isEmpty()) {
    prevPath =
        MantidQt::API::AlgorithmInputHistory::Instance().getPreviousDirectory();
  }
  QDir path(prevPath);
  QString suggestion = path.filePath(QString::fromStdString(suggestedFname));
  QString choice = QFileDialog::getSaveFileName(
      this, tr("Please select the name of the calibration file"), suggestion,
      QString::fromStdString(g_iparmExtStr));

  return choice.toStdString();
}

std::string EnggDiffractionViewQtGUI::getRBNumber() const {
  return m_ui.lineEdit_RBNumber->text().toStdString();
}

std::string EnggDiffractionViewQtGUI::currentVanadiumNo() const {
  return m_uiTabCalib.lineEdit_current_vanadium_num->text().toStdString();
}

std::string EnggDiffractionViewQtGUI::currentCeriaNo() const {
  return m_uiTabCalib.lineEdit_current_ceria_num->text().toStdString();
}

std::vector<std::string> EnggDiffractionViewQtGUI::newVanadiumNo() const {
  return qListToVector(m_uiTabCalib.lineEdit_new_vanadium_num->getFilenames(),
                       m_uiTabCalib.lineEdit_new_vanadium_num->isValid());
}

std::vector<std::string> EnggDiffractionViewQtGUI::newCeriaNo() const {
  return qListToVector(m_uiTabCalib.lineEdit_new_ceria_num->getFilenames(),
                       m_uiTabCalib.lineEdit_new_ceria_num->isValid());
}

std::string EnggDiffractionViewQtGUI::currentCalibFile() const {
  return m_uiTabCalib.lineEdit_current_calib_filename->text().toStdString();
}

void EnggDiffractionViewQtGUI::newCalibLoaded(const std::string &vanadiumNo,
                                              const std::string &ceriaNo,
                                              const std::string &fname) {

  m_uiTabCalib.lineEdit_current_vanadium_num->setText(
      QString::fromStdString(vanadiumNo));
  m_uiTabCalib.lineEdit_current_ceria_num->setText(
      QString::fromStdString(ceriaNo));
  m_uiTabCalib.lineEdit_current_calib_filename->setText(
      QString::fromStdString(fname));

  if (!fname.empty()) {
    MantidQt::API::AlgorithmInputHistory::Instance().setPreviousDirectory(
        QString::fromStdString(fname));
  }
}

void EnggDiffractionViewQtGUI::enableCalibrateAndFocusActions(bool enable) {
  // calibrate
  m_uiTabCalib.groupBox_make_new_calib->setEnabled(enable);
  m_uiTabCalib.groupBox_current_calib->setEnabled(enable);
  m_uiTabCalib.groupBox_calib_cropped->setEnabled(enable);
  m_uiTabCalib.pushButton_new_cropped_calib->setEnabled(enable);
  m_ui.pushButton_close->setEnabled(enable);
  m_uiTabCalib.checkBox_PlotData_Calib->setEnabled(enable);

  // focus
  m_uiTabFocus.lineEdit_run_num->setEnabled(enable);

  m_uiTabFocus.groupBox_cropped->setEnabled(enable);
  m_uiTabFocus.groupBox_texture->setEnabled(enable);

  m_uiTabFocus.pushButton_focus->setEnabled(enable);
  m_uiTabFocus.checkBox_FocusedWS->setEnabled(enable);
  m_uiTabFocus.checkBox_SaveOutputFiles->setEnabled(enable);
  m_uiTabFocus.comboBox_Multi_Runs->setEnabled(enable);

  m_uiTabFocus.pushButton_focus->setEnabled(enable);
  m_uiTabFocus.pushButton_stopFocus->setDisabled(enable);

  // pre-processing
  m_uiTabPreproc.MWRunFiles_preproc_run_num->setEnabled(enable);
  m_uiTabPreproc.pushButton_rebin_time->setEnabled(enable);
  m_uiTabPreproc.pushButton_rebin_multiperiod->setEnabled(enable);

  // fitting
  m_uiTabFitting.pushButton_fitting_browse_run_num->setEnabled(enable);
  m_uiTabFitting.lineEdit_pushButton_run_num->setEnabled(enable);
  m_uiTabFitting.pushButton_fitting_browse_peaks->setEnabled(enable);
  m_uiTabFitting.lineEdit_fitting_peaks->setEnabled(enable);
  m_uiTabFitting.pushButton_fit->setEnabled(enable);
}

void EnggDiffractionViewQtGUI::enableTabs(bool enable) {
  for (int ti = 0; ti < m_ui.tabMain->count(); ++ti) {
    m_ui.tabMain->setTabEnabled(ti, enable);
  }
}

std::vector<std::string> EnggDiffractionViewQtGUI::currentPreprocRunNo() const {
  return qListToVector(
      m_uiTabPreproc.MWRunFiles_preproc_run_num->getFilenames(),
      m_uiTabPreproc.MWRunFiles_preproc_run_num->isValid());
}

double EnggDiffractionViewQtGUI::rebinningTimeBin() const {
  return m_uiTabPreproc.doubleSpinBox_time_bin->value();
}

size_t EnggDiffractionViewQtGUI::rebinningPulsesNumberPeriods() const {
  return m_uiTabPreproc.spinBox_nperiods->value();
}

double EnggDiffractionViewQtGUI::rebinningPulsesTime() const {
  return m_uiTabPreproc.doubleSpinBox_step_time->value();
}

void EnggDiffractionViewQtGUI::setBankDir(int idx) {

  if (m_fitting_runno_dir_vec.size() >= idx) {

    std::string bankDir = m_fitting_runno_dir_vec[idx];
    Poco::Path fpath(bankDir);

    setfittingRunNo(QString::fromUtf8(bankDir.c_str()));
  }
}

std::string EnggDiffractionViewQtGUI::fittingRunNoFactory(std::string bank,
                                                          std::string fileName,
                                                          std::string &bankDir,
                                                          std::string fileDir) {

  std::string genDir = fileName.substr(0, fileName.size() - 1);
  Poco::Path bankFile(genDir + bank + ".nxs");
  if (bankFile.isFile()) {
    bankDir = fileDir + genDir + bank + ".nxs";
  }
  return bankDir;
}

std::string EnggDiffractionViewQtGUI::readPeaksFile(std::string fileDir) {
  std::string fileData = "";
  std::string line;
  std::string comma = ", ";

  std::ifstream peakFile(fileDir);

  if (peakFile.is_open()) {
    while (std::getline(peakFile, line)) {
      fileData += line;
      if (!peakFile.eof())
        fileData += comma;
    }
    peakFile.close();
  }

  else
    fileData = "";

  return fileData;
}

void EnggDiffractionViewQtGUI::setDataVector(
    std::vector<boost::shared_ptr<QwtData>> &data, bool focused) {
  if (focused) {
    dataCurvesFactory(data, m_focusedDataVector, focused);
  } else {
    dataCurvesFactory(data, m_fittedDataVector, focused);
  }
}

void EnggDiffractionViewQtGUI::dataCurvesFactory(
    std::vector<boost::shared_ptr<QwtData>> &data,
    std::vector<QwtPlotCurve *> &dataVector, bool focused) {

  // clear vector
  for (auto curves : dataVector) {
    if (curves) {
      curves->detach();
      delete curves;
    }
  }

  if (dataVector.size() > 0)
    dataVector.clear();

  // dark colours could be removed so the colored peaks stand out more
  const std::array<QColor, 16> QPenList{
      {Qt::white, Qt::red, Qt::darkRed, Qt::green, Qt::darkGreen, Qt::blue,
       Qt::darkBlue, Qt::cyan, Qt::darkCyan, Qt::magenta, Qt::darkMagenta,
       Qt::yellow, Qt::darkYellow, Qt::gray, Qt::darkGray, Qt::lightGray}};

  std::mt19937 gen;
  std::uniform_int_distribution<std::size_t> dis(0, QPenList.size() - 1);

  for (size_t i = 0; i < data.size(); i++) {
    auto *peak = data[i].get();

    QwtPlotCurve *dataCurve = new QwtPlotCurve();
    dataCurve->setStyle(QwtPlotCurve::Lines);
    if (!focused) {
      auto randIndex = dis(gen);
      dataCurve->setPen(QPen(QPenList[randIndex], 1));
    }
    dataCurve->setRenderHint(QwtPlotItem::RenderAntialiased, true);

    dataVector.push_back(dataCurve);

    dataVector[i]->setData(*peak);
    dataVector[i]->attach(m_uiTabFitting.dataPlot);
  }

  m_uiTabFitting.dataPlot->replot();
  data.clear();
}

void EnggDiffractionViewQtGUI::plotFocusedSpectrum(const std::string &wsName) {
  std::string pyCode =
      "win=plotSpectrum('" + wsName + "', 0, error_bars=False, type=0)";

  std::string status =
      runPythonCode(QString::fromStdString(pyCode), false).toStdString();
  m_logMsgs.emplace_back("Plotted output focused data, with status string " +
                         status);
  m_presenter->notify(IEnggDiffractionPresenter::LogMsg);
}

void EnggDiffractionViewQtGUI::plotWaterfallSpectrum(
    const std::string &wsName) {
  // parameter of list ?
  std::string pyCode =
      "plotSpectrum('" + wsName +
      "', 0, error_bars=False, type=0, waterfall=True, window=win)";
  std::string status =
      runPythonCode(QString::fromStdString(pyCode), false).toStdString();
  m_logMsgs.emplace_back("Plotted output focused data, with status string " +
                         status);
  m_presenter->notify(IEnggDiffractionPresenter::LogMsg);
}

void EnggDiffractionViewQtGUI::plotReplacingWindow(const std::string &wsName,
                                                   const std::string &spectrum,
                                                   const std::string &type) {
  std::string pyCode = "win=plotSpectrum('" + wsName + "', " + spectrum +
                       ", error_bars=False, type=" + type +
                       ", window=win, clearWindow=True)";
  std::string status =
      runPythonCode(QString::fromStdString(pyCode), false).toStdString();

  m_logMsgs.emplace_back("Plotted output focused data, with status string " +
                         status);
  m_presenter->notify(IEnggDiffractionPresenter::LogMsg);
}

void EnggDiffractionViewQtGUI::plotVanCurvesCalibOutput() {
  std::string pyCode =
      "van_curves_ws = workspace(\"engggui_vanadium_curves_ws\")\n"
      "win = plotSpectrum(van_curves_ws, [0, 1, 2])";

  std::string status =
      runPythonCode(QString::fromStdString(pyCode), false).toStdString();

  m_logMsgs.push_back(
      "Plotted output calibration vanadium curves, with status string " +
      status);
  m_presenter->notify(IEnggDiffractionPresenter::LogMsg);
}

void EnggDiffractionViewQtGUI::plotDifcZeroCalibOutput(
    const std::string &pyCode) {

  std::string status =
      runPythonCode(QString::fromStdString(pyCode), false).toStdString();

  m_logMsgs.push_back(
      "Plotted output calibration ceria peaks, with status string " + status);
  m_presenter->notify(IEnggDiffractionPresenter::LogMsg);
}

void EnggDiffractionViewQtGUI::resetFocus() {
  m_uiTabFocus.lineEdit_run_num->setText("");
  m_uiTabFocus.checkBox_focus_bank1->setChecked(true);
  m_uiTabFocus.checkBox_focus_bank2->setChecked(true);

  m_uiTabFocus.lineEdit_cropped_run_num->setText("");
  m_uiTabFocus.lineEdit_cropped_spec_nos->setText("");

  m_uiTabFocus.groupBox_cropped->setChecked(false);
  m_uiTabFocus.groupBox_texture->setChecked(false);

  m_uiTabFocus.lineEdit_texture_run_num->setText("");
  m_uiTabFocus.lineEdit_texture_grouping_file->setText("");
}

void EnggDiffractionViewQtGUI::writeOutCalibFile(
    const std::string &outFilename, const std::vector<double> &difc,
    const std::vector<double> &tzero) {
  // TODO: this is horrible and should not last much here.
  // Avoid running Python code
  // Update this as soon as we have a more stable way of generating IPARM
  // files
  // Writes a file doing this:
  // write_ENGINX_GSAS_iparam_file(output_file, difc, zero, ceria_run=241391,
  // vanadium_run=236516, template_file=None):

  // this replace is to prevent issues with network drives on windows:
  const std::string safeOutFname =
      boost::replace_all_copy(outFilename, "\\", "/");
  std::string pyCode = "import EnggUtils\n";
  pyCode += "import os\n";
  // normalize apparently not needed after the replace, but to be double-safe:
  pyCode += "GSAS_iparm_fname= os.path.normpath('" + safeOutFname + "')\n";
  pyCode += "Difcs = []\n";
  pyCode += "Zeros = []\n";
  for (size_t i = 0; i < difc.size(); i++) {
    pyCode +=
        "Difcs.append(" + boost::lexical_cast<std::string>(difc[i]) + ")\n";
    pyCode +=
        "Zeros.append(" + boost::lexical_cast<std::string>(tzero[i]) + ")\n";
  }
  pyCode += "EnggUtils.write_ENGINX_GSAS_iparam_file(GSAS_iparm_fname, Difcs, "
            "Zeros) \n";

  std::string status =
      runPythonCode(QString::fromStdString(pyCode), false).toStdString();

  // g_log.information()
  //     << "Saved output calibration file through Python. Status: " << status
  //     << std::endl;
  m_logMsgs.push_back(
      "Run Python code to save output file, with status string: " + status);
  m_presenter->notify(IEnggDiffractionPresenter::LogMsg);
}

std::string EnggDiffractionViewQtGUI::askExistingCalibFilename() {
  QString prevPath = QString::fromStdString(m_calibSettings.m_inputDirCalib);
  if (prevPath.isEmpty()) {
    QString prevPath =
        MantidQt::API::AlgorithmInputHistory::Instance().getPreviousDirectory();
  }

  QString filename =
      QFileDialog::getOpenFileName(this, tr("Open calibration file"), prevPath,
                                   QString::fromStdString(g_iparmExtStr));

  if (!filename.isEmpty()) {
    MantidQt::API::AlgorithmInputHistory::Instance().setPreviousDirectory(
        filename);
  }

  return filename.toStdString();
}

void EnggDiffractionViewQtGUI::loadCalibrationClicked() {
  m_presenter->notify(IEnggDiffractionPresenter::LoadExistingCalib);
}

void EnggDiffractionViewQtGUI::calibrateClicked() {
  m_presenter->notify(IEnggDiffractionPresenter::CalcCalib);
}

void EnggDiffractionViewQtGUI::CroppedCalibrateClicked() {
  m_presenter->notify(IEnggDiffractionPresenter::CropCalib);
}

void EnggDiffractionViewQtGUI::focusClicked() {
  m_presenter->notify(IEnggDiffractionPresenter::FocusRun);
}

void EnggDiffractionViewQtGUI::focusCroppedClicked() {
  m_presenter->notify(IEnggDiffractionPresenter::FocusCropped);
}

void EnggDiffractionViewQtGUI::focusTextureClicked() {
  m_presenter->notify(IEnggDiffractionPresenter::FocusTexture);
}

void EnggDiffractionViewQtGUI::focusResetClicked() {
  m_presenter->notify(IEnggDiffractionPresenter::ResetFocus);
}

void EnggDiffractionViewQtGUI::focusStopClicked() {
  m_presenter->notify(IEnggDiffractionPresenter::StopFocus);
}

void EnggDiffractionViewQtGUI::rebinTimeClicked() {
  m_presenter->notify(IEnggDiffractionPresenter::RebinTime);
}

void EnggDiffractionViewQtGUI::rebinMultiperiodClicked() {
  m_presenter->notify(IEnggDiffractionPresenter::RebinMultiperiod);
}

void EnggDiffractionViewQtGUI::fitClicked() {
  m_presenter->notify(IEnggDiffractionPresenter::FitPeaks);
}

void EnggDiffractionViewQtGUI::browseInputDirCalib() {
  QString prevPath = QString::fromStdString(m_calibSettings.m_inputDirCalib);
  if (prevPath.isEmpty()) {
    prevPath =
        MantidQt::API::AlgorithmInputHistory::Instance().getPreviousDirectory();
  }
  QString dir = QFileDialog::getExistingDirectory(
      this, tr("Open Directory"), prevPath,
      QFileDialog::ShowDirsOnly | QFileDialog::DontResolveSymlinks);

  if (dir.isEmpty()) {
    return;
  }

  MantidQt::API::AlgorithmInputHistory::Instance().setPreviousDirectory(dir);
  m_calibSettings.m_inputDirCalib = dir.toStdString();
  m_uiTabSettings.lineEdit_input_dir_calib->setText(
      QString::fromStdString(m_calibSettings.m_inputDirCalib));
}

void EnggDiffractionViewQtGUI::browseInputDirRaw() {
  QString prevPath = QString::fromStdString(m_calibSettings.m_inputDirRaw);
  if (prevPath.isEmpty()) {
    prevPath =
        MantidQt::API::AlgorithmInputHistory::Instance().getPreviousDirectory();
  }
  QString dir = QFileDialog::getExistingDirectory(
      this, tr("Open Directory"), prevPath,
      QFileDialog::ShowDirsOnly | QFileDialog::DontResolveSymlinks);

  if (dir.isEmpty()) {
    return;
  }

  MantidQt::API::AlgorithmInputHistory::Instance().setPreviousDirectory(dir);
  m_calibSettings.m_inputDirRaw = dir.toStdString();
  m_uiTabSettings.lineEdit_input_dir_raw->setText(
      QString::fromStdString(m_calibSettings.m_inputDirRaw));
}

void EnggDiffractionViewQtGUI::browsePixelCalibFilename() {
  QString prevPath = QString::fromStdString(m_calibSettings.m_inputDirCalib);
  if (prevPath.isEmpty()) {
    QString prevPath =
        MantidQt::API::AlgorithmInputHistory::Instance().getPreviousDirectory();
  }

  QString filename = QFileDialog::getOpenFileName(
      this, tr("Open pixel calibration (full calibration) file"), prevPath,
      QString::fromStdString(g_pixelCalibExt));

  if (filename.isEmpty()) {
    return;
  }

  m_calibSettings.m_pixelCalibFilename = filename.toStdString();
  m_uiTabSettings.lineEdit_pixel_calib_filename->setText(
      QString::fromStdString(m_calibSettings.m_pixelCalibFilename));
}

void EnggDiffractionViewQtGUI::browseTemplateGSAS_PRM() {

  QString prevPath = QString::fromStdString(m_calibSettings.m_templateGSAS_PRM);
  QString path(QFileDialog::getOpenFileName(
      this, tr("Open GSAS IPAR template file"), prevPath,
      QString::fromStdString(g_iparmExtStr)));

  if (path.isEmpty()) {
    return;
  }

  m_calibSettings.m_templateGSAS_PRM = path.toStdString();
  m_uiTabSettings.lineEdit_template_gsas_prm->setText(
      QString::fromStdString(m_calibSettings.m_templateGSAS_PRM));
}

void EnggDiffractionViewQtGUI::browseDirFocusing() {
  QString prevPath = QString::fromStdString(m_focusDir);
  if (prevPath.isEmpty()) {
    prevPath =
        MantidQt::API::AlgorithmInputHistory::Instance().getPreviousDirectory();
  }
  QString dir = QFileDialog::getExistingDirectory(
      this, tr("Open Directory"), prevPath,
      QFileDialog::ShowDirsOnly | QFileDialog::DontResolveSymlinks);

  if (dir.isEmpty()) {
    return;
  }

  MantidQt::API::AlgorithmInputHistory::Instance().setPreviousDirectory(dir);
  m_focusDir = dir.toStdString();
  m_uiTabSettings.lineEdit_dir_focusing->setText(
      QString::fromStdString(m_focusDir));
}

void EnggDiffractionViewQtGUI::browseTextureDetGroupingFile() {
  QString prevPath = QString::fromStdString(m_calibSettings.m_inputDirRaw);
  if (prevPath.isEmpty()) {
    prevPath =
        MantidQt::API::AlgorithmInputHistory::Instance().getPreviousDirectory();
  }

  QString path(QFileDialog::getOpenFileName(
      this, tr("Open detector grouping file"), prevPath,
      QString::fromStdString(g_DetGrpExtStr)));

  if (path.isEmpty()) {
    return;
  }

  MantidQt::API::AlgorithmInputHistory::Instance().setPreviousDirectory(path);
  m_uiTabFocus.lineEdit_texture_grouping_file->setText(path);
}

void EnggDiffractionViewQtGUI::browseFitFocusedRun() {
  QString prevPath = QString::fromStdString(m_focusDir);

  if (prevPath.isEmpty()) {
    prevPath =
        MantidQt::API::AlgorithmInputHistory::Instance().getPreviousDirectory();
  }
  std::string nexusFormat = "Nexus file with calibration table: NXS, NEXUS"
                            "(*.nxs *.nexus);;";

  QString path(
      QFileDialog::getOpenFileName(this, tr("Open Focused File "), prevPath,
                                   QString::fromStdString(nexusFormat)));

  if (path.isEmpty()) {
    return;
  }

  MantidQt::API::AlgorithmInputHistory::Instance().setPreviousDirectory(path);
  setfittingRunNo(path);
  getBanks();
}

void EnggDiffractionViewQtGUI::browsePeaksToFit() {

  try {
    QString prevPath = QString::fromStdString(m_focusDir);
    if (prevPath.isEmpty()) {
      prevPath = MantidQt::API::AlgorithmInputHistory::Instance()
                     .getPreviousDirectory();
    }

    QString path(
        QFileDialog::getOpenFileName(this, tr("Open Peaks To Fit"), prevPath,
                                     QString::fromStdString(g_DetGrpExtStr)));

    if (path.isEmpty()) {
      return;
    }

    MantidQt::API::AlgorithmInputHistory::Instance().setPreviousDirectory(path);

    std::string peaksData = readPeaksFile(path.toStdString());

    m_uiTabFitting.lineEdit_fitting_peaks->setText(
        QString::fromStdString(peaksData));
  } catch (...) {
    userWarning("Unable to import the peaks from a file: ",
                "File corrupted or could not be opened. Please try again");
    return;
  }
}

std::vector<std::string> EnggDiffractionViewQtGUI::focusingRunNo() const {
  return qListToVector(m_uiTabFocus.lineEdit_run_num->getFilenames(),
                       m_uiTabFocus.lineEdit_run_num->isValid());
}

std::vector<std::string>
EnggDiffractionViewQtGUI::focusingCroppedRunNo() const {
  return qListToVector(m_uiTabFocus.lineEdit_cropped_run_num->getFilenames(),
                       m_uiTabFocus.lineEdit_cropped_run_num->isValid());
}

std::vector<std::string>
EnggDiffractionViewQtGUI::focusingTextureRunNo() const {
  return qListToVector(m_uiTabFocus.lineEdit_texture_run_num->getFilenames(),
                       m_uiTabFocus.lineEdit_texture_run_num->isValid());
}

std::vector<std::string>
EnggDiffractionViewQtGUI::qListToVector(QStringList list,
                                        bool validator) const {
  std::vector<std::string> vec;
  if (validator) {
    foreach (QString str, list) { vec.push_back(str.toStdString()); }
    return vec;
  } else {
    return vec;
  }
}

std::string EnggDiffractionViewQtGUI::focusingDir() const {
  return m_uiTabSettings.lineEdit_dir_focusing->text().toStdString();
}

std::vector<bool> EnggDiffractionViewQtGUI::focusingBanks() const {
  std::vector<bool> res;
  res.push_back(m_uiTabFocus.checkBox_focus_bank1->isChecked());
  res.push_back(m_uiTabFocus.checkBox_focus_bank2->isChecked());
  return res;
}

std::string EnggDiffractionViewQtGUI::focusingCroppedSpectrumNos() const {
  return m_uiTabFocus.lineEdit_cropped_spec_nos->text().toStdString();
}

std::string EnggDiffractionViewQtGUI::focusingTextureGroupingFile() const {
  return m_uiTabFocus.lineEdit_texture_grouping_file->text().toStdString();
}

bool EnggDiffractionViewQtGUI::focusedOutWorkspace() const {
  return m_uiTabFocus.checkBox_FocusedWS->checkState();
}

bool EnggDiffractionViewQtGUI::plotCalibWorkspace() const {
  return m_uiTabCalib.checkBox_PlotData_Calib->checkState();
}

bool EnggDiffractionViewQtGUI::saveFocusedOutputFiles() const {
  return m_uiTabFocus.checkBox_SaveOutputFiles->checkState();
}

void EnggDiffractionViewQtGUI::plotFocusStatus() {
  if (focusedOutWorkspace()) {
    m_uiTabFocus.comboBox_PlotData->setEnabled(true);
  } else {
    m_uiTabFocus.comboBox_PlotData->setEnabled(false);
  }
}

void EnggDiffractionViewQtGUI::updateCroppedCalibRun() {
  auto ceria = m_uiTabCalib.lineEdit_new_ceria_num->getText();
  m_uiTabCalib.lineEdit_cropped_run_num->setText(ceria);
}

void EnggDiffractionViewQtGUI::calibspecNoChanged(int /*idx*/) {
  QComboBox *BankName = m_uiTabCalib.comboBox_calib_cropped_bank_name;
  if (!BankName)
    return;
  m_currentCropCalibBankName = BankName->currentIndex();
}

void EnggDiffractionViewQtGUI::enableSpecNos() {
  if (m_currentCropCalibBankName == 0) {
    m_uiTabCalib.lineEdit_cropped_spec_nos->setEnabled(true);
    m_uiTabCalib.lineEdit_cropped_customise_bank_name->setEnabled(true);
  } else {
    m_uiTabCalib.lineEdit_cropped_spec_nos->setDisabled(true);
    m_uiTabCalib.lineEdit_cropped_customise_bank_name->setDisabled(true);
  }
}

std::string EnggDiffractionViewQtGUI::currentCalibSpecNos() const {
  return m_uiTabCalib.lineEdit_cropped_spec_nos->text().toStdString();
}

std::string EnggDiffractionViewQtGUI::currentCalibCustomisedBankName() const {
  return m_uiTabCalib.lineEdit_cropped_customise_bank_name->text()
      .toStdString();
}

void EnggDiffractionViewQtGUI::multiRunModeChanged(int /*idx*/) {
  QComboBox *plotType = m_uiTabFocus.comboBox_Multi_Runs;
  if (!plotType)
    return;
  m_currentRunMode = plotType->currentIndex();
}

void EnggDiffractionViewQtGUI::plotRepChanged(int /*idx*/) {
  QComboBox *plotType = m_uiTabFocus.comboBox_PlotData;
  if (!plotType)
    return;
  m_currentType = plotType->currentIndex();
}

void EnggDiffractionViewQtGUI::fittingBankIdChanged(int /*idx*/) {
  QComboBox *BankName = m_uiTabFitting.comboBox_bank;
  if (!BankName)
    return;
  m_fitting_bank_Id = BankName->currentIndex();
}

void EnggDiffractionViewQtGUI::setBankIdComboBox(int idx) {
  QComboBox *bankName = m_uiTabFitting.comboBox_bank;
  bankName->setCurrentIndex(idx);
}

void EnggDiffractionViewQtGUI::setfittingRunNo(QString path) {
  m_uiTabFitting.lineEdit_pushButton_run_num->setText(path);
}

std::string EnggDiffractionViewQtGUI::fittingRunNo() const {
  return m_uiTabFitting.lineEdit_pushButton_run_num->text().toStdString();
}

std::string EnggDiffractionViewQtGUI::fittingPeaksData() const {
  // this should be moved to Helper or could use the poco string tokenizers
  std::string exptPeaks =
      m_uiTabFitting.lineEdit_fitting_peaks->text().toStdString();
  size_t strLength = exptPeaks.length() - 1;

  if (!exptPeaks.empty()) {

    if (exptPeaks.at(size_t(0)) == ',') {
      exptPeaks.erase(size_t(0), 1);
      strLength -= size_t(1);
    }

    if (exptPeaks.at(strLength) == ',') {
      exptPeaks.erase(strLength, 1);
    }
  }
  return exptPeaks;
}

void EnggDiffractionViewQtGUI::fittingListWidgetBank(int /*idx*/) {

  QListWidget *BankSelected = m_uiTabFitting.listWidget_fitting_bank_preview;
  if (!BankSelected)
    return;
  m_fitting_bank_Id = BankSelected->currentRow();
}

void EnggDiffractionViewQtGUI::setListWidgetBank(int idx) {

  QListWidget *selectBank = m_uiTabFitting.listWidget_fitting_bank_preview;
  selectBank->setCurrentRow(idx);
}

void MantidQt::CustomInterfaces::EnggDiffractionViewQtGUI::
    fittingRunNoChanged() {
  try {
    QString focusedFile = m_uiTabFitting.lineEdit_pushButton_run_num->text();
    // file name
    Poco::Path selectedfPath(focusedFile);
    Poco::Path bankDir;

    // handling of vectors
    m_fitting_runno_dir_vec.clear();
    std::vector<std::string> splitBaseName =
        splitFittingDirectory(selectedfPath);

    if (selectedfPath.isFile() && !splitBaseName.empty()) {

#ifdef __unix__
      auto home = Poco::Path().home();
      bankDir.append(home);
      bankDir.append(fPath.parent().toString());
      bankDir.append(selectedfPath);
#else
      bankDir = (bankDir).expand(selectedfPath.parent().toString());
#endif

      if (!splitBaseName.empty() && splitBaseName.size() > 3) {
        std::string foc_file = splitBaseName[0] + "_" + splitBaseName[1] + "_" +
                               splitBaseName[2] + "_" + splitBaseName[3];
        updateFittingDirVec(bankDir.toString(), foc_file);
      }
      // if run number length greater
    } else if (focusedFile.count() > 4) {
      // if given a run number instead
      updateFittingDirVec(m_focusDir, focusedFile.toStdString());
    } else {
      userWarning("Invalid Input",
                  "Invalid directory or run number given. "
                  "Please try again");
    }

    try {
      // add bank to the combo-box and list view
      addBankItems(splitBaseName, focusedFile);
    } catch (...) {
      userWarning("Unable to insert items: ", "Could not add banks to "
                                              "combo-box or list widget. "
                                              "Please try again");
    }
  } catch (...) {
    userWarning("Invalid file", "Unable to select the file, please check the "
                                "directory or the file name and try again");
    return;
  }
}

void EnggDiffractionViewQtGUI::updateFittingDirVec(std::string &bankDir,
                                                   std::string &focusedFile) {

  std::string cwd(bankDir);
  Poco::DirectoryIterator it(cwd);
  Poco::DirectoryIterator end;
  while (it != end) {
    if (it->isFile()) {
      std::string itFilePath = it->path();
      Poco::Path itBankfPath(itFilePath);

      std::string itbankFileName = itBankfPath.getBaseName();
      // check if it not any other file.. e.g: texture
      if (itbankFileName.find(focusedFile) != std::string::npos) {
        m_fitting_runno_dir_vec.push_back(itFilePath);
      }
    }
    ++it;
  }
}

std::vector<std::string>
EnggDiffractionViewQtGUI::splitFittingDirectory(Poco::Path selectedfPath) {

  std::string selectedbankfName = selectedfPath.getBaseName();
  std::vector<std::string> splitBaseName;
  if (selectedbankfName.find("ENGINX_") != std::string::npos) {
    boost::split(splitBaseName, selectedbankfName, boost::is_any_of("_."));
  }
  return splitBaseName;
}

void EnggDiffractionViewQtGUI::addBankItems(
    std::vector<std::string> splittedBaseName, QString selectedFile) {

  if (!m_fitting_runno_dir_vec.empty()) {

    // delete previous bank added to the list
    m_uiTabFitting.comboBox_bank->clear();
    m_uiTabFitting.listWidget_fitting_bank_preview->clear(); // causing problems

    for (size_t i = 0; i < m_fitting_runno_dir_vec.size(); i++) {
      Poco::Path vecFile(m_fitting_runno_dir_vec[i]);
      // split the directory from m_fitting_runno_dir_vec
      std::vector<std::string> vecFileSplit = splitFittingDirectory(vecFile);
      // assign the file bank id
      std::string bankID = (vecFileSplit[vecFileSplit.size() - 1]);

      std::string bankNo;
      bool isDigit = false;
      for (size_t i = 0; i < bankID.size(); i++) {
        char *str = &bankID[i];
        if (std::isdigit(*str)) {
          bankNo += bankID[i];
          isDigit = true;
        }
      }

      if (isDigit) {
        m_uiTabFitting.comboBox_bank->addItem(QString::fromStdString(bankID));
        m_uiTabFitting.listWidget_fitting_bank_preview->addItem(
            QString::fromStdString(bankID));
      } else {
        auto maxTots = m_uiTabFitting.comboBox_bank->maximumSize();
        m_uiTabFitting.comboBox_bank->addItem(QString("Bank %1").arg(i + 1));
        m_uiTabFitting.listWidget_fitting_bank_preview->addItem(
            QString("%1").arg(i + 1));
      }
    }
    m_uiTabFitting.comboBox_bank->setEnabled(true);
    m_uiTabFitting.listWidget_fitting_bank_preview->setEnabled(true);
  } else {
    // upon invalid file
    // disable the widgets when only one related file found
    m_uiTabFitting.comboBox_bank->setEnabled(false);
    m_uiTabFitting.listWidget_fitting_bank_preview->setEnabled(false);

    m_uiTabFitting.comboBox_bank->clear();
    m_uiTabFitting.listWidget_fitting_bank_preview->clear();
  }

  setDefaultBank(splittedBaseName, selectedFile);
}

void EnggDiffractionViewQtGUI::setDefaultBank(
    std::vector<std::string> splittedBaseName, QString selectedFile) {

  if (!splittedBaseName.empty()) {

    std::string bankID = (splittedBaseName[splittedBaseName.size() - 1]);
    auto combo_data =
        m_uiTabFitting.comboBox_bank->findText(QString::fromStdString(bankID));

    if (combo_data > -1) {
      setBankIdComboBox(combo_data);
    } else {
      setfittingRunNo(selectedFile);
    }
  } else {
    setfittingRunNo(selectedFile);
  }
}

void EnggDiffractionViewQtGUI::instrumentChanged(int /*idx*/) {
  QComboBox *inst = m_ui.comboBox_instrument;
  if (!inst)
    return;
  m_currentInst = inst->currentText().toStdString();
  m_presenter->notify(IEnggDiffractionPresenter::InstrumentChange);
}

void EnggDiffractionViewQtGUI::RBNumberChanged() {
  m_presenter->notify(IEnggDiffractionPresenter::RBNumberChange);
}

void EnggDiffractionViewQtGUI::userSelectInstrument(const QString &prefix) {
  // Set file browsing to current instrument
  setPrefix(prefix.toStdString());
}

void EnggDiffractionViewQtGUI::setPrefix(std::string prefix) {
  QString prefixInput = QString::fromStdString(prefix);
  // focus tab
  m_uiTabFocus.lineEdit_run_num->setInstrumentOverride(prefixInput);
  m_uiTabFocus.lineEdit_texture_run_num->setInstrumentOverride(prefixInput);
  m_uiTabFocus.lineEdit_cropped_run_num->setInstrumentOverride(prefixInput);

  // calibration tab
  m_uiTabCalib.lineEdit_new_ceria_num->setInstrumentOverride(prefixInput);
  m_uiTabCalib.lineEdit_new_vanadium_num->setInstrumentOverride(prefixInput);

  // rebin tab
  m_uiTabPreproc.MWRunFiles_preproc_run_num->setInstrumentOverride(prefixInput);
  m_uiTabCalib.lineEdit_cropped_run_num->setInstrumentOverride(prefixInput);
}

void EnggDiffractionViewQtGUI::closeEvent(QCloseEvent *event) {
  int answer = QMessageBox::AcceptRole;

  QMessageBox msgBox;
  if (false /* TODO: get this from user settings if eventually used */) {
    msgBox.setWindowTitle("Close the engineering diffraction interface");
    // with something like this, we'd have layout issues:
    // msgBox.setStandardButtons(QMessageBox::No | QMessageBox::Yes);
    // msgBox.setDefaultButton(QMessageBox::Yes);
    msgBox.setIconPixmap(QPixmap(":/win/unknown.png"));
    QCheckBox confirmCheckBox("Always ask for confirmation", &msgBox);
    confirmCheckBox.setCheckState(Qt::Checked);
    msgBox.layout()->addItem(new QSpacerItem(0, 0, QSizePolicy::Expanding));
    msgBox.layout()->addWidget(&confirmCheckBox);
    QPushButton *bYes = msgBox.addButton("Yes", QMessageBox::YesRole);
    bYes->setIcon(style()->standardIcon(QStyle::SP_DialogYesButton));
    QPushButton *bNo = msgBox.addButton("No", QMessageBox::NoRole);
    bNo->setIcon(style()->standardIcon(QStyle::SP_DialogNoButton));
    msgBox.setDefaultButton(bNo);
    msgBox.setText("You are about to close this interface");
    msgBox.setInformativeText("Are you sure?");
    answer = msgBox.exec();
  }

  if (answer == QMessageBox::AcceptRole && m_ui.pushButton_close->isEnabled()) {
    m_presenter->notify(IEnggDiffractionPresenter::ShutDown);
    event->accept();
  } else {
    event->ignore();
  }
}

void EnggDiffractionViewQtGUI::openHelpWin() {
  MantidQt::API::HelpWindow::showCustomInterface(
      NULL, QString("Engineering_Diffraction"));
}

} // namespace CustomInterfaces
} // namespace MantidQt<|MERGE_RESOLUTION|>--- conflicted
+++ resolved
@@ -11,17 +11,10 @@
 
 #include <array>
 #include <fstream>
-<<<<<<< HEAD
-
+#include <random>
+
+#include <boost/lexical_cast.hpp>
 #include "Poco/DirectoryIterator.h"
-#include <Poco/File.h>
-=======
-#include <random>
-
-#include <boost/lexical_cast.hpp>
-
-#include <Poco/Path.h>
->>>>>>> 84f63b03
 
 #include <QCheckBox>
 #include <QCloseEvent>
