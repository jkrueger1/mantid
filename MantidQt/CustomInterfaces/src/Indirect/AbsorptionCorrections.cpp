#include "MantidQtCustomInterfaces/Indirect/AbsorptionCorrections.h"
#include "MantidQtCustomInterfaces/UserInputValidator.h"

#include "MantidAPI/MatrixWorkspace.h"
#include "MantidKernel/Material.h"
#include "MantidKernel/Unit.h"

#include <QRegExpValidator>

using namespace Mantid::API;

namespace {
Mantid::Kernel::Logger g_log("AbsorptionCorrections");
}

namespace MantidQt {
namespace CustomInterfaces {
AbsorptionCorrections::AbsorptionCorrections(QWidget *parent)
    : CorrectionsTab(parent) {
  m_uiForm.setupUi(parent);

  QRegExp regex("[A-Za-z0-9\\-\\(\\)]*");
  QValidator *formulaValidator = new QRegExpValidator(regex, this);
  m_uiForm.leSampleChemicalFormula->setValidator(formulaValidator);
  m_uiForm.leCanChemicalFormula->setValidator(formulaValidator);

  // Handle algorithm completion
  connect(m_batchAlgoRunner, SIGNAL(batchComplete(bool)), this,
          SLOT(algorithmComplete(bool)));
  // Handle plotting and saving
  connect(m_uiForm.pbSave, SIGNAL(clicked()), this, SLOT(saveClicked()));
  connect(m_uiForm.pbPlot, SIGNAL(clicked()), this, SLOT(plotClicked()));
}

void AbsorptionCorrections::setup() {}

void AbsorptionCorrections::run() {
  // Get correct corrections algorithm
  QString sampleShape = m_uiForm.cbShape->currentText().replace(" ", "");
  QString algorithmName = "Indirect" + sampleShape + "Absorption";

  IAlgorithm_sptr absCorAlgo =
      AlgorithmManager::Instance().create(algorithmName.toStdString());
  absCorAlgo->initialize();

  // Sample details
  QString sampleWsName = m_uiForm.dsSampleInput->getCurrentDataName();
  absCorAlgo->setProperty("SampleWorkspace", sampleWsName.toStdString());

  double sampleNumberDensity = m_uiForm.spSampleNumberDensity->value();
  absCorAlgo->setProperty("SampleNumberDensity", sampleNumberDensity);

  QString sampleChemicalFormula = m_uiForm.leSampleChemicalFormula->text();
  absCorAlgo->setProperty("SampleChemicalFormula",
                          sampleChemicalFormula.toStdString());

  addShapeSpecificSampleOptions(absCorAlgo, sampleShape);

  // Can details
  bool useCan = m_uiForm.ckUseCan->isChecked();
  if (useCan) {
    std::string canWsName =
        m_uiForm.dsCanInput->getCurrentDataName().toStdString();
    std::string shiftedCanName = canWsName + "_shifted";
    IAlgorithm_sptr clone =
        AlgorithmManager::Instance().create("CloneWorkspace");
    clone->initialize();
    clone->setProperty("InputWorkspace", canWsName);
    clone->setProperty("OutputWorkspace", shiftedCanName);
    clone->execute();

    MatrixWorkspace_sptr shiftedCan =
        AnalysisDataService::Instance().retrieveWS<MatrixWorkspace>(
            shiftedCanName);
    if (m_uiForm.ckShiftCan->isChecked()) {
      IAlgorithm_sptr scaleX = AlgorithmManager::Instance().create("ScaleX");
      scaleX->initialize();
      scaleX->setProperty("InputWorkspace", shiftedCan);
      scaleX->setProperty("OutputWorkspace", shiftedCanName);
      scaleX->setProperty("Factor", m_uiForm.spCanShift->value());
      scaleX->setProperty("Operation", "Add");
      scaleX->execute();
      IAlgorithm_sptr rebin =
          AlgorithmManager::Instance().create("RebinToWorkspace");
      rebin->initialize();
      rebin->setProperty("WorkspaceToRebin", shiftedCan);
      rebin->setProperty("WorkspaceToMatch", sampleWsName.toStdString());
      rebin->setProperty("OutputWorkspace", shiftedCanName);
      rebin->execute();
    }
    absCorAlgo->setProperty("CanWorkspace", shiftedCanName);

    bool useCanCorrections = m_uiForm.ckUseCanCorrections->isChecked();
    absCorAlgo->setProperty("UseCanCorrections", useCanCorrections);

    if (useCanCorrections) {
      double canNumberDensity = m_uiForm.spCanNumberDensity->value();
      absCorAlgo->setProperty("CanNumberDensity", canNumberDensity);

      QString canChemicalFormula = m_uiForm.leCanChemicalFormula->text();
      absCorAlgo->setProperty("CanChemicalFormula",
                              canChemicalFormula.toStdString());
    }

    addShapeSpecificCanOptions(absCorAlgo, sampleShape);
  }

  // Generate workspace names
  int nameCutIndex = sampleWsName.lastIndexOf("_");
  if (nameCutIndex == -1)
    nameCutIndex = sampleWsName.length();

  QString outputBaseName = sampleWsName.left(nameCutIndex);

  QString outputWsName = outputBaseName + "_" + sampleShape + "_red";
  absCorAlgo->setProperty("OutputWorkspace", outputWsName.toStdString());

  // Set the correction workspace to keep the factors if desired
  bool keepCorrectionFactors = m_uiForm.ckKeepFactors->isChecked();
  QString m_outputFactorsWsName = outputBaseName + "_" + sampleShape + "_Factors";
  if (keepCorrectionFactors)
    absCorAlgo->setProperty("CorrectionsWorkspace",
                            m_outputFactorsWsName.toStdString());

  // Add correction algorithm to batch
  m_batchAlgoRunner->addAlgorithm(absCorAlgo);

<<<<<<< HEAD
=======
  // Add save algorithms if needed
  bool save = m_uiForm.ckSave->isChecked();
  if (save) {
    addSaveWorkspace(outputWsName);
    if (keepCorrectionFactors)
      addSaveWorkspace(outputFactorsWsName);
  }
  m_absCorAlgo = absCorAlgo;
>>>>>>> efd80ef5
  // Run algorithm batch
  m_batchAlgoRunner->executeBatchAsync();

  // Set the result workspace for Python script export
  m_pythonExportWsName = outputWsName.toStdString();
}

/**
 * Configures the SaveNexusProcessed algorithm to save a workspace in the
 * default
 * save directory and adds the algorithm to the batch queue.
 *
 * @param wsName Name of workspace to save
 */
void AbsorptionCorrections::addSaveWorkspace(QString wsName) {
  QString filename = wsName + ".nxs";

  // Setup the input workspace property
  API::BatchAlgorithmRunner::AlgorithmRuntimeProps saveProps;
  saveProps["InputWorkspace"] = wsName.toStdString();

  // Setup the algorithm
  IAlgorithm_sptr saveAlgo =
      AlgorithmManager::Instance().create("SaveNexusProcessed");
  saveAlgo->initialize();
  saveAlgo->setProperty("Filename", filename.toStdString());

  // Add the save algorithm to the batch
  m_batchAlgoRunner->addAlgorithm(saveAlgo, saveProps);
}

/**
 * Sets algorithm properties specific to the sample for a given shape.
 *
 * @param alg Algorithm to set properties of
 * @param shape Sample shape
 */
void AbsorptionCorrections::addShapeSpecificSampleOptions(IAlgorithm_sptr alg,
                                                          QString shape) {
  if (shape == "FlatPlate") {
    double sampleHeight = m_uiForm.spFlatSampleHeight->value();
    alg->setProperty("SampleHeight", sampleHeight);

    double sampleWidth = m_uiForm.spFlatSampleWidth->value();
    alg->setProperty("SampleWidth", sampleWidth);

    double sampleThickness = m_uiForm.spFlatSampleThickness->value();
    alg->setProperty("SampleThickness", sampleThickness);

    double elementSize = m_uiForm.spFlatElementSize->value();
    alg->setProperty("ElementSize", elementSize);
  } else if (shape == "Annulus") {
    double sampleInnerRadius = m_uiForm.spAnnSampleInnerRadius->value();
    alg->setProperty("SampleInnerRadius", sampleInnerRadius);

    double sampleOuterRadius = m_uiForm.spAnnSampleOuterRadius->value();
    alg->setProperty("SampleOuterRadius", sampleOuterRadius);

    double canInnerRadius = m_uiForm.spAnnCanInnerRadius->value();
    alg->setProperty("CanInnerRadius", canInnerRadius);

    double canOuterRadius = m_uiForm.spAnnCanOuterRadius->value();
    alg->setProperty("CanOuterRadius", canOuterRadius);

    long events = static_cast<long>(m_uiForm.spAnnEvents->value());
    alg->setProperty("Events", events);
  } else if (shape == "Cylinder") {
    double sampleRadius = m_uiForm.spCylSampleRadius->value();
    alg->setProperty("SampleRadius", sampleRadius);

    long events = static_cast<long>(m_uiForm.spCylEvents->value());
    alg->setProperty("Events", events);
  }
}

/**
 * Sets algorithm properties specific to the can for a given shape.
 *
 * All options for Annulus are added in addShapeSpecificSampleOptions.
 *
 * @param alg Algorithm to set properties of
 * @param shape Sample shape
 */
void AbsorptionCorrections::addShapeSpecificCanOptions(IAlgorithm_sptr alg,
                                                       QString shape) {
  if (shape == "FlatPlate") {
    double canFrontThickness = m_uiForm.spFlatCanFrontThickness->value();
    alg->setProperty("CanFrontThickness", canFrontThickness);

    double canBackThickness = m_uiForm.spFlatCanBackThickness->value();
    alg->setProperty("CanBackThickness", canBackThickness);
  } else if (shape == "Cylinder") {
    double canRadius = m_uiForm.spCylCanRadius->value();
    alg->setProperty("CanRadius", canRadius);
  }
}

bool AbsorptionCorrections::validate() {
  UserInputValidator uiv;

  uiv.checkDataSelectorIsValid("Sample", m_uiForm.dsSampleInput);

  if (uiv.checkFieldIsNotEmpty("Sample Chemical Formula",
                               m_uiForm.leSampleChemicalFormula))
    uiv.checkFieldIsValid("Sample Chamical Formula",
                          m_uiForm.leSampleChemicalFormula);
  const auto sampleChem =
      m_uiForm.leSampleChemicalFormula->text().toStdString();
  const auto containerChem =
      m_uiForm.leCanChemicalFormula->text().toStdString();
  try {
    Mantid::Kernel::Material::parseChemicalFormula(sampleChem);
  } catch (std::runtime_error &ex) {
    UNUSED_ARG(ex);
    uiv.addErrorMessage("Chemical Formula for Sample was not recognised.");
  }
  try {
    Mantid::Kernel::Material::parseChemicalFormula(containerChem);
  } catch (std::runtime_error &ex) {
    UNUSED_ARG(ex);
    uiv.addErrorMessage("Chemical Formula for Container was not recognised.");
  }

  bool useCan = m_uiForm.ckUseCan->isChecked();
  if (useCan) {
    uiv.checkDataSelectorIsValid("Container", m_uiForm.dsCanInput);

    bool useCanCorrections = m_uiForm.ckUseCanCorrections->isChecked();
    if (useCanCorrections) {
      if (uiv.checkFieldIsNotEmpty("Container Chamical Formula",
                                   m_uiForm.leCanChemicalFormula))
        uiv.checkFieldIsValid("Container Chamical Formula",
                              m_uiForm.leCanChemicalFormula);
    }
  }

  // Give error for failed validation
  if (!uiv.isAllInputValid()) {
    QString error = uiv.generateErrorMessage();
    showMessageBox(error);
  }

  return uiv.isAllInputValid();
}

void AbsorptionCorrections::loadSettings(const QSettings &settings) {
  m_uiForm.dsSampleInput->readSettings(settings.group());
  m_uiForm.dsCanInput->readSettings(settings.group());
}

/**
 * Handle completion of the absorption correction algorithm.
 *
 * @param error True if algorithm has failed.
 */
void AbsorptionCorrections::algorithmComplete(bool error) {
  if (error) {
    emit showMessageBox(
        "Could not run absorption corrections.\nSee Results Log for details.");
  }
  if (m_uiForm.ckShiftCan->isChecked()) {
    IAlgorithm_sptr shiftLog =
        AlgorithmManager::Instance().create("AddSampleLog");
    shiftLog->initialize();
    shiftLog->setProperty("Workspace", m_pythonExportWsName);
    shiftLog->setProperty("LogName", "container_shift");
    shiftLog->setProperty("logType", "Number");
    shiftLog->setProperty("LogText", boost::lexical_cast<std::string>(
                                         m_uiForm.spCanShift->value()));
    shiftLog->execute();
  }
  // Plot output

  bool plot = m_uiForm.ckPlot->isChecked();
  if (plot) {
    QStringList plotData = {QString::fromStdString(m_pythonExportWsName),
                            m_uiForm.dsSampleInput->getCurrentDataName()};
    auto outputFactorsWsName =
        m_absCorAlgo->getPropertyValue("CorrectionsWorkspace");
    if (m_uiForm.ckKeepFactors->isChecked()) {
      QStringList plotCorr = {QString::fromStdString(outputFactorsWsName) +
                              "_ass"};
      if (m_uiForm.ckUseCanCorrections->isChecked()) {
        plotCorr.push_back(QString::fromStdString(outputFactorsWsName) +
                           "_acc");
        QString shiftedWs = QString::fromStdString(
            m_absCorAlgo->getPropertyValue("CanWorkspace"));
        plotData.push_back(shiftedWs);
      }
      plotSpectrum(plotCorr, 0);
    }
    IndirectTab::plotSpectrum(plotData, 0);
  }
}
/**
 * Handle saving of workspace
 */
void AbsorptionCorrections::saveClicked() {

  checkADSForPlotSaveWorkspace(m_pythonExportWsName, false);
  addSaveWorkspace(QString::fromStdString(m_pythonExportWsName));
  bool keepCorrectionFactors = m_uiForm.ckKeepFactors->isChecked();
  checkADSForPlotSaveWorkspace(m_outputFactorsWsName.toStdString(), false);
  if (keepCorrectionFactors)
    addSaveWorkspace(m_outputFactorsWsName);
}



} // namespace CustomInterfaces
} // namespace MantidQt<|MERGE_RESOLUTION|>--- conflicted
+++ resolved
@@ -125,17 +125,7 @@
   // Add correction algorithm to batch
   m_batchAlgoRunner->addAlgorithm(absCorAlgo);
 
-<<<<<<< HEAD
-=======
-  // Add save algorithms if needed
-  bool save = m_uiForm.ckSave->isChecked();
-  if (save) {
-    addSaveWorkspace(outputWsName);
-    if (keepCorrectionFactors)
-      addSaveWorkspace(outputFactorsWsName);
-  }
   m_absCorAlgo = absCorAlgo;
->>>>>>> efd80ef5
   // Run algorithm batch
   m_batchAlgoRunner->executeBatchAsync();
 
@@ -342,8 +332,5 @@
   if (keepCorrectionFactors)
     addSaveWorkspace(m_outputFactorsWsName);
 }
-
-
-
 } // namespace CustomInterfaces
 } // namespace MantidQt