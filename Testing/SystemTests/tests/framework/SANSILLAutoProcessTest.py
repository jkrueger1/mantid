# Mantid Repository : https://github.com/mantidproject/mantid
#
# Copyright &copy; 2018 ISIS Rutherford Appleton Laboratory UKRI,
#   NScD Oak Ridge National Laboratory, European Spallation Source,
#   Institut Laue - Langevin & CSNS, Institute of High Energy Physics, CAS
# SPDX - License - Identifier: GPL - 3.0 +
from mantid.simpleapi import SANSILLAutoProcess, GroupWorkspaces, \
    SaveNexusProcessed, LoadNexusProcessed, config, mtd, MaskBTP, \
    RenameWorkspace, Plus
import systemtesting
from tempfile import gettempdir
import os


class D11_AutoProcess_Test(systemtesting.MantidSystemTest):
    """
    Tests auto process for D11 with 3 samples at 3 different distances
    """

    def __init__(self):
        super(D11_AutoProcess_Test, self).__init__()
        self.setUp()

    def setUp(self):
        config['default.facility'] = 'ILL'
        config['default.instrument'] = 'D11'
        config['logging.loggers.root.level'] = 'Warning'
        config.appendDataSearchSubDir('ILL/D11/')

    def cleanup(self):
        mtd.clear()

    def validate(self):
        self.tolerance = 1e-3
        self.tolerance_is_rel_err = True
<<<<<<< HEAD
        self.disableChecking.append('Instrument')
=======
        self.disableChecking.append("Instrument")
>>>>>>> 5b8637ac
        return ['out', 'D11_AutoProcess_Reference.nxs']

    def runTest(self):

        beams = '2866,2867+2868,2878'
        containers = '2888+2971,2884+2960,2880+2949'
        container_tr = '2870+2954'
        beam_tr = '2867+2868'
        samples = ['2889,2885,2881',
                   '2887,2883,2879',
                   '3187,3177,3167']
        sample_tr = ['2871', '2869', '3172']
        thick = [0.1, 0.2, 0.2]

        # reduce samples
        # this also tests that already loaded workspace can be passed instead of a file
        LoadNexusProcessed(Filename='sens-lamp.nxs', OutputWorkspace='sens-lamp')
        for i in range(len(samples)):
            SANSILLAutoProcess(
                SampleRuns=samples[i],
                BeamRuns=beams,
                ContainerRuns=containers,
                MaskFiles='mask1.nxs,mask2.nxs,mask3.nxs',
                SensitivityMaps='sens-lamp',
                SampleTransmissionRuns=sample_tr[i],
                ContainerTransmissionRuns=container_tr,
                TransmissionBeamRuns=beam_tr,
                SampleThickness=thick[i],
                CalculateResolution='MildnerCarpenter',
                OutputWorkspace='iq_s' + str(i + 1),
                BeamRadius='0.05,0.05,0.05',
                TransmissionBeamRadius=0.05,
                StitchReferenceIndex=0
            )

        GroupWorkspaces(InputWorkspaces=['iq_s1', 'iq_s2', 'iq_s3'], OutputWorkspace='out')


class D11_AutoProcess_Wedges_Test(systemtesting.MantidSystemTest):
    """
    AutoProcess test with wedges for d11 data.
    """

    def __init__(self):
        super(D11_AutoProcess_Wedges_Test, self).__init__()
        self.setUp()

    def setUp(self):
        config['default.facility'] = 'ILL'
        config['default.instrument'] = 'D11'
        config['logging.loggers.root.level'] = 'Warning'
        config.appendDataSearchSubDir('ILL/D11/')

    def cleanup(self):
        mtd.clear()

    def validate(self):
        self.tolerance = 1e-3
        self.tolerance_is_rel_err = True
<<<<<<< HEAD
        self.disableChecking.append('Instrument')
=======
        self.disableChecking.append("Instrument")
>>>>>>> 5b8637ac
        return ['out', 'D11_AutoProcess_Wedges_Reference.nxs']

    def runTest(self):

        beams = '2866,2867+2868,2878'
        containers = '2888+2971,2884+2960,2880+2949'
        container_tr = '2870+2954'
        beam_tr = '2867+2868'
        sample = '3187,3177,3167'
        sample_tr = '2869'
        thick = 0.2

        # reduce samples
        # this also tests that already loaded workspace can be passed instead of a file
        LoadNexusProcessed(Filename='sens-lamp.nxs', OutputWorkspace='sens-lamp')
        SANSILLAutoProcess(
            SampleRuns=sample,
            BeamRuns=beams,
            ContainerRuns=containers,
            MaskFiles='mask1.nxs,mask2.nxs,mask3.nxs',
            SensitivityMaps='sens-lamp',
            SampleTransmissionRuns=sample_tr,
            ContainerTransmissionRuns=container_tr,
            TransmissionBeamRuns=beam_tr,
            SampleThickness=thick,
            CalculateResolution='MildnerCarpenter',
            NumberOfWedges=2,
            OutputWorkspace='iq',
            BeamRadius='0.05,0.05,0.05',
            TransmissionBeamRadius=0.05
            )

        GroupWorkspaces(
            InputWorkspaces=['iq_1_d39.0m_c40.5m_w5.6A',
                             'iq_2_d8.0m_c8.0m_w5.6A',
                             'iq_3_d2.0m_c5.5m_w5.6A',
                             'iq_wedge_1_1_d39.0m_c40.5m_w5.6A',
                             'iq_wedge_1_2_d8.0m_c8.0m_w5.6A',
                             'iq_wedge_1_3_d2.0m_c5.5m_w5.6A',
                             'iq_wedge_2_1_d39.0m_c40.5m_w5.6A',
                             'iq_wedge_2_2_d8.0m_c8.0m_w5.6A',
                             'iq_wedge_2_3_d2.0m_c5.5m_w5.6A'],
            OutputWorkspace='out'
            )


class D11_AutoProcess_IQxQy_Test(systemtesting.MantidSystemTest):
    """
    Tests auto process for D11 with output type as I(Qx, Qy).
    """

    def __init__(self):
        super(D11_AutoProcess_IQxQy_Test, self).__init__()
        self.setUp()

    def setUp(self):
        config['default.facility'] = 'ILL'
        config['default.instrument'] = 'D11'
        config['logging.loggers.root.level'] = 'Warning'
        config.appendDataSearchSubDir('ILL/D11/')

    def cleanup(self):
        mtd.clear()

    def validate(self):
        self.tolerance = 1e-3
        self.tolerance_is_rel_err = True
<<<<<<< HEAD
        self.disableChecking.append('Instrument')
=======
        self.disableChecking.append("Instrument")
>>>>>>> 5b8637ac
        return ['iqxy', 'D11_AutoProcess_IQxQy_Reference.nxs']

    def runTest(self):
        SANSILLAutoProcess(
            SampleRuns='3187,3177,3167',
            BeamRuns='2866,2867+2868,2878',
            ContainerRuns='2888+2971,2884+2960,2880+2949',
            MaskFiles='mask1.nxs,mask2.nxs,mask3.nxs',
            SensitivityMaps='sens-lamp.nxs',
            SampleTransmissionRuns='3172',
            ContainerTransmissionRuns='2870+2954',
            TransmissionBeamRuns='2867+2868',
            SampleThickness=0.2,
            CalculateResolution='MildnerCarpenter',
            OutputWorkspace='iqxy',
            OutputType='I(Qx,Qy)',
            BeamRadius='0.05,0.05,0.05',
            TransmissionBeamRadius=0.05
        )


class D11_AutoProcess_Multiple_Transmissions_Test(systemtesting.MantidSystemTest):
    """
    Tests auto process for D11 with 1 sample at 3 different distances,
    and with multiple transmissions per process.
    """

    def __init__(self):
        super(D11_AutoProcess_Multiple_Transmissions_Test, self).__init__()
        self.setUp()

    def setUp(self):
        config['default.facility'] = 'ILL'
        config['default.instrument'] = 'D11'
        config['logging.loggers.root.level'] = 'Warning'
        config.appendDataSearchSubDir('ILL/D11/')

        # prepare mask for instrument edges first:
        MaskBTP(Instrument='D11', Tube='1-3,253-256')
        RenameWorkspace(InputWorkspace='D11MaskBTP', OutputWorkspace='mask_vertical')
        MaskBTP(Instrument='D11', Pixel='1-3,253-256')
        Plus(LHSWorkspace='mask_vertical', RHSWorkspace='D11MaskBTP', OutputWorkspace='edge_masks')
        # the edges mask can be used as a default mask for all distances and wavelengths
        MaskBTP(Instrument='D11', Tube='116-139', Pixel='90-116')
        RenameWorkspace(InputWorkspace='D11MaskBTP', OutputWorkspace='mask_39m_10A')
        MaskBTP(Instrument='D11', Tube='115-140', Pixel='115-140')
        RenameWorkspace(InputWorkspace='D11MaskBTP', OutputWorkspace='mask_8m_4_6A')
        MaskBTP(Instrument='D11', Tube='105-145', Pixel='105-145')
        RenameWorkspace(InputWorkspace='D11MaskBTP', OutputWorkspace='mask_1m_4_6A')

    def cleanup(self):
        mtd.clear()

    def validate(self):
        self.tolerance = 1e-3
        self.tolerance_is_rel_err = True
<<<<<<< HEAD
        self.disableChecking.append('Instrument')
=======
        self.disableChecking.append("Instrument")
>>>>>>> 5b8637ac
        return ['iq_mult_wavelengths', 'D11_AutoProcess_Multiple_Tr_Reference.nxs']

    def runTest(self):
        beams = '1020,947,1088'
        containers = '1023,973,1003'
        container_tr = '1023,988,988'
        beam_tr = '1020,1119,1119'
        samples = '1025,975,1005'
        sample_tr = '1204,990,990'
        thick = 0.1

        # reduce samples
        # this also tests that already loaded workspace can be passed instead of a file
        LoadNexusProcessed(Filename='sens-lamp.nxs', OutputWorkspace='sens-lamp')
        SANSILLAutoProcess(
            SampleRuns=samples,
            BeamRuns=beams,
            ContainerRuns=containers,
            DefaultMaskFile='edge_masks',
            MaskFiles='mask_39m_10A,mask_8m_4_6A,mask_1m_4_6A',
            SensitivityMaps='sens-lamp',
            SampleTransmissionRuns=sample_tr,
            ContainerTransmissionRuns=container_tr,
            TransmissionBeamRuns=beam_tr,
            SampleThickness=thick,
            CalculateResolution='MildnerCarpenter',
            OutputWorkspace='iq_mult_wavelengths',
            BeamRadius='0.05',
            TransmissionBeamRadius=0.05,
            StitchReferenceIndex = 0
        )


class D11_AutoProcess_CustomStitching_Test(systemtesting.MantidSystemTest):
    """
    Tests auto process for D11 with 3 samples at 3 different distances
    """

    def __init__(self):
        super(D11_AutoProcess_CustomStitching_Test, self).__init__()
        self.setUp()

    def setUp(self):
        config['default.facility'] = 'ILL'
        config['default.instrument'] = 'D11'
        config['logging.loggers.root.level'] = 'Warning'
        config.appendDataSearchSubDir('ILL/D11/')

    def cleanup(self):
        mtd.clear()

    def validate(self):
        self.tolerance = 1e-3
        self.tolerance_is_rel_err = True
        self.disableChecking.append("Instrument")
        return ['out', 'D11_AutoProcess_CustomStitch_Reference.nxs']

    def runTest(self):

        beams = '2866,2867+2868,2878'
        containers = '2888+2971,2884+2960,2880+2949'
        container_tr = '2870+2954'
        beam_tr = '2867+2868'
        samples = ['2889,2885,2881',
                   '2887,2883,2879',
                   '3187,3177,3167']
        sample_tr = ['2871', '2869', '3172']
        thick = [0.1, 0.2, 0.2]

        # reduce samples
        # this also tests that already loaded workspace can be passed instead of a file
        LoadNexusProcessed(Filename='sens-lamp.nxs', OutputWorkspace='sens-lamp')
        for i in range(len(samples)):
            SANSILLAutoProcess(
                SampleRuns=samples[i],
                BeamRuns=beams,
                ContainerRuns=containers,
                MaskFiles='mask1.nxs,mask2.nxs,mask3.nxs',
                SensitivityMaps='sens-lamp',
                SampleTransmissionRuns=sample_tr[i],
                ContainerTransmissionRuns=container_tr,
                TransmissionBeamRuns=beam_tr,
                SampleThickness=thick[i],
                CalculateResolution='MildnerCarpenter',
                OutputWorkspace='iq_s' + str(i + 1),
                BeamRadius='0.05,0.05,0.05',
                TransmissionBeamRadius=0.05,
                StitchReferenceIndex=1
            )

        GroupWorkspaces(InputWorkspaces=['iq_s1', 'iq_s2', 'iq_s3'], OutputWorkspace='out')


class D33_AutoProcess_Test(systemtesting.MantidSystemTest):
    """
    Tests auto process with D33 monochromatic data
    One sample at one angle, with separation of the panels
    Uses the measurement of Pluronic F127 D20 Anethol
    """

    def __init__(self):
        super(D33_AutoProcess_Test, self).__init__()
        self.setUp()

    def setUp(self):
        config['default.facility'] = 'ILL'
        config['default.instrument'] = 'D33'
        config['logging.loggers.root.level'] = 'Warning'
        config.appendDataSearchSubDir('ILL/D33/')

    def cleanup(self):
        mtd.clear()

    def validate(self):
        self.tolerance = 1e-3
        self.tolerance_is_rel_err = True
<<<<<<< HEAD
        self.disableChecking.append('Instrument')
=======
        self.disableChecking.append("Instrument")
>>>>>>> 5b8637ac
        return ['out', 'D33_AutoProcess_Reference.nxs']

    def runTest(self):

        absorber = '002227'
        tr_beam = '002192'
        can_tr = '002193'
        empty_beam = '002219'
        can = '002228'
        mask = 'D33Mask2.nxs'

        SANSILLAutoProcess(
            SampleRuns='001464',
            SampleTransmissionRuns='002197',
            MaskFiles=mask,
            AbsorberRuns=absorber,
            BeamRuns=empty_beam,
            ContainerRuns=can,
            ContainerTransmissionRuns=can_tr,
            TransmissionBeamRuns=tr_beam,
            OutputWorkspace='iq',
            OutputPanels=True,
            BeamRadius=0.05,
            TransmissionBeamRadius=0.05
        )

        GroupWorkspaces(InputWorkspaces=['iq', 'iq_panels'], OutputWorkspace='out')


class D33_AutoProcess_IPhiQ_Test(systemtesting.MantidSystemTest):
    """
    Tests auto process with D33 data.
    Separation of panels and I(Phi, Q) output.
    """

    def __init__(self):
        super(D33_AutoProcess_IPhiQ_Test, self).__init__()
        self.setUp()

    def setUp(self):
        config['default.facility'] = 'ILL'
        config['default.instrument'] = 'D33'
        config['logging.loggers.root.level'] = 'Warning'
        config.appendDataSearchSubDir('ILL/D33/')

    def cleanup(self):
        mtd.clear()

    def validate(self):
        self.tolerance = 1e-3
        self.tolerance_is_rel_err = True
<<<<<<< HEAD
        self.disableChecking.append('Instrument')
=======
        self.disableChecking.append("Instrument")
>>>>>>> 5b8637ac
        return ['out', 'D33_AutoProcess_IPhiQ_Reference.nxs']

    def runTest(self):

        absorber = '002227'
        tr_beam = '002192'
        can_tr = '002193'
        empty_beam = '002219'
        can = '002228'
        mask = 'D33Mask2.nxs'

        SANSILLAutoProcess(
            SampleRuns='001464',
            SampleTransmissionRuns='002197',
            MaskFiles=mask,
            AbsorberRuns=absorber,
            BeamRuns=empty_beam,
            ContainerRuns=can,
            ContainerTransmissionRuns=can_tr,
            TransmissionBeamRuns=tr_beam,
            OutputWorkspace='iphiq',
            OutputPanels=True,
            NumberOfWedges=60,
            OutputType='I(Phi,Q)',
            BeamRadius=0.05,
            TransmissionBeamRadius=0.05
        )

        GroupWorkspaces(InputWorkspaces=['iphiq', 'iphiq_panels'],
                        OutputWorkspace='out')


class D16_AutoProcess_Test(systemtesting.MantidSystemTest):
    """
    Tests autoprocess with D16 data, with a scan on 3 consecutives gamma values.
    """
    def __init__(self):
        super(D16_AutoProcess_Test, self).__init__()
        self.setUp()

    def setUp(self):
        config['default.facility'] = 'ILL'
        config['default.instrument'] = 'D16'
        config['logging.loggers.root.level'] = 'Warning'
        config.appendDataSearchSubDir('ILL/D16/')
        config['algorithms.retained'] = '0'

    def cleanup(self):
        mtd.clear()
        for i in range(3):
            os.remove(os.path.join(gettempdir(), 'water_reference_g' + str(i) + '.nxs'))

    def validate(self):
        self.tolerance = 1e-3
        self.tolerance_is_rel_err = True
        self.disableChecking.append("Instrument")
        return ['iq', 'ILL_D16_Gamma_scan.nxs']

    def runTest(self):
        water = '3659, 3663, 3667'
        sample = "3674, 3677, 3680"
        transmission_sample = '3671'
        beam = '3587'
        transmission_water = '3655'
        transmission_water_cell = '3592'
        transmission_beam = '3587'
        absorber = '3598, 3604, 3654'
        empty_cell_water = '3618, 3623, 3646'
        cell_background = '3676, 3679, 3682'
        transmission_empty_cell = '3673'

        # first process the water
        SANSILLAutoProcess(SampleRuns=water,
                           BeamRuns=beam,
                           DefaultMaskFile="side_mask.nxs",
                           MaskFiles="beam_mask.nxs, side_mask.nxs, side_mask.nxs",
                           TransmissionBeamRuns=transmission_beam,
                           SampleTransmissionRuns=transmission_water,
                           ContainerTransmissionRuns=transmission_water_cell,
                           OutputWorkspace='water',
                           TransmissionBeamRadius=1,
                           BeamRadius=1,
                           ContainerRuns=empty_cell_water,
                           ThetaDependent=False,
                           WaterCrossSection=0.87,
                           SampleThickness=0.2,
                           AbsorberRuns=absorber,
                           ClearCorrected2DWorkspace=False)
        tmp_dir = gettempdir()
        water_dir = [os.path.join(tmp_dir, 'water_reference_g' + str(i) + '.nxs') for i in range(3)]
        SaveNexusProcessed('003659_Sample', water_dir[0])
        SaveNexusProcessed('003663_Sample', water_dir[1])
        SaveNexusProcessed('003667_Sample', water_dir[2])

        # then process the sample
        SANSILLAutoProcess(SampleRuns=sample,
                           BeamRuns=beam,
                           DefaultMaskFile="side_mask",
                           MaskFiles="beam_mask, side_mask, side_mask",
                           TransmissionBeamRuns=transmission_beam,
                           OutputWorkspace='iq',
                           ContainerTransmissionRuns=transmission_empty_cell,
                           SampleTransmissionRuns=transmission_sample,
                           ContainerRuns=cell_background,
                           AbsorberRuns=absorber,
                           ThetaDependent=False,
                           WaterCrossSection=0.87,
                           SampleThickness=0.2,
                           TransmissionBeamRadius=1,
                           BeamRadius=1,
                           ReferenceFiles=",".join(water_dir),
                           StitchReferenceIndex=0
                           )


class D22_AutoProcess_Single_Sensitivity(systemtesting.MantidSystemTest):
    """
    Tests auto process with D22 data with one sensitivity measurement.
    """

    def __init__(self):
        super(D22_AutoProcess_Single_Sensitivity, self).__init__()
        self.setUp()

    def setUp(self):
        config['default.facility'] = 'ILL'
        config['default.instrument'] = 'D22'
        config['logging.loggers.root.level'] = 'Warning'
        config.appendDataSearchSubDir('ILL/D22/')

        MaskBTP(Instrument='D22', Pixel='0-12,245-255')
        MaskBTP(Workspace='D22MaskBTP', Tube='54-75', Pixel='108-150')
        RenameWorkspace(InputWorkspace='D22MaskBTP', OutputWorkspace='D22_mask_central')

    def cleanup(self):
        mtd.clear()

    def validate(self):
        self.tolerance = 1e-3
        self.tolerance_is_rel_err = True
        self.disableChecking.append('Instrument')
        return ['d22_single_sens', 'D22_AutoProcess_Single_Sens_Reference.nxs']

    def runTest(self):

        samples = '344411'
        masks = 'D22_mask_central'
        thick = 0.1

        # reduce samples
        SANSILLAutoProcess(
            SampleRuns=samples,
            MaskFiles=masks,
            SensitivityOutputWorkspace='sens',
            SampleThickness=thick,
            OutputWorkspace='ref',
            SensitivityWithOffsets=False
        )
        GroupWorkspaces(InputWorkspaces=['ref', 'sens'], OutputWorkspace='d22_single_sens')


class D22_AutoProcess_Multi_Sensitivity(systemtesting.MantidSystemTest):
    """
    Tests auto process with D22 data with two sensitivity measurements
    with different horizontal offsets.
    """

    def __init__(self):
        super(D22_AutoProcess_Multi_Sensitivity, self).__init__()
        self.setUp()

    def setUp(self):
        config['default.facility'] = 'ILL'
        config['default.instrument'] = 'D22'
        config['logging.loggers.root.level'] = 'Warning'
        config.appendDataSearchSubDir('ILL/D22/')

        MaskBTP(Instrument='D22', Pixel='0-12,245-255')
        RenameWorkspace(InputWorkspace='D22MaskBTP', OutputWorkspace='top_bottom')
        MaskBTP(Instrument='D22', Tube='10-31', Pixel='105-150')
        Plus(LHSWorkspace='top_bottom', RHSWorkspace='D22MaskBTP',
             OutputWorkspace='D22_mask_offset')
        MaskBTP(Instrument='D22', Tube='54-75', Pixel='108-150')
        Plus(LHSWorkspace='top_bottom', RHSWorkspace='D22MaskBTP',
             OutputWorkspace='D22_mask_central')

    def cleanup(self):
        mtd.clear()

    def validate(self):
        self.tolerance = 1e-3
        self.tolerance_is_rel_err = True
<<<<<<< HEAD
        self.disableChecking.append('Instrument')
=======
        self.disableChecking.append("Instrument")
>>>>>>> 5b8637ac
        return ['sens', 'D22_AutoProcess_Multi_Sens_Reference.nxs']

    def runTest(self):

        samples = '344411,344407'
        masks = 'D22_mask_central,D22_mask_offset'
        thick = 0.1

        # reduce samples
        SANSILLAutoProcess(
            SampleRuns=samples,
            MaskFiles=masks,
            SensitivityOutputWorkspace='sens',
            SampleThickness=thick,
            OutputWorkspace='ref',
            SensitivityWithOffsets=True
        )<|MERGE_RESOLUTION|>--- conflicted
+++ resolved
@@ -33,11 +33,7 @@
     def validate(self):
         self.tolerance = 1e-3
         self.tolerance_is_rel_err = True
-<<<<<<< HEAD
-        self.disableChecking.append('Instrument')
-=======
-        self.disableChecking.append("Instrument")
->>>>>>> 5b8637ac
+        self.disableChecking.append("Instrument")
         return ['out', 'D11_AutoProcess_Reference.nxs']
 
     def runTest(self):
@@ -97,11 +93,7 @@
     def validate(self):
         self.tolerance = 1e-3
         self.tolerance_is_rel_err = True
-<<<<<<< HEAD
-        self.disableChecking.append('Instrument')
-=======
-        self.disableChecking.append("Instrument")
->>>>>>> 5b8637ac
+        self.disableChecking.append("Instrument")
         return ['out', 'D11_AutoProcess_Wedges_Reference.nxs']
 
     def runTest(self):
@@ -169,11 +161,7 @@
     def validate(self):
         self.tolerance = 1e-3
         self.tolerance_is_rel_err = True
-<<<<<<< HEAD
-        self.disableChecking.append('Instrument')
-=======
-        self.disableChecking.append("Instrument")
->>>>>>> 5b8637ac
+        self.disableChecking.append("Instrument")
         return ['iqxy', 'D11_AutoProcess_IQxQy_Reference.nxs']
 
     def runTest(self):
@@ -230,11 +218,7 @@
     def validate(self):
         self.tolerance = 1e-3
         self.tolerance_is_rel_err = True
-<<<<<<< HEAD
-        self.disableChecking.append('Instrument')
-=======
-        self.disableChecking.append("Instrument")
->>>>>>> 5b8637ac
+        self.disableChecking.append("Instrument")
         return ['iq_mult_wavelengths', 'D11_AutoProcess_Multiple_Tr_Reference.nxs']
 
     def runTest(self):
@@ -351,11 +335,7 @@
     def validate(self):
         self.tolerance = 1e-3
         self.tolerance_is_rel_err = True
-<<<<<<< HEAD
-        self.disableChecking.append('Instrument')
-=======
-        self.disableChecking.append("Instrument")
->>>>>>> 5b8637ac
+        self.disableChecking.append("Instrument")
         return ['out', 'D33_AutoProcess_Reference.nxs']
 
     def runTest(self):
@@ -407,11 +387,7 @@
     def validate(self):
         self.tolerance = 1e-3
         self.tolerance_is_rel_err = True
-<<<<<<< HEAD
-        self.disableChecking.append('Instrument')
-=======
-        self.disableChecking.append("Instrument")
->>>>>>> 5b8637ac
+        self.disableChecking.append("Instrument")
         return ['out', 'D33_AutoProcess_IPhiQ_Reference.nxs']
 
     def runTest(self):
@@ -604,11 +580,7 @@
     def validate(self):
         self.tolerance = 1e-3
         self.tolerance_is_rel_err = True
-<<<<<<< HEAD
-        self.disableChecking.append('Instrument')
-=======
-        self.disableChecking.append("Instrument")
->>>>>>> 5b8637ac
+        self.disableChecking.append("Instrument")
         return ['sens', 'D22_AutoProcess_Multi_Sens_Reference.nxs']
 
     def runTest(self):
