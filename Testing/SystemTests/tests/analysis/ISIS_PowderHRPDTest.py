from __future__ import (absolute_import, division, print_function)

import os
import platform
import shutil
import stresstesting

import mantid.simpleapi as mantid
from mantid import config

from isis_powder import HRPD, SampleDetails

DIRS = config['datasearch.directories'].split(';')
user_name = "Test"
cycle_number = "16_5"

# Setup various path details

inst_name = "HRP"
# Relative to system data folder
working_folder_name = "ISIS_Powder"

# Relative to working folder
input_folder_name = "input"
output_folder_name = "output"

# Generate paths for the tests
# This implies DIRS[0] is the system test data folder
working_dir = os.path.join(DIRS[0], working_folder_name)

input_dir = os.path.join(working_dir, input_folder_name)
output_dir = os.path.join(working_dir, output_folder_name)

# Relative to input folder
calibration_folder_name = os.path.join("calibration", inst_name.lower())
calibration_map_rel_path = os.path.join("yaml_files", "hrpd_system_test_mapping.yaml")
spline_rel_path = os.path.join(cycle_number, "VanSplined_66031_hrpd_new_072_01_corr.cal.nxs")

calibration_map_path = os.path.join(input_dir, calibration_map_rel_path)
calibration_dir = os.path.join(input_dir, calibration_folder_name)
spline_path = os.path.join(calibration_dir, spline_rel_path)


class CreateVanadiumTest(stresstesting.MantidStressTest):

    calibration_results = None
    existing_config = config['datasearch.directories']

    def requiredFiles(self):
        return _gen_required_files()

    def runTest(self):
        setup_mantid_paths()
        self.calibration_results = run_vanadium_calibration()

    def validate(self):
        self.tolerance = 0.05  # Required for difference in spline data between operating systems
        return self.calibration_results.getName(), "ISIS_Powder-HRPD-VanSplined_66031_hrpd_new_072_01_corr.cal.nxs"

    def cleanup(self):
        try:
            _try_delete(output_dir)
            _try_delete(spline_path)
        finally:
            mantid.mtd.clear()
            config['datasearch.directories'] = self.existing_config


class FocusTest(stresstesting.MantidStressTest):

    focus_results = None
    existing_config = config["datasearch.directories"]

    def requiredFiles(self):
        return _gen_required_files()

    def runTest(self):
        # Gen vanadium calibration first
        setup_mantid_paths()
        self.focus_results = run_focus()

    def validate(self):
<<<<<<< HEAD
        self.tolerance=0.05  # Required for difference in spline data between operating systems
=======
        if platform.system() == "Darwin":  # OSX requires higher tolerance for splines
            self.tolerance = 0.4
        else:
            self.tolerance = 0.05
>>>>>>> 10b02868
        return self.focus_results.getName(), "HRPD66063_focused.nxs"

    def cleanup(self):
        try:
            _try_delete(spline_path)
            _try_delete(output_dir)
        finally:
            config["datasearch.directories"] = self.existing_config
            mantid.mtd.clear()


def _gen_required_files():
    required_run_numbers = gen_required_run_numbers()
    input_files = [os.path.join(input_dir, (inst_name + number + ".raw")) for number in required_run_numbers]
    input_files.append(calibration_map_path)
    return input_files


def gen_required_run_numbers():
    return ["66028",  # Sample empty
            "66031",  # Vanadium
            "66063"]  # Run to focus


def run_vanadium_calibration():
    vanadium_run = 66031  # Choose arbitrary run from cycle 16_5
    inst_obj = setup_inst_object()
    inst_obj.create_vanadium(first_cycle_run_no=vanadium_run,
                             do_absorb_corrections=True,
                             multiple_scattering=False,
                             window="10-110")

    # Check the spline looks good and was saved
    if not os.path.exists(spline_path):
        raise RuntimeError("Could not find output spline at the following path: {}".format(spline_path))
    splined_ws = mantid.Load(Filename=spline_path)

    return splined_ws


def run_focus():
    [sample_empty, _, run_number] = gen_required_run_numbers()
    sample_empty_scale = 1

    # Copy the required spline file into place first (instead of relying on the generated one)
    splined_file_name = "HRPD66031_splined.nxs"

    original_splined_path = os.path.join(input_dir, splined_file_name)
    shutil.copy(original_splined_path, spline_path)

    inst_object = setup_inst_object()

    sample = SampleDetails(shape="cylinder", center=[1, 5, 1], height=1, radius=1)
    sample.set_material(chemical_formula="Si")
    inst_object.set_sample_details(sample=sample)

    return inst_object.focus(run_number=run_number, window="10-110", sample_empty=sample_empty,
                             sample_empty_scale=sample_empty_scale, vanadium_normalisation=True,
                             do_absorb_corrections=True, multiple_scattering=False)


def setup_inst_object():
    inst_obj = HRPD(user_name=user_name, calibration_mapping_file=calibration_map_path,
                    calibration_directory=calibration_dir, output_directory=output_dir)
    return inst_obj


def setup_mantid_paths():
    config['datasearch.directories'] += ";" + input_dir
    config['datasearch.directories'] += ";" + os.path.join(calibration_dir, cycle_number)


def _try_delete(path):
    try:
        # Use this instead of os.remove as we could be passed a non-empty dir
        if os.path.isdir(path):
            shutil.rmtree(path)
        else:
            os.remove(path)
    except OSError:
        print("Could not delete output file at: ", path)<|MERGE_RESOLUTION|>--- conflicted
+++ resolved
@@ -80,14 +80,10 @@
         self.focus_results = run_focus()
 
     def validate(self):
-<<<<<<< HEAD
-        self.tolerance=0.05  # Required for difference in spline data between operating systems
-=======
         if platform.system() == "Darwin":  # OSX requires higher tolerance for splines
             self.tolerance = 0.4
         else:
             self.tolerance = 0.05
->>>>>>> 10b02868
         return self.focus_results.getName(), "HRPD66063_focused.nxs"
 
     def cleanup(self):
