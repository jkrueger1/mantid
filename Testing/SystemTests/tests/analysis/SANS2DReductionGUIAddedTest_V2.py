--- conflicted
+++ resolved
@@ -51,11 +51,7 @@
         self.disableChecking.append('SpectraMap')
         self.disableChecking.append('Axes')
         self.disableChecking.append('Instrument')
-<<<<<<< HEAD
-        return '28827_rear_1D_1.75_16.5', 'SANS2DTUBES_AddedEventFilesWithOverlay.nxs'
-=======
-        return '28797rear_1D_1.75_16.5', 'SANS2DTUBES_AddedEventFilesWithOverlay.nxs'
->>>>>>> 347a169f
+        return '28797_rear_1D_1.75_16.5', 'SANS2DTUBES_AddedEventFilesWithOverlay.nxs'
 
     def cleanup(self):
         # Delete all workspaces
@@ -99,11 +95,7 @@
         self.disableChecking.append('SpectraMap')
         self.disableChecking.append('Axes')
         self.disableChecking.append('Instrument')
-<<<<<<< HEAD
-        return '28827_rear_1D_1.75_16.5', 'SANS2DTUBES_AddedEventFilesWithOverlayAndTimeShifts.nxs'
-=======
-        return '28797rear_1D_1.75_16.5', 'SANS2DTUBES_AddedEventFilesWithOverlayAndTimeShifts.nxs'
->>>>>>> 347a169f
+        return '28797_rear_1D_1.75_16.5', 'SANS2DTUBES_AddedEventFilesWithOverlayAndTimeShifts.nxs'
 
     def cleanup(self):
         # Delete all workspaces
@@ -146,11 +138,7 @@
         self.disableChecking.append('SpectraMap')
         self.disableChecking.append('Axes')
         self.disableChecking.append('Instrument')
-<<<<<<< HEAD
-        return '28827_rear_1D_1.75_16.5', 'SANS2DTUBES_AddedEventFilesWithoutOverlay.nxs'
-=======
-        return '28797rear_1D_1.75_16.5', 'SANS2DTUBES_AddedEventFilesWithoutOverlay.nxs'
->>>>>>> 347a169f
+        return '28797_rear_1D_1.75_16.5', 'SANS2DTUBES_AddedEventFilesWithoutOverlay.nxs'
 
     def cleanup(self):
         # Delete all workspaces
