<?xml version="1.0" encoding="UTF-8" ?>
<parameter-file instrument="FIGARO" valid-from="2017-01-31 23:59:59">

	<component-link name="FIGARO">
		<parameter name="deltaE-mode" type="string">
			<value val="direct" />
		</parameter>
<<<<<<< HEAD
                <parameter name="slit1" type="string">
                        <value val="slit2" />
                </parameter>
                <parameter name="slit2" type="string">
                        <value val="slit3" />
                </parameter>
=======
		<!-- MergeRuns behavior when merging sample logs. -->
		<parameter name="sample_logs_sum" type="string">
			<value val="duration, monitor1.monsum, monitor2.monsum, PSD.detsum, time" />
		</parameter>
		<parameter name="sample_logs_time_series" type="string">
			<value val="sample.bath1_regulation_temperature, sample.bath2_regulation_temperature" />
		</parameter>
		<parameter name="sample_logs_warn" type="string">
			<value val="sample.bath1_regulation_temperature, sample.bath2_regulation_temperature" />
		</parameter>
		<parameter name="sample_logs_warn_tolerances" type="string">
			<value val="1.0" />
		</parameter>
		<parameter name="sample_logs_fail" type="string">
			<value val="CollAngle.actual_coll_angle, monitor1.time_of_flight_0, monitor1.time_of_flight_1, monitor1.time_of_flight_2" />
		</parameter>
		<parameter name="sample_logs_fail_tolerances" type="string">
			<value val="0, 0, 0, 0" />
		</parameter>
>>>>>>> 1f2fe6b8
	</component-link>
</parameter-file><|MERGE_RESOLUTION|>--- conflicted
+++ resolved
@@ -1,18 +1,9 @@
 <?xml version="1.0" encoding="UTF-8" ?>
 <parameter-file instrument="FIGARO" valid-from="2017-01-31 23:59:59">
-
 	<component-link name="FIGARO">
 		<parameter name="deltaE-mode" type="string">
 			<value val="direct" />
 		</parameter>
-<<<<<<< HEAD
-                <parameter name="slit1" type="string">
-                        <value val="slit2" />
-                </parameter>
-                <parameter name="slit2" type="string">
-                        <value val="slit3" />
-                </parameter>
-=======
 		<!-- MergeRuns behavior when merging sample logs. -->
 		<parameter name="sample_logs_sum" type="string">
 			<value val="duration, monitor1.monsum, monitor2.monsum, PSD.detsum, time" />
@@ -32,6 +23,12 @@
 		<parameter name="sample_logs_fail_tolerances" type="string">
 			<value val="0, 0, 0, 0" />
 		</parameter>
->>>>>>> 1f2fe6b8
-	</component-link>
+		<!-- Using default parameters for several reduction algorithms: change slit names internally. -->
+		<parameter name="Workflow.slit1" type="string">
+			<value val="slit2" />
+		</parameter>
+		<parameter name="Workflow.slit2" type="string">
+			<value val="slit3" />
+		</parameter>
+	</component-link>		
 </parameter-file>