--- conflicted
+++ resolved
@@ -76,10 +76,6 @@
   import numpy as np
   import random
 
-<<<<<<< HEAD
-  # create data
-  x=np.linspace(start=0,stop=20,num=2000)
-=======
   def isItDead(phase,amplitude):
      if phase == 0.0 and amplitude == 999.0:
          return True 
@@ -90,7 +86,6 @@
   # create data
   x=np.linspace(start=0,stop=20,num=4000)
 
->>>>>>> 83792e13
   xData = np.append(x,x)
   xData = np.append(xData,xData)
 
@@ -107,12 +102,6 @@
   label=ws.getAxis(0).setUnit("Label")
   label.setLabel("Time","microsecond")
 
-<<<<<<< HEAD
-  detectorTable, fittingResults =   CalMuonDetectorPhases(InputWorkspace='ws', LastGoodData=20,ForwardSpectra="1,2", BackwardSpectra="3,4",Frequency=5.0)
-  # Print the result
-  for i in range(0,4):
-     print("Detector {} has phase {:.6f} and amplitude {:.6f}".format(detectorTable.cell(i,0), detectorTable.cell(i,2), detectorTable.cell(i,1)))
-=======
   detectorTable, fittingResults =   CalMuonDetectorPhases(InputWorkspace='ws',FirstGoodData=0.1, LastGoodData=20,ForwardSpectra="1,2", BackwardSpectra="3,4",Frequency=5.0)
   # Print the result
   for i in range(0,4):
@@ -120,24 +109,15 @@
           print("Detector {} is dead".format(detectorTable.cell(i,0)))
       else:
           print("Detector {} is working".format(detectorTable.cell(i,0)))
->>>>>>> 83792e13
    
 Output:
 
 .. testoutput:: CalMuonDetectorPhasesDeadExample
 
-<<<<<<< HEAD
-  Detector 1 has phase 3.953943 and amplitude 0.075950
-  Detector 2 has phase 1.486624 and amplitude 0.595034
-  Detector 3 has phase 0.000000 and amplitude 999.000000
-  Detector 4 has phase 4.669842 and amplitude 0.072808
-
-=======
   Detector 1 is working
   Detector 2 is working
   Detector 3 is dead
   Detector 4 is working
->>>>>>> 83792e13
 
 .. categories::
 
