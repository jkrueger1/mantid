.. algorithm::

.. summary::

.. alias::

.. properties::

Description
-----------

Calculates absorption corrections for a cylindrical or annular sample giving
output in the Paalman & Pings absorption factors: :math:`A_{s,s}` (correction
factor for scattering and absorption in sample), :math:`A_{s,sc}` (scattering in
sample and absorption in sample and container), :math:`A_{c,sc}` (scattering in
container and absorption in sample and container) and  :math:`A_{c,c}`
(scattering and absorption in container).

Restrictions on the input workspace
###################################

The input workspace must have a fully defined instrument.

Energy transfer modes
#####################

The algorithm operates in different energy transfer modes, where the incident (:math:`\lambda_1`) and the final (:math:`\lambda_2`)
wavelengths are defined as follows:

- **Elastic** : :math:`\lambda_1 = \lambda_2 = \lambda_{step}`

- **Direct**  : :math:`\lambda_1 = \lambda_{fixed}, \lambda_2 = \lambda_{step}`

- **Indirect** : :math:`\lambda_1 = \lambda_{step}, \lambda_2 = \lambda_{fixed}`

- **Efixed** : :math:`\lambda_1 = \lambda_2 = \lambda_{fixed}`,
<<<<<<< HEAD
=======

>>>>>>> d3c062ad
where :math:`\lambda_{fixed}` is computed from the `Efixed` value corresponding to the monochromator or the analyser, and
:math:`\lambda_{step}` iterates equidistantly over the wavelength points in the input workspace x-axis, controlled by `NumberWavelengths` property.

Therefore, in all the modes except **Efixed**, the input workspaces must have the x-axis unit of `Wavelength`.
In all the modes except **Elastic**, `Efixed` value is needed. By default it will be attempted to be read
from the instrument parameters, but can be overridden by the homonym property.
In the **Efixed** mode the `NumberWavelengths` and `Interpolate` options will be ignored.

Usage
-----

**Example:**

.. testcode:: ExCylinderPaalmanPingsCorrection

    # Create a sample workspace
    sample = CreateSampleWorkspace(NumBanks=1, BankPixelWidth=1,
                                   XUnit='Wavelength',
                                   XMin=6.8, XMax=7.9,
                                   BinWidth=0.1)

    # Copy and scale it to make a can workspace
    can = CloneWorkspace(InputWorkspace=sample)
    can = Scale(InputWorkspace=can, Factor=1.2)

    # Calculate absorption corrections
    corr = CylinderPaalmanPingsCorrection(SampleWorkspace=sample,
                                          SampleChemicalFormula='H2-O',
                                          SampleInnerRadius=0.05,
                                          SampleOuterRadius=0.1,
                                          CanWorkspace=can,
                                          CanChemicalFormula='V',
                                          CanOuterRadius=0.15,
                                          BeamHeight=0.1,
                                          BeamWidth=0.1,
                                          StepSize=0.002,
                                          Emode='Indirect',
                                          Efixed=1.845)

    print 'Correction workspaces: %s' % (', '.join(corr.getNames()))

Output:

.. testoutput:: ExCylinderPaalmanPingsCorrection

    Correction workspaces: corr_ass, corr_assc, corr_acsc, corr_acc

.. categories::

.. sourcelink::<|MERGE_RESOLUTION|>--- conflicted
+++ resolved
@@ -34,10 +34,7 @@
 - **Indirect** : :math:`\lambda_1 = \lambda_{step}, \lambda_2 = \lambda_{fixed}`
 
 - **Efixed** : :math:`\lambda_1 = \lambda_2 = \lambda_{fixed}`,
-<<<<<<< HEAD
-=======
 
->>>>>>> d3c062ad
 where :math:`\lambda_{fixed}` is computed from the `Efixed` value corresponding to the monochromator or the analyser, and
 :math:`\lambda_{step}` iterates equidistantly over the wavelength points in the input workspace x-axis, controlled by `NumberWavelengths` property.
 
