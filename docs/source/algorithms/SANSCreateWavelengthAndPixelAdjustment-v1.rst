--- conflicted
+++ resolved
@@ -11,12 +11,8 @@
 
 This algorithm provides a wavelength-adjustment workspace and a pixel-adjustment workspace which are used in :ref:`algm-Q1D` or  :ref:`algm-Qxy`.
 The wavelength-adjustment workspace is created by combining the transmission workspace obtained
-<<<<<<< HEAD
-from  :ref:`algm-SANSCalculateTransmission`, the monitor normalization workspace
-obtained from the *Normalize To SANS Monitor* step and
-=======
-from the *Calculate SANS Transmission* step, the monitor normalization workspace obtained from :ref:`algm-SANSNormalizeToMonitor` and
->>>>>>> 7401df0a
+from the *Calculate SANS Transmission* step, the monitor normalization
+workspace obtained from the *Normalize To SANS Monitor* step and
 efficiency correction files which are provided by the state object. The pixel-adjustment settings are also obtained
 from the state object.
 
