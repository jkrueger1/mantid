--- conflicted
+++ resolved
@@ -178,23 +178,10 @@
   visualDataSet->GetCellData()->SetScalars(signal.GetPointer());
   auto cga = visualDataSet->AllocateCellGhostArray();
 
-<<<<<<< HEAD
   CellGhostArrayWorker cgafunc(signal.GetPointer(), cga);
   progress.eventRaised(0.0);
   vtkSMPTools::For(0, imageSize, cgafunc);
   progress.eventRaised(0.33);
-=======
-  // update progress after a 1% change
-  vtkIdType progressIncrement = std::max(1, imageSize / 50);
-  for (vtkIdType index = 0; index < imageSize; ++index) {
-    if (index % progressIncrement == 0)
-      progressUpdate.eventRaised(static_cast<double>(index) * progressFactor);
-    double signalScalar = signal->GetValue(index);
-    if (!std::isfinite(signalScalar)) {
-      visualDataSet->BlankCell(index);
-    }
-  }
->>>>>>> be372029
 
   vtkNew<vtkPoints> points;
   const vtkIdType nPointsX = nBinsX + 1;
