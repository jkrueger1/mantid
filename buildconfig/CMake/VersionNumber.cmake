--- conflicted
+++ resolved
@@ -4,20 +4,15 @@
 set(VERSION_MINOR 2)
 
 # UNCOMMENT the next 'set' line to 'force' the patch version number to a value (instead of using the count coming out of
-<<<<<<< HEAD
-# 'git describe') DO NOT COMMIT THIS TO MASTER UNCOMMENTED, ONLY TO A RELEASE BRANCH set ( VERSION_PATCH 0 )
+# 'git describe') DO NOT COMMIT THIS TO MASTER UNCOMMENTED, ONLY TO A RELEASE BRANCH
+
+# set ( VERSION_PATCH 0 )
 
 # The tweak is mean to keep in line with the pre-release numbering. https://semver.org/ examples: First release cadidate
 # for tweak 1 is "-1-rc.1" Second release cadidate for tweak 1 is "-1-rc.2" Actual tweak release is "-1" set (
 # VERSION_TWEAK "-1-rc.1" )
-=======
-# 'git describe') DO NOT COMMIT THIS TO MASTER UNCOMMENTED, ONLY TO A RELEASE BRANCH
-set(VERSION_PATCH 0)
 
-# The tweak is mean to keep in line with the pre-release numbering. https://semver.org/ examples: First release cadidate
-# for tweak 1 is "-1-rc.1" Second release cadidate for tweak 1 is "-1-rc.2" Actual tweak release is "-1"
-set(VERSION_TWEAK "-1-rc.1")
->>>>>>> 0bb63206
+# set(VERSION_TWEAK "-1-rc.1")
 
 # pep440 is incompatible with semantic versioning https://www.python.org/dev/peps/pep-0440/ example: First release
 # cadidate for tweak 1 is ".1rc.1"
