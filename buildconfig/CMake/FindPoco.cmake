--- conflicted
+++ resolved
@@ -22,11 +22,7 @@
 function( add_poco_lib POCO_LIB_MODULE POCO_DEBUG_LIB_MODULE )
   # Add poco library to list and also the corresponding debug library if it is available
 
-<<<<<<< HEAD
-  if ( POCO_DEBUG_LIB_MODULE )
-=======
   if ( EXISTS "${POCO_DEBUG_LIB_MODULE}" )
->>>>>>> b75ab98d
     set ( POCO_LIBRARIES ${POCO_LIBRARIES}
         optimized ${POCO_LIB_MODULE}
         debug ${POCO_DEBUG_LIB_MODULE}
