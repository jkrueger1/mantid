#!/bin/bash -ex
###############################################################################
# LINUX/MAC SCRIPT TO DRIVE THE JENKINS BUILDS OF MANTID.
#
# Notes:
#
# WORKSPACE, JOB_NAME, NODE_LABEL, PACKAGE_SUFFIX, GIT_COMMIT are
# environment variables that are set by Jenkins. The last one
# corresponds to any labels set on a slave.  BUILD_THREADS &
# PARAVIEW_DIR should be set in the configuration of each slave.
###############################################################################
SCRIPT_DIR=$(dirname "$0")

###############################################################################
# System discovery
###############################################################################
if [[ ${NODE_LABELS} == *rhel7* ]] || [[ ${NODE_LABELS} == *centos7* ]] || [[ ${NODE_LABELS} == *scilin7* ]]; then
  ON_RHEL7=true
fi
if [[ ${NODE_LABELS} == *ubuntu* ]]; then
  ON_UBUNTU=true
fi
if [[ ${NODE_LABELS} == *osx* ]]; then
  ON_MACOS=true
fi

###############################################################################
# All nodes currently have PARAVIEW_DIR and PARAVIEW_NEXT_DIR set
###############################################################################
export PARAVIEW_DIR=${PARAVIEW_DIR}

###############################################################################
# Print out the versions of things we are using
###############################################################################
# we use cmake3 on rhel because cmake is too old
if [ $(command -v cmake3) ]; then
    CMAKE_EXE=cmake3
    CPACK_EXE=cpack3
    CTEST_EXE=ctest3
else
    CMAKE_EXE=cmake
    CPACK_EXE=cpack
    CTEST_EXE=ctest
fi
$CMAKE_EXE --version

###############################################################################
# Check job requirements from the name and changes
###############################################################################
if [[ ${JOB_NAME} == *clean* ]]; then
  CLEANBUILD=true
fi
if [[ ${JOB_NAME} == *clang_tidy* ]]; then
  CLEANBUILD=true
fi

if [[ ${JOB_NAME} == *pull_requests* ]]; then
  PRBUILD=true
fi

if [[ ${JOB_NAME} == *debug* ]]; then
  BUILD_CONFIG="Debug"
elif [[ ${JOB_NAME} == *relwithdbg* ]]; then
  BUILD_CONFIG="RelWithDbg"
else
  BUILD_CONFIG="Release"
fi

# For pull requests decide on what to build based on changeset and Jenkins
# parameters.
DO_BUILD_CODE=true
DO_UNITTESTS=true
DO_DOCTESTS_USER=true
DO_BUILD_DEVDOCS=true
DO_BUILD_PKG=true
DO_SYSTEMTESTS=false
if [[ ${PRBUILD} == true ]]; then
<<<<<<< HEAD
  DO_DOCTESTS_USER=false
  DO_BUILD_DEVDOCS=false
  DO_BUILD_PKG=false
  DO_SYSTEMTESTS=false

  # check job parameter
  if [[ -n ${BUILD_PACKAGE} ]]; then
    DO_BUILD_PKG=${BUILD_PACKAGE}
  fi
  # ubuntu does docs testing
  if [[ ${ON_UBUNTU} == true ]]; then
    DO_DOCTESTS_USER=true
    if ${SCRIPT_DIR}/check_for_changes dev-docs-only; then
      DO_BUILD_CODE=false
      DO_UNITTESTS=false
      DO_DOCTESTS_USER=false
      DO_BUILD_DEVDOCS=true
    fi
    if ${SCRIPT_DIR}/check_for_changes user-docs-only; then
      DO_BUILD_CODE=true # make sure code is up to date on this node
      DO_UNITTESTS=false
    fi
  fi
  # rhel does system testing
  if [[ ${ON_RHEL7} == true ]]; then
    if ${SCRIPT_DIR}/check_for_changes docs-gui-only; then
      DO_SYSTEMTESTS=false
    else
      DO_BUILD_PKG=true
      DO_SYSTEMTESTS=true
=======
  if ${SCRIPT_DIR}/check_for_changes dev-docs-only || ${SCRIPT_DIR}/check_for_changes user-docs-only; then
    DO_BUILD_CODE=false
    DO_UNITTESTS=false
  fi
  DO_DOCTESTS_USER=false
  DO_BUILD_DEVDOCS=false
  DO_BUILD_PKG=${BUILD_PACKAGE:-false}
  DO_SYSTEMTESTS=false

  if [[ ${ON_RHEL7} == true ]]; then
    # rhel does system testing
    if ! ${SCRIPT_DIR}/check_for_changes docs-gui-only; then
      DO_BUILD_PKG=true
      DO_SYSTEMTESTS=true
    fi
  elif [[ ${ON_UBUNTU} == true ]]; then
    # ubuntu does the docs build
    if ${SCRIPT_DIR}/check_for_changes dev-docs-only; then
      DO_BUILD_CODE=false
      DO_DOCTESTS_USER=false
    else
      DO_BUILD_CODE=true # code needs to be up to date
      DO_DOCTESTS_USER=true
>>>>>>> 55e5a2cc
    fi
  fi


fi

###############################################################################
# Setup the build directory
# For a clean build the entire thing is removed to guarantee it is clean. All
# other build types are assumed to be incremental and the following items
# are removed to ensure stale build objects don't interfere with each other:
#   - build/bin/**: if libraries are removed from cmake they are not deleted
#                   from bin and can cause random failures
#   - build/ExternalData/**: data files will change over time and removing
#                            the links helps keep it fresh
###############################################################################
BUILD_DIR=$WORKSPACE/build
if [ -z "$BUILD_DIR" ]; then
  echo "Build directory not set. Cannot continue"
  exit 1
fi

if [[ "$CLEANBUILD" == true ]]; then
  rm -rf $BUILD_DIR
fi
if [ -d $BUILD_DIR ]; then
  rm -rf ${BUILD_DIR:?}/bin ${BUILD_DIR:?}/ExternalData
  find ${BUILD_DIR:?} -name 'TEST-*.xml' -delete
  if [[ -n ${CLEAN_EXTERNAL_PROJECTS} && "${CLEAN_EXTERNAL_PROJECTS}" == true ]]; then
      rm -rf $BUILD_DIR/eigen-*
      rm -rf $BUILD_DIR/googletest-*
      rm -fr $BUILD_DIR/python-xmlrunner-*
  fi
else
  mkdir $BUILD_DIR
fi

###############################################################################
# Setup clang
###############################################################################
if [[ ${JOB_NAME} == *clang* ]]; then
  USE_CLANG=true
elif [[ ${ON_MACOS} == true ]] ; then
  if [[ ! $(command -v icpc) ]] ; then
    USE_CLANG=true
  fi
fi

if [[ $USE_CLANG ]]; then
  # Assuming we are using the clang compiler
  echo "Using clang/llvm compiler."
  clang --version
  export CC=clang
  export CXX=clang++
  # check if this is also a clang-tidy build
  if [[ ${JOB_NAME} == *clang_tidy* ]]; then
      CLANGTIDYVAR="-DENABLE_CLANG_TIDY=ON"
  fi
  #check if CMakeCache.txt exists and if so that the cxx compiler is clang++
  #only needed with incremental builds. Clean builds delete this directory in a later step.
  if [[ -e $BUILD_DIR/CMakeCache.txt ]] && [[ ${JOB_NAME} != *clean* ]]; then
    COMPILERFILEPATH=$(grep 'CMAKE_CXX_COMPILER:FILEPATH' $BUILD_DIR/CMakeCache.txt)
    if [[ $COMPILERFILEPATH != *clang++* ]]; then
      # Removing the build directory entirely guarantees clang is used.
      rm -rf $BUILD_DIR
    fi
  fi
fi

#for openmp support on OS X run
# `brew install llvm`
# `ln -s /usr/local/opt/llvm/lib/libomp.dylib /usr/local/lib/libomp.dylib`
if [[ ${ON_MACOS} == true ]] ; then
  if [[ ${JOB_NAME} == *openmp* ]]; then
    export CC=/usr/local/opt/llvm/bin/clang
    export CXX=/usr/local/opt/llvm/bin/clang++
  fi
fi

###############################################################################
# Set up the location for the local object store outside of the build and
# source tree, which can be shared by multiple builds.
# It defaults to a MantidExternalData directory within the HOME directory.
# It can be overridden by setting the MANTID_DATA_STORE environment variable.
###############################################################################
if [ -z "$MANTID_DATA_STORE" ]; then
  export MANTID_DATA_STORE=$HOME/MantidExternalData
fi

###############################################################################
# Check if this is a Python 3 build and set CMake arguments.
###############################################################################
PY2_BUILD=false
PY3_BUILD=false
if [[ ${JOB_NAME} == *python3* ]]; then
  PY3_BUILD=true
  PYTHON3_EXECUTABLE=$(which python3)
  DIST_FLAGS="${DIST_FLAGS} -DPYTHON_EXECUTABLE=$PYTHON3_EXECUTABLE"
  PARAVIEW_DIR="${PARAVIEW_DIR}-python3"
else
  PY2_BUILD=true
fi

###############################################################################
# Packaging options
###############################################################################
if [[ ${DO_BUILD_PKG} == true ]]; then
  PACKAGINGVARS="-DPACKAGE_DOCS=ON"
  # Set some variables relating to the linux packages
  if [[ "${ON_MACOS}" == true ]]; then
    PACKAGINGVARS="${PACKAGINGVARS} -DCPACK_PACKAGE_SUFFIX="
  else
    # Use different suffix for linux builds if parameter is not defined
    if [[ -n "${PACKAGE_SUFFIX}" ]]; then
       echo "Using PACKAGE_SUFFIX=${PACKAGE_SUFFIX} from job parameter"
    elif [[ ${JOB_NAME} == *release* ]]; then
       PACKAGE_SUFFIX=""
    elif [[ ${JOB_NAME} == *master* ]]; then
      PACKAGE_SUFFIX="nightly"
    elif [[ ${JOB_NAME} == *pvnext* ]]; then
      PACKAGE_SUFFIX="mantidunstable-pvnext"
    else
      PACKAGE_SUFFIX="unstable"
    fi

    if [[ ${PY3_BUILD} == true ]]; then
      # Add '-python3' to package name and install path
      PACKAGE_SUFFIX=${PACKAGE_SUFFIX}-python3
    fi

    if [[ ${JOB_NAME} == *release* ]] && [[ ${PY2_BUILD} == true ]] && [[ -z "${PACKAGE_SUFFIX}" ]]; then
      # Traditional install path for python 2 release build
      PACKAGINGVARS="${PACKAGINGVARS} -DCMAKE_INSTALL_PREFIX=/opt/Mantid -DCPACK_PACKAGE_SUFFIX="
    else
      # everything else uses lower-case values
      PACKAGINGVARS="${PACKAGINGVARS} -DCMAKE_INSTALL_PREFIX=/opt/mantid${PACKAGE_SUFFIX} -DCPACK_PACKAGE_SUFFIX=${PACKAGE_SUFFIX}"
    fi
  fi
fi

###############################################################################
# Generator
###############################################################################
if [ "$(command -v ninja)" ]; then
  CMAKE_GENERATOR="-G Ninja"
elif [ "$(command -v ninja-build)" ]; then
  CMAKE_GENERATOR="-G Ninja"
fi
if [ -e $BUILD_DIR/CMakeCache.txt ]; then
  CMAKE_GENERATOR=""
fi

###############################################################################
# Work in the build directory
###############################################################################
cd $BUILD_DIR

###############################################################################
# Clean up any artifacts from last build so that if it fails
# they don't get archived again
###############################################################################
rm -f -- *.dmg *.rpm *.deb *.tar.gz

###############################################################################
# CMake configuration
###############################################################################
${CMAKE_EXE} ${CMAKE_GENERATOR} -DCMAKE_BUILD_TYPE=${BUILD_CONFIG} -DENABLE_CPACK=ON -DMAKE_VATES=ON -DParaView_DIR=${PARAVIEW_DIR} -DMANTID_DATA_STORE=${MANTID_DATA_STORE} -DDOCS_HTML=ON -DENABLE_CONDA=ON -DENABLE_WORKBENCH=ON -DENABLE_FILE_LOGGING=OFF ${DIST_FLAGS} ${PACKAGINGVARS} ${CLANGTIDYVAR} ..

###############################################################################
# Coverity build should exit early
###############################################################################
if [[ ${JOB_NAME} == *coverity_build_and_submit* ]]; then
  ${COVERITY_DIR}/cov-build --dir cov-int ${CMAKE_EXE} --build . -- -j ${BUILD_THREADS:?}
  tar czvf mantid.tgz cov-int
  status=$(curl --form token=$COVERITY_TOKEN --form email=mantidproject@gmail.com \
       --form file=@mantid.tgz --form version=$GIT_COMMIT \
       https://scan.coverity.com/builds?project=mantidproject%2Fmantid)
  status=$(echo ${status} | sed -e 's/^ *//' -e 's/ *$//')
  if [[ -z $status ]] || [[ ${status} == "Build successfully submitted." ]]; then
    exit 0
  else
    echo "$status"
    exit 1
  fi
fi

###############################################################################
# Build step
###############################################################################
if [[ ${DO_BUILD_CODE} == true ]]; then
  ${CMAKE_EXE} --build . -- -j${BUILD_THREADS:?}
  ${CMAKE_EXE} --build . --target AllTests -- -j${BUILD_THREADS:?}
fi

###############################################################################
# Static analysis builds or stop here
###############################################################################
if [[ $USE_CLANG ]] && [[ ${JOB_NAME} == *clang_tidy* ]]; then
  exit 0
fi


###############################################################################
# Run the unit tests
###############################################################################
<<<<<<< HEAD
if [[ ${DO_UNITTESTS} == true ]]; then
  # Remove any Mantid.user.properties file
  userprops=~/.mantid/Mantid.user.properties
  rm -f $userprops
=======
# Prevent race conditions when creating the user config directory
userconfig_dir=$HOME/.mantid
rm -fr $userconfig_dir
mkdir -p $userconfig_dir
touch $userconfig_dir/Mantid.user.properties

if [[ ${DO_UNITTESTS} == true ]]; then
>>>>>>> 55e5a2cc
  $CTEST_EXE -j${BUILD_THREADS:?} --schedule-random --output-on-failure
fi

###############################################################################
# User Documentation
###############################################################################
if [[ ${DO_DOCTESTS_USER} == true ]]; then
  # Remove doctrees directory so it forces a full reparse. It seems that
  # without this newly added doctests are not executed
  if [ -d $BUILD_DIR/docs/doctrees ]; then
    rm -fr $BUILD_DIR/docs/doctrees/*
  fi
  # Build HTML to verify that no referencing errors have crept in.
  ${CMAKE_EXE} --build . --target docs-html
  ${CMAKE_EXE} --build . --target docs-test
fi

###############################################################################
# Developer Documentation
###############################################################################
# Uncomment this when the dev-docs are ready to build without warnings
# if [[ ${DO_BUILD_DEVDOCS} == true ]]; then
#   if [ -d $BUILD_DIR/dev-docs/doctree ]; then
#     rm -fr $BUILD_DIR/dev-docs/doctree/*
#   fi
#   ${CMAKE_EXE} --build . --target dev-docs-html
# fi

###############################################################################
# Create the install kit if required. This includes building the Qt help
# documentation
###############################################################################
if [[ ${DO_BUILD_PKG} == true ]]; then
  # Workaround so that the target can find the properties file
  # CMake doesn't easily allow environment variables on custom targets
  if [[ ${ON_MACOS} == true ]]; then
    export MANTIDPATH=$PWD/bin
  fi
  ${CMAKE_EXE} --build . --target docs-qthelp
  ${CPACK_EXE}

  # Source tarball on clean build (arbitrarily choose rhel7)
  # Also, parcel up the documentation into a tar file that is easier to move around
  # and labelled by the commit id it was built with. This assumes the Jenkins git plugin
  # has set the GIT_COMMIT environment variable
  if [[ ${CLEANBUILD} == true && ${ON_RHEL7} == true ]]; then
    ${CMAKE_EXE} --build . --target docs-html
    tar -cjf mantiddocs-g${GIT_COMMIT:0:7}.tar.bz2 --exclude='*.buildinfo' --exclude="MantidProject.q*" docs/html
    # The ..._PREFIX argument avoids opt/Mantid directories at the top of the tree
    ${CPACK_EXE} --config CPackSourceConfig.cmake -D CPACK_PACKAGING_INSTALL_PREFIX=
  fi
fi

###############################################################################
# Run the system tests if required. Run from a package to have at least one
# Linux checks it install okay
###############################################################################
if [[ ${DO_SYSTEMTESTS} == true ]]; then
  if [[ ${PRBUILD} == true ]]; then
    EXTRA_ARGS="--exclude-in-pull-requests" $SCRIPT_DIR/systemtests
  else
    $SCRIPT_DIR/systemtests
  fi
fi<|MERGE_RESOLUTION|>--- conflicted
+++ resolved
@@ -75,38 +75,6 @@
 DO_BUILD_PKG=true
 DO_SYSTEMTESTS=false
 if [[ ${PRBUILD} == true ]]; then
-<<<<<<< HEAD
-  DO_DOCTESTS_USER=false
-  DO_BUILD_DEVDOCS=false
-  DO_BUILD_PKG=false
-  DO_SYSTEMTESTS=false
-
-  # check job parameter
-  if [[ -n ${BUILD_PACKAGE} ]]; then
-    DO_BUILD_PKG=${BUILD_PACKAGE}
-  fi
-  # ubuntu does docs testing
-  if [[ ${ON_UBUNTU} == true ]]; then
-    DO_DOCTESTS_USER=true
-    if ${SCRIPT_DIR}/check_for_changes dev-docs-only; then
-      DO_BUILD_CODE=false
-      DO_UNITTESTS=false
-      DO_DOCTESTS_USER=false
-      DO_BUILD_DEVDOCS=true
-    fi
-    if ${SCRIPT_DIR}/check_for_changes user-docs-only; then
-      DO_BUILD_CODE=true # make sure code is up to date on this node
-      DO_UNITTESTS=false
-    fi
-  fi
-  # rhel does system testing
-  if [[ ${ON_RHEL7} == true ]]; then
-    if ${SCRIPT_DIR}/check_for_changes docs-gui-only; then
-      DO_SYSTEMTESTS=false
-    else
-      DO_BUILD_PKG=true
-      DO_SYSTEMTESTS=true
-=======
   if ${SCRIPT_DIR}/check_for_changes dev-docs-only || ${SCRIPT_DIR}/check_for_changes user-docs-only; then
     DO_BUILD_CODE=false
     DO_UNITTESTS=false
@@ -130,11 +98,8 @@
     else
       DO_BUILD_CODE=true # code needs to be up to date
       DO_DOCTESTS_USER=true
->>>>>>> 55e5a2cc
-    fi
-  fi
-
-
+    fi
+  fi
 fi
 
 ###############################################################################
@@ -336,12 +301,6 @@
 ###############################################################################
 # Run the unit tests
 ###############################################################################
-<<<<<<< HEAD
-if [[ ${DO_UNITTESTS} == true ]]; then
-  # Remove any Mantid.user.properties file
-  userprops=~/.mantid/Mantid.user.properties
-  rm -f $userprops
-=======
 # Prevent race conditions when creating the user config directory
 userconfig_dir=$HOME/.mantid
 rm -fr $userconfig_dir
@@ -349,7 +308,6 @@
 touch $userconfig_dir/Mantid.user.properties
 
 if [[ ${DO_UNITTESTS} == true ]]; then
->>>>>>> 55e5a2cc
   $CTEST_EXE -j${BUILD_THREADS:?} --schedule-random --output-on-failure
 fi
 
