#ifndef MANTID_DATAOBJECTS_PEAKSPACE_H_
#define MANTID_DATAOBJECTS_PEAKSPACE_H_ 1

//----------------------------------------------------------------------
// Includes
//----------------------------------------------------------------------
#include "MantidAPI/Column.h"
#include "MantidAPI/ExperimentInfo.h"
#include "MantidAPI/IPeaksWorkspace.h"
#include "MantidAPI/TableRow.h"
#include "MantidDataObjects/Peak.h"
#include "MantidDataObjects/PeakColumn.h"
#include "MantidDataObjects/TableWorkspace.h"
#include "MantidGeometry/Instrument.h"
#include "MantidKernel/DateAndTime.h"
#include "MantidKernel/Exception.h"
#include "MantidKernel/Logger.h"
#include "MantidKernel/Matrix.h"
#include "MantidKernel/System.h"
#include "MantidKernel/V3D.h"
#include <string>
#include <utility>
#include <vector>


//IsamplePosition should be IsampleOrientation
namespace Mantid
{
//----------------------------------------------------------------------
// Forward declarations
//----------------------------------------------------------------------
namespace Kernel
{
  class Logger;
}

namespace DataObjects
{
  //==========================================================================================
  /** @class Mantid::DataObjects::PeaksWorkspace

     The class PeaksWorkspace stores information about a set of SCD peaks.

      @author Ruth Mikkelson, SNS ORNL
      @date 3/10/2010

      Copyright &copy; 2010 ISIS Rutherford Appleton Laboratory & NScD Oak Ridge National Laboratory

      This file is part of Mantid.

      Mantid is free software; you can redistribute it and/or modify
      it under the terms of the GNU General Public License as published by
      the Free Software Foundation; either version 3 of the License, or
      (at your option) any later version.

      Mantid is distributed in the hope that it will be useful,
      but WITHOUT ANY WARRANTY; without even the implied warranty of
      MERCHANTABILITY or FITNESS FOR A PARTICULAR PURPOSE.  See the
      GNU General Public License for more details.

      You should have received a copy of the GNU General Public License
      along with this program.  If not, see <http://www.gnu.org/licenses/>.

      File change history is stored at: <https://svn.mantidproject.org/mantid/trunk/Code/Mantid>
   */
  class DLLExport PeaksWorkspace: public Mantid::API::IPeaksWorkspace
  {
  public:

    virtual const std::string id() const {return "PeaksWorkspace";}

    PeaksWorkspace();

    PeaksWorkspace(const PeaksWorkspace & other);

    PeaksWorkspace* clone() const;

    virtual ~PeaksWorkspace();

    boost::shared_ptr<PeaksWorkspace> clone();

    void appendFile( std::string filename, Geometry::Instrument_sptr inst);

    /** @return true because this type of the workspace needs custom sorting calls */
    virtual bool customSort() const
    { return true; }

    void sort(std::vector< std::pair<std::string, bool> > & criteria);

    //---------------------------------------------------------------------------------------------
    /** @return the number of peaks
     */
    int getNumberPeaks() const
    {
      return int(peaks.size());
    }

    //---------------------------------------------------------------------------------------------
    /** Removes the indicated peak
     * @param peakNum  the peak to remove. peakNum starts at 0
     */
    void removePeak(const int peakNum)
    {
      if (peakNum >= static_cast<int>(peaks.size()) || peakNum < 0 ) throw std::invalid_argument("PeaksWorkspace::removePeak(): peakNum is out of range.");
      peaks.erase(peaks.begin()+peakNum);
    }

    //---------------------------------------------------------------------------------------------
    /** Add a peak to the list
     * @param peak :: Peak object to add (copy) into this.
     */
    void addPeak(const API::IPeak& ipeak)
    {
      if (dynamic_cast<const Peak*>(&ipeak))
      {
        peaks.push_back((const Peak&)ipeak);
      }
      else
      {
        peaks.push_back(Peak(ipeak));
      }
    }

    //---------------------------------------------------------------------------------------------
    /** Return a reference to the Peak
     * @param peakNum :: index of the peak to get.
     * @return a reference to a Peak object.
     */
    API::IPeak & getPeak(const int peakNum)
    {
      if (peakNum >= static_cast<int>(peaks.size()) || peakNum < 0 ) throw std::invalid_argument("PeaksWorkspace::getPeak(): peakNum is out of range.");
      return peaks[peakNum];
    }

    //---------------------------------------------------------------------------------------------
    /** Create an instance of a Peak
     * @param QLabFrame :: Q of the center of the peak, in reciprocal space
     * @param detectorDistance :: distance between the sample and the detector.
     * @return a pointer to a new Peak object.
     */
    API::IPeak* createPeak(Kernel::V3D QLabFrame, double detectorDistance=1.0)
    {
      return new Peak(this->getInstrument(), QLabFrame, detectorDistance);
    }

    //---------------------------------------------------------------------------------------------
    /** Return a reference to the Peaks vector */
    std::vector<Peak> & getPeaks()
    {
      return peaks;
    }



    //---------------------------------------------------------------------------------------------
    /// Return the memory used in bytes
    virtual size_t getMemorySize() const
    {
      return getNumberPeaks() * sizeof(Peak);
    }

    // ====================================== ITableWorkspace Methods ==================================
    /// Number of columns in the workspace.
    virtual int columnCount() const
    { return static_cast<int>(columns.size()); }

    /// Number of rows in the workspace.
    virtual int rowCount() const
    { return getNumberPeaks();  }

    /// Gets the shared pointer to a column by name.
    virtual boost::shared_ptr<Mantid::API::Column> getColumn(const std::string& name)
    { return getColumn(getColumnIndex(name)); }

    /// @return the index of the column with the given name.
    virtual int getColumnIndex(const std::string& name) const;

    /// Gets the shared pointer to a column by index.
    virtual boost::shared_ptr<Mantid::API::Column> getColumn(int index);

    /// Gets the shared pointer to a column by index - return none-modifyable column.
    API::Column_const_sptr getColumn(int index) const;
    // ====================================== End ITableWorkspace Methods ==================================


    //---------------------------------------------------------------------------------------------
    /// Returns a vector of all column names.
    virtual std::vector<std::string> getColumnNames()
    {
      return this->columnNames;
    }


    virtual bool threadSafe() const { return true;}


  private:
    /** Vector of Peak contained within. */
    std::vector<Peak> peaks;

    /** Column shared pointers. */
    std::vector<boost::shared_ptr<Mantid::DataObjects::PeakColumn> > columns;

    /** Column names */
    std::vector<std::string> columnNames;

    void initColumns();


  public:

    // ====================================== ITableWorkspace Methods ==================================

    virtual bool addColumn(const std::string& /*type*/, const std::string& /*name*/);

    // ===== Methods that are not implemented (read-only table) ==========

    virtual bool addColumns(const std::string& /*type*/, const std::string& /*name*/, int /*n*/)
    { throw Mantid::Kernel::Exception::NotImplementedError("PeaksWorkspace structure is read-only. Cannot add column."); }

    virtual void removeColumn( const std::string& /*name*/)
    { throw Mantid::Kernel::Exception::NotImplementedError("PeaksWorkspace structure is read-only. Cannot remove column."); }

    virtual void setRowCount(int /*count*/)
    { throw Mantid::Kernel::Exception::NotImplementedError("PeaksWorkspace structure is read-only. Cannot setRowCount"); }

    virtual int insertRow(int /*index*/)
    { throw Mantid::Kernel::Exception::NotImplementedError("PeaksWorkspace structure is read-only. Cannot insertRow"); }

    virtual void removeRow(int /*index*/)
    { throw Mantid::Kernel::Exception::NotImplementedError("PeaksWorkspace structure is read-only. Cannot removeRow."); }

    /// find method to get the index of integer cell value in a table workspace
    virtual void find(int /*value*/,int& /*row*/,const int & /*col*/)
    { throw Mantid::Kernel::Exception::NotImplementedError("PeaksWorkspace::find() not implemented."); }
    /// find method to get the index of  double cell value in a table workspace
    virtual void find (double /*value*/,int& /*row*/,const int & /*col*/)
    { throw Mantid::Kernel::Exception::NotImplementedError("PeaksWorkspace::find() not implemented."); }
    /// find method to get the index of  float cell value in a table workspace
    virtual void find(float /*value*/,int& /*row*/,const int & /*col*/)
    { throw Mantid::Kernel::Exception::NotImplementedError("PeaksWorkspace::find() not implemented."); }
    /// find method to get the index of  API::Boolean value cell in a table workspace
    virtual void find(API::Boolean /*value*/,int& /*row*/,const int & /*col*/)
    { throw Mantid::Kernel::Exception::NotImplementedError("PeaksWorkspace::find() not implemented."); }
    /// find method to get the index of cellstd::string  value in a table workspace
    virtual void find(std::string /*value*/,int& /*row*/,const int & /*col*/)
    { throw Mantid::Kernel::Exception::NotImplementedError("PeaksWorkspace::find() not implemented."); }
    /// find method to get the index of  Mantid::Kernel::V3D cell value in a table workspace
    virtual void find(Mantid::Kernel::V3D /*value*/,int& /*row*/,const int & /*col*/)
    { throw Mantid::Kernel::Exception::NotImplementedError("PeaksWorkspace::find() not implemented."); }

    // ====================================== End ITableWorkspace Methods ==================================

	// --- Nexus Methods ---
    // Save to Nexus
<<<<<<< HEAD

=======
    void saveNexus(::NeXus::File * file ) const;
>>>>>>> 63fa1482

  };


  /// Typedef for a shared pointer to a peaks workspace.
  typedef boost::shared_ptr<PeaksWorkspace> PeaksWorkspace_sptr;

  /// Typedef for a shared pointer to a const peaks workspace.
  typedef boost::shared_ptr<const PeaksWorkspace> PeaksWorkspace_const_sptr;



}
}
#endif




<|MERGE_RESOLUTION|>--- conflicted
+++ resolved
@@ -253,11 +253,7 @@
 
 	// --- Nexus Methods ---
     // Save to Nexus
-<<<<<<< HEAD
-
-=======
     void saveNexus(::NeXus::File * file ) const;
->>>>>>> 63fa1482
 
   };
 
@@ -276,4 +272,3 @@
 
 
 
-
