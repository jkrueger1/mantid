--- conflicted
+++ resolved
@@ -16,11 +16,8 @@
   CylinderPaalmanPingsCorrectionTest.py
   CylinderPaalmanPingsCorrection2Test.py
   DakotaChiSquaredTest.py
-<<<<<<< HEAD
   DNSMergeRunsTest.py
-=======
   DNSDetEffCorrVanaTest.py
->>>>>>> bd3b70b3
   DSFinterpTest.py
   EnggCalibrateFullTest.py
   EnggCalibrateTest.py
