--- conflicted
+++ resolved
@@ -16,11 +16,8 @@
   CylinderPaalmanPingsCorrectionTest.py
   CylinderPaalmanPingsCorrection2Test.py
   DakotaChiSquaredTest.py
-<<<<<<< HEAD
   DNSMergeRunsTest.py
-=======
   DNSFlippingRatioCorrTest.py
->>>>>>> 37478ec3
   DNSDetEffCorrVanaTest.py
   DSFinterpTest.py
   EnggCalibrateFullTest.py
