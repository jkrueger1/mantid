#include "MantidAPI/MatrixWorkspace.h"
#include "MantidAPI/WorkspaceOpOverloads.h"

#include "MantidPythonInterface/api/CloneMatrixWorkspace.h"
#include "MantidPythonInterface/kernel/Converters/WrapWithNumpy.h"
#include "MantidPythonInterface/kernel/Policies/RemoveConst.h"
#include "MantidPythonInterface/kernel/Policies/VectorToNumpy.h"
#include "MantidPythonInterface/kernel/Registry/RegisterWorkspacePtrToPython.h"

#include <boost/python/class.hpp>
#include <boost/python/copy_const_reference.hpp>
#include <boost/python/implicit.hpp>
#include <boost/python/numeric.hpp>
#include <boost/python/overloads.hpp>
#include <boost/python/register_ptr_to_python.hpp>

using namespace Mantid::API;
using namespace Mantid::Geometry;
using namespace Mantid::Kernel;
using namespace Mantid::PythonInterface::Converters;
using namespace Mantid::PythonInterface::Policies;
using namespace Mantid::PythonInterface::Registry;
using namespace boost::python;

<<<<<<< HEAD
namespace
{
  /// Typedef for data access, i.e. dataX,Y,E members
  typedef Mantid::MantidVec&(MatrixWorkspace::*data_modifier)(const std::size_t);

  /// return_value_policy for read-only numpy array
  typedef return_value_policy<VectorRefToNumpy<WrapReadOnly> > return_readonly_numpy;
  /// return_value_policy for read-write numpy array
  typedef return_value_policy<VectorRefToNumpy<WrapReadWrite> > return_readwrite_numpy;
=======
namespace Converters = Mantid::PythonInterface::Converters;
namespace Policies = Mantid::PythonInterface::Policies;
namespace Registry = Mantid::PythonInterface::Registry;

namespace {
/// Typedef for data access, i.e. dataX,Y,E members
typedef Mantid::MantidVec &(MatrixWorkspace::*data_modifier)(const std::size_t);

/// return_value_policy for read-only numpy array
typedef return_value_policy<
    Policies::VectorRefToNumpy<Converters::WrapReadOnly>> return_readonly_numpy;
/// return_value_policy for read-write numpy array
typedef return_value_policy<Policies::VectorRefToNumpy<
    Converters::WrapReadWrite>> return_readwrite_numpy;
>>>>>>> cc19d806

//------------------------------- Overload macros ---------------------------
// Overloads for binIndexOf function which has 1 optional argument
BOOST_PYTHON_MEMBER_FUNCTION_OVERLOADS(MatrixWorkspace_binIndexOfOverloads,
                                       MatrixWorkspace::binIndexOf, 1, 2)

/**
 * Set the values from an python array-style object into the given spectrum in
 * the workspace
 * @param self :: A reference to the calling object
 * @param accessor :: A member-function pointer to the data{X,Y,E} member that
 * will extract the writable values.
 * @param wsIndex :: The workspace index for the spectrum to set
 * @param values :: A numpy array. The length must match the size of the
 */
void setSpectrumFromPyObject(MatrixWorkspace &self, data_modifier accessor,
                             const size_t wsIndex, numeric::array values) {
  boost::python::tuple shape(values.attr("shape"));
  if (boost::python::len(shape) != 1) {
    throw std::invalid_argument(
        "Invalid shape for setting 1D spectrum array, array is " +
        boost::lexical_cast<std::string>(boost::python::len(shape)) + "D");
  }
  const size_t pyArrayLength = boost::python::extract<size_t>(shape[0]);
  Mantid::MantidVec &wsArrayRef = (self.*accessor)(wsIndex);
  const size_t wsArrayLength = wsArrayRef.size();

  if (pyArrayLength != wsArrayLength) {
    throw std::invalid_argument(
        "Length mismatch between workspace array & python array. ws=" +
        boost::lexical_cast<std::string>(wsArrayLength) + ", python=" +
        boost::lexical_cast<std::string>(pyArrayLength));
  }
  for (size_t i = 0; i < wsArrayLength; ++i) {
    wsArrayRef[i] = extract<double>(values[i]);
  }
}

/**
 * Set the X values from an python array-style object
 * @param self :: A reference to the calling object
 * @param wsIndex :: The workspace index for the spectrum to set
 * @param values :: A numpy array. The length must match the size of the
 */
void setXFromPyObject(MatrixWorkspace &self, const size_t wsIndex,
                      numeric::array values) {
  setSpectrumFromPyObject(self, &MatrixWorkspace::dataX, wsIndex, values);
}

/**
 * Set the Y values from an python array-style object
 * @param self :: A reference to the calling object
 * @param wsIndex :: The workspace index for the spectrum to set
 * @param values :: A numpy array. The length must match the size of the
 */
void setYFromPyObject(MatrixWorkspace &self, const size_t wsIndex,
                      numeric::array values) {
  setSpectrumFromPyObject(self, &MatrixWorkspace::dataY, wsIndex, values);
}

/**
 * Set the E values from an python array-style object
 * @param self :: A reference to the calling object
 * @param wsIndex :: The workspace index for the spectrum to set
 * @param values :: A numpy array. The length must match the size of the
 */
void setEFromPyObject(MatrixWorkspace &self, const size_t wsIndex,
                      numeric::array values) {
  setSpectrumFromPyObject(self, &MatrixWorkspace::dataE, wsIndex, values);
}

/**
 * Adds a deprecation warning to the getNumberBins call to warn about using
 * blocksize instead
 * @param self A reference to the calling object
 * @returns The blocksize()
 */
size_t getNumberBinsDeprecated(MatrixWorkspace &self) {
  PyErr_Warn(PyExc_DeprecationWarning,
             "'getNumberBins' is deprecated, use 'blocksize' instead.");
  return self.blocksize();
}

/**
 * Adds a deprecation warning to the getSampleDetails call to warn about using
 * getRun instead
 * @param self A reference to the calling object
 * @returns getRun()
 */
Mantid::API::Run &getSampleDetailsDeprecated(MatrixWorkspace &self) {
  PyErr_Warn(PyExc_DeprecationWarning,
             "'getSampleDetails' is deprecated, use 'getRun' instead.");
  return self.mutableRun();
}
}

/** Python exports of the Mantid::API::MatrixWorkspace class. */
void export_MatrixWorkspace() {
  /// Typedef to remove const qualifier on input detector shared_ptr. See
  /// Policies/RemoveConst.h for more details
  typedef double (MatrixWorkspace::*getDetectorSignature)(
      Mantid::Geometry::IDetector_sptr det) const;

<<<<<<< HEAD
  class_<MatrixWorkspace, boost::python::bases<ExperimentInfo,IMDWorkspace>, boost::noncopyable>("MatrixWorkspace", no_init)
    //--------------------------------------- Meta information -----------------------------------------------------------------------
    .def("blocksize", &MatrixWorkspace::blocksize, args("self"), "Returns size of the Y data array")
    .def("getNumberHistograms", &MatrixWorkspace::getNumberHistograms, args("self"),
         "Returns the number of spectra in the workspace")
    .def("binIndexOf", &MatrixWorkspace::binIndexOf,
          MatrixWorkspace_binIndexOfOverloads((arg("self"), arg("xvalue"), arg("workspaceIndex")),
         "Returns the index of the bin containing the given xvalue. The workspace_index is optional [default=0]"))
    .def("detectorTwoTheta", (getDetectorSignature)&MatrixWorkspace::detectorTwoTheta,
         args("self", "det"),
         "Returns the two theta value for a given detector")
    .def("detectorSignedTwoTheta",(getDetectorSignature)&MatrixWorkspace::detectorSignedTwoTheta,
         args("self", "det"),
         "Returns the signed two theta value for given detector")
    .def("getSpectrum", (ISpectrum * (MatrixWorkspace::*)(const size_t))&MatrixWorkspace::getSpectrum,
         return_internal_reference<>(), args("self", "workspaceIndex"),
         "Return the spectra at the given workspace index.")
    .def("getIndexFromSpectrumNumber",&MatrixWorkspace::getIndexFromSpectrumNumber,args("self"),
          "Returns workspace index correspondent to the given spectrum number. Throws if no such spectrum is present in the workspace")
    .def("getDetector", &MatrixWorkspace::getDetector, return_value_policy<RemoveConstSharedPtr>(),
        args("self", "workspaceIndex"),
         "Return the Detector or DetectorGroup that is linked to the given workspace index")
    .def("getRun", &MatrixWorkspace::mutableRun, return_internal_reference<>(),
             args("self"), "Return the Run object for this workspace")
    .def("axes", &MatrixWorkspace::axes, args("self"), "Returns the number of axes attached to the workspace")
    .def("getAxis", &MatrixWorkspace::getAxis, return_internal_reference<>(), args("self", "axis_index"))
    .def("isHistogramData", &MatrixWorkspace::isHistogramData, args("self"),
         "Returns True if this is considered to be binned data.")
    .def("isDistribution", (const bool& (MatrixWorkspace::*)() const)&MatrixWorkspace::isDistribution,
         return_value_policy<copy_const_reference>(), args("self"), "Returns the status of the distribution flag")
    .def("YUnit", &MatrixWorkspace::YUnit, args("self"),
         "Returns the current Y unit for the data (Y axis) in the workspace")
    .def("YUnitLabel", &MatrixWorkspace::YUnitLabel, args("self"), "Returns the caption for the Y axis")

    // Deprecated
    .def("getNumberBins", &getNumberBinsDeprecated, args("self"),
         "Returns size of the Y data array (deprecated, use blocksize instead)")
    .def("getSampleDetails", &getSampleDetailsDeprecated, return_internal_reference<>(), args("self"),
         "Return the Run object for this workspace (deprecated, use getRun instead)")

    //--------------------------------------- Setters ------------------------------------
    .def("setYUnitLabel", &MatrixWorkspace::setYUnitLabel, args("self", "newLabel"),
         "Sets a new caption for the data (Y axis) in the workspace")
    .def("setYUnit", &MatrixWorkspace::setYUnit, args("self", "newUnit"),
         "Sets a new unit for the data (Y axis) in the workspace")
    .def("setDistribution", (bool& (MatrixWorkspace::*)(const bool))&MatrixWorkspace::isDistribution,
         return_value_policy<return_by_value>(), args("self", "newVal"),
         "Set distribution flag. If True the workspace has been divided by the bin-width.")
    .def("replaceAxis", &MatrixWorkspace::replaceAxis, args("self", "axisIndex", "newAxis"))

    //--------------------------------------- Read spectrum data -------------------------
    .def("readX", &MatrixWorkspace::readX, return_readonly_numpy(),
          args("self", "workspaceIndex"),
         "Creates a read-only numpy wrapper around the original X data at the given index")
    .def("readY", &MatrixWorkspace::readY, return_readonly_numpy(),
         args("self", "workspaceIndex"),
         "Creates a read-only numpy wrapper around the original Y data at the given index")
    .def("readE", &MatrixWorkspace::readE, return_readonly_numpy(),
          args("self", "workspaceIndex"),
         "Creates a read-only numpy wrapper around the original E data at the given index")
    .def("readDx", &MatrixWorkspace::readDx, return_readonly_numpy(),
         args("self", "workspaceIndex"),
         "Creates a read-only numpy wrapper around the original Dx data at the given index")

    //--------------------------------------- Write spectrum data ------------------------
    .def("dataX", (data_modifier)&MatrixWorkspace::dataX, return_readwrite_numpy(),
         args("self", "workspaceIndex"),
         "Creates a writable numpy wrapper around the original X data at the given index")
    .def("dataY", (data_modifier)&MatrixWorkspace::dataY, return_readwrite_numpy(),
         args("self", "workspaceIndex"),
         "Creates a writable numpy wrapper around the original Y data at the given index")
    .def("dataE", (data_modifier)&MatrixWorkspace::dataE, return_readwrite_numpy(),
         args("self", "workspaceIndex"),
         "Creates a writable numpy wrapper around the original E data at the given index")
    .def("dataDx", (data_modifier)&MatrixWorkspace::dataDx, return_readwrite_numpy(),
        args("self", "workspaceIndex"),
         "Creates a writable numpy wrapper around the original Dx data at the given index")
    .def("setX", &setXFromPyObject, args("self", "workspaceIndex", "x"),
         "Set X values from a python list or numpy array. It performs a simple copy into the array.")
    .def("setY", &setYFromPyObject, args("self", "workspaceIndex", "y"),
         "Set Y values from a python list or numpy array. It performs a simple copy into the array.")
    .def("setE", &setEFromPyObject, args("self", "workspaceIndex", "e"),
         "Set E values from a python list or numpy array. It performs a simple copy into the array.")

    // --------------------------------------- Extract data ------------------------------
    .def("extractX", Mantid::PythonInterface::cloneX, args("self"),
         "Extracts (copies) the X data from the workspace into a 2D numpy array. "
         "Note: This can fail for large workspaces as numpy will require a block "
         "of memory free that will fit all of the data.")
    .def("extractY", Mantid::PythonInterface::cloneY, args("self"),
         "Extracts (copies) the Y data from the workspace into a 2D numpy array. "
         "Note: This can fail for large workspaces as numpy will require a block "
         "of memory free that will fit all of the data.")
    .def("extractE", Mantid::PythonInterface::cloneE, args("self"),
         "Extracts (copies) the E data from the workspace into a 2D numpy array. "
         "Note: This can fail for large workspaces as numpy will require a block "
         "of memory free that will fit all of the data.")
    .def("extractDx", Mantid::PythonInterface::cloneDx, args("self"),
         "Extracts (copies) the E data from the workspace into a 2D numpy array. "
         "Note: This can fail for large workspaces as numpy will require a block "
          "of memory free that will fit all of the data.")
    //-------------------------------------- Operators -----------------------------------
    .def("equals", &Mantid::API::equals, args("self", "other", "tolerance"),
         "Performs a comparison operation on two workspaces, using the "
         "CheckWorkspacesMatch algorithm")
    ;

  RegisterWorkspacePtrToPython<MatrixWorkspace>();
=======
  class_<MatrixWorkspace, boost::python::bases<ExperimentInfo, IMDWorkspace>,
         boost::noncopyable>("MatrixWorkspace", no_init)
      //--------------------------------------- Meta information
      //-----------------------------------------------------------------------
      .def("blocksize", &MatrixWorkspace::blocksize, args("self"),
           "Returns size of the Y data array")
      .def("getNumberHistograms", &MatrixWorkspace::getNumberHistograms,
           args("self"), "Returns the number of spectra in the workspace")
      .def("binIndexOf", &MatrixWorkspace::binIndexOf,
           MatrixWorkspace_binIndexOfOverloads(
               (arg("self"), arg("xvalue"), arg("workspaceIndex")),
               "Returns the index of the bin containing the given xvalue. The "
               "workspace_index is optional [default=0]"))
      .def("detectorTwoTheta",
           (getDetectorSignature)&MatrixWorkspace::detectorTwoTheta,
           args("self", "det"),
           "Returns the two theta value for a given detector")
      .def("detectorSignedTwoTheta",
           (getDetectorSignature)&MatrixWorkspace::detectorSignedTwoTheta,
           args("self", "det"),
           "Returns the signed two theta value for given detector")
      .def("getSpectrum", (ISpectrum * (MatrixWorkspace::*)(const size_t)) &
                              MatrixWorkspace::getSpectrum,
           return_internal_reference<>(), args("self", "workspaceIndex"),
           "Return the spectra at the given workspace index.")
      .def("getIndexFromSpectrumNumber",
           &MatrixWorkspace::getIndexFromSpectrumNumber, args("self"),
           "Returns workspace index correspondent to the given spectrum "
           "number. Throws if no such spectrum is present in the workspace")
      .def("getDetector", &MatrixWorkspace::getDetector,
           return_value_policy<Policies::RemoveConstSharedPtr>(),
           args("self", "workspaceIndex"), "Return the Detector or "
                                           "DetectorGroup that is linked to "
                                           "the given workspace index")
      .def("getRun", &MatrixWorkspace::mutableRun,
           return_internal_reference<>(), args("self"),
           "Return the Run object for this workspace")
      .def("axes", &MatrixWorkspace::axes, args("self"),
           "Returns the number of axes attached to the workspace")
      .def("getAxis", &MatrixWorkspace::getAxis, return_internal_reference<>(),
           args("self", "axis_index"))
      .def("isHistogramData", &MatrixWorkspace::isHistogramData, args("self"),
           "Returns True if this is considered to be binned data.")
      .def("isDistribution", (const bool &(MatrixWorkspace::*)() const) &
                                 MatrixWorkspace::isDistribution,
           return_value_policy<copy_const_reference>(), args("self"),
           "Returns the status of the distribution flag")
      .def("YUnit", &MatrixWorkspace::YUnit, args("self"),
           "Returns the current Y unit for the data (Y axis) in the workspace")
      .def("YUnitLabel", &MatrixWorkspace::YUnitLabel, args("self"),
           "Returns the caption for the Y axis")

      // Deprecated
      .def("getNumberBins", &getNumberBinsDeprecated, args("self"),
           "Returns size of the Y data array (deprecated, use blocksize "
           "instead)")
      .def("getSampleDetails", &getSampleDetailsDeprecated,
           return_internal_reference<>(), args("self"),
           "Return the Run object for this workspace (deprecated, use getRun "
           "instead)")

      //--------------------------------------- Setters
      //------------------------------------
      .def("setYUnitLabel", &MatrixWorkspace::setYUnitLabel,
           args("self", "newLabel"),
           "Sets a new caption for the data (Y axis) in the workspace")
      .def("setYUnit", &MatrixWorkspace::setYUnit, args("self", "newUnit"),
           "Sets a new unit for the data (Y axis) in the workspace")
      .def("setDistribution", (bool &(MatrixWorkspace::*)(const bool)) &
                                  MatrixWorkspace::isDistribution,
           return_value_policy<return_by_value>(), args("self", "newVal"),
           "Set distribution flag. If True the workspace has been divided by "
           "the bin-width.")
      .def("replaceAxis", &MatrixWorkspace::replaceAxis,
           args("self", "axisIndex", "newAxis"))

      //--------------------------------------- Read spectrum data
      //-------------------------
      .def("readX", &MatrixWorkspace::readX, return_readonly_numpy(),
           args("self", "workspaceIndex"), "Creates a read-only numpy wrapper "
                                           "around the original X data at the "
                                           "given index")
      .def("readY", &MatrixWorkspace::readY, return_readonly_numpy(),
           args("self", "workspaceIndex"), "Creates a read-only numpy wrapper "
                                           "around the original Y data at the "
                                           "given index")
      .def("readE", &MatrixWorkspace::readE, return_readonly_numpy(),
           args("self", "workspaceIndex"), "Creates a read-only numpy wrapper "
                                           "around the original E data at the "
                                           "given index")
      .def("readDx", &MatrixWorkspace::readDx, return_readonly_numpy(),
           args("self", "workspaceIndex"), "Creates a read-only numpy wrapper "
                                           "around the original Dx data at the "
                                           "given index")

      //--------------------------------------- Write spectrum data
      //------------------------
      .def("dataX", (data_modifier)&MatrixWorkspace::dataX,
           return_readwrite_numpy(), args("self", "workspaceIndex"),
           "Creates a writable numpy wrapper around the original X data at the "
           "given index")
      .def("dataY", (data_modifier)&MatrixWorkspace::dataY,
           return_readwrite_numpy(), args("self", "workspaceIndex"),
           "Creates a writable numpy wrapper around the original Y data at the "
           "given index")
      .def("dataE", (data_modifier)&MatrixWorkspace::dataE,
           return_readwrite_numpy(), args("self", "workspaceIndex"),
           "Creates a writable numpy wrapper around the original E data at the "
           "given index")
      .def("dataDx", (data_modifier)&MatrixWorkspace::dataDx,
           return_readwrite_numpy(), args("self", "workspaceIndex"),
           "Creates a writable numpy wrapper around the original Dx data at "
           "the given index")
      .def("setX", &setXFromPyObject, args("self", "workspaceIndex", "x"),
           "Set X values from a python list or numpy array. It performs a "
           "simple copy into the array.")
      .def("setY", &setYFromPyObject, args("self", "workspaceIndex", "y"),
           "Set Y values from a python list or numpy array. It performs a "
           "simple copy into the array.")
      .def("setE", &setEFromPyObject, args("self", "workspaceIndex", "e"),
           "Set E values from a python list or numpy array. It performs a "
           "simple copy into the array.")

      // --------------------------------------- Extract data
      // ------------------------------
      .def("extractX", Mantid::PythonInterface::cloneX, args("self"),
           "Extracts (copies) the X data from the workspace into a 2D numpy "
           "array. "
           "Note: This can fail for large workspaces as numpy will require a "
           "block "
           "of memory free that will fit all of the data.")
      .def("extractY", Mantid::PythonInterface::cloneY, args("self"),
           "Extracts (copies) the Y data from the workspace into a 2D numpy "
           "array. "
           "Note: This can fail for large workspaces as numpy will require a "
           "block "
           "of memory free that will fit all of the data.")
      .def("extractE", Mantid::PythonInterface::cloneE, args("self"),
           "Extracts (copies) the E data from the workspace into a 2D numpy "
           "array. "
           "Note: This can fail for large workspaces as numpy will require a "
           "block "
           "of memory free that will fit all of the data.")
      .def("extractDx", Mantid::PythonInterface::cloneDx, args("self"),
           "Extracts (copies) the E data from the workspace into a 2D numpy "
           "array. "
           "Note: This can fail for large workspaces as numpy will require a "
           "block "
           "of memory free that will fit all of the data.")
      //-------------------------------------- Operators
      //-----------------------------------
      .def("equals", &Mantid::API::equals, args("self", "other", "tolerance"),
           "Performs a comparison operation on two workspaces, using the "
           "CheckWorkspacesMatch algorithm");

  //-------------------------------------------------------------------------------------------------

  static const int NUM_IDS = 7;
  static const char *WORKSPACE_IDS[NUM_IDS] = {
      "GroupingWorkspace",   "MaskWorkspace",      "OffsetsWorkspace",
      "RebinnedOutput",      "SpecialWorkspace2D", "Workspace2D",
      "WorkspaceSingleValue"};

  Registry::DataItemInterface<MatrixWorkspace> entry;
  for (int i = 0; i < NUM_IDS; ++i) {
    entry.castFromID(WORKSPACE_IDS[i]);
  };
>>>>>>> cc19d806
}<|MERGE_RESOLUTION|>--- conflicted
+++ resolved
@@ -22,32 +22,16 @@
 using namespace Mantid::PythonInterface::Registry;
 using namespace boost::python;
 
-<<<<<<< HEAD
-namespace
-{
-  /// Typedef for data access, i.e. dataX,Y,E members
-  typedef Mantid::MantidVec&(MatrixWorkspace::*data_modifier)(const std::size_t);
-
-  /// return_value_policy for read-only numpy array
-  typedef return_value_policy<VectorRefToNumpy<WrapReadOnly> > return_readonly_numpy;
-  /// return_value_policy for read-write numpy array
-  typedef return_value_policy<VectorRefToNumpy<WrapReadWrite> > return_readwrite_numpy;
-=======
-namespace Converters = Mantid::PythonInterface::Converters;
-namespace Policies = Mantid::PythonInterface::Policies;
-namespace Registry = Mantid::PythonInterface::Registry;
-
 namespace {
 /// Typedef for data access, i.e. dataX,Y,E members
 typedef Mantid::MantidVec &(MatrixWorkspace::*data_modifier)(const std::size_t);
 
 /// return_value_policy for read-only numpy array
-typedef return_value_policy<
-    Policies::VectorRefToNumpy<Converters::WrapReadOnly>> return_readonly_numpy;
+typedef return_value_policy<VectorRefToNumpy<WrapReadOnly>>
+    return_readonly_numpy;
 /// return_value_policy for read-write numpy array
-typedef return_value_policy<Policies::VectorRefToNumpy<
-    Converters::WrapReadWrite>> return_readwrite_numpy;
->>>>>>> cc19d806
+typedef return_value_policy<VectorRefToNumpy<WrapReadWrite>>
+    return_readwrite_numpy;
 
 //------------------------------- Overload macros ---------------------------
 // Overloads for binIndexOf function which has 1 optional argument
@@ -151,116 +135,6 @@
   typedef double (MatrixWorkspace::*getDetectorSignature)(
       Mantid::Geometry::IDetector_sptr det) const;
 
-<<<<<<< HEAD
-  class_<MatrixWorkspace, boost::python::bases<ExperimentInfo,IMDWorkspace>, boost::noncopyable>("MatrixWorkspace", no_init)
-    //--------------------------------------- Meta information -----------------------------------------------------------------------
-    .def("blocksize", &MatrixWorkspace::blocksize, args("self"), "Returns size of the Y data array")
-    .def("getNumberHistograms", &MatrixWorkspace::getNumberHistograms, args("self"),
-         "Returns the number of spectra in the workspace")
-    .def("binIndexOf", &MatrixWorkspace::binIndexOf,
-          MatrixWorkspace_binIndexOfOverloads((arg("self"), arg("xvalue"), arg("workspaceIndex")),
-         "Returns the index of the bin containing the given xvalue. The workspace_index is optional [default=0]"))
-    .def("detectorTwoTheta", (getDetectorSignature)&MatrixWorkspace::detectorTwoTheta,
-         args("self", "det"),
-         "Returns the two theta value for a given detector")
-    .def("detectorSignedTwoTheta",(getDetectorSignature)&MatrixWorkspace::detectorSignedTwoTheta,
-         args("self", "det"),
-         "Returns the signed two theta value for given detector")
-    .def("getSpectrum", (ISpectrum * (MatrixWorkspace::*)(const size_t))&MatrixWorkspace::getSpectrum,
-         return_internal_reference<>(), args("self", "workspaceIndex"),
-         "Return the spectra at the given workspace index.")
-    .def("getIndexFromSpectrumNumber",&MatrixWorkspace::getIndexFromSpectrumNumber,args("self"),
-          "Returns workspace index correspondent to the given spectrum number. Throws if no such spectrum is present in the workspace")
-    .def("getDetector", &MatrixWorkspace::getDetector, return_value_policy<RemoveConstSharedPtr>(),
-        args("self", "workspaceIndex"),
-         "Return the Detector or DetectorGroup that is linked to the given workspace index")
-    .def("getRun", &MatrixWorkspace::mutableRun, return_internal_reference<>(),
-             args("self"), "Return the Run object for this workspace")
-    .def("axes", &MatrixWorkspace::axes, args("self"), "Returns the number of axes attached to the workspace")
-    .def("getAxis", &MatrixWorkspace::getAxis, return_internal_reference<>(), args("self", "axis_index"))
-    .def("isHistogramData", &MatrixWorkspace::isHistogramData, args("self"),
-         "Returns True if this is considered to be binned data.")
-    .def("isDistribution", (const bool& (MatrixWorkspace::*)() const)&MatrixWorkspace::isDistribution,
-         return_value_policy<copy_const_reference>(), args("self"), "Returns the status of the distribution flag")
-    .def("YUnit", &MatrixWorkspace::YUnit, args("self"),
-         "Returns the current Y unit for the data (Y axis) in the workspace")
-    .def("YUnitLabel", &MatrixWorkspace::YUnitLabel, args("self"), "Returns the caption for the Y axis")
-
-    // Deprecated
-    .def("getNumberBins", &getNumberBinsDeprecated, args("self"),
-         "Returns size of the Y data array (deprecated, use blocksize instead)")
-    .def("getSampleDetails", &getSampleDetailsDeprecated, return_internal_reference<>(), args("self"),
-         "Return the Run object for this workspace (deprecated, use getRun instead)")
-
-    //--------------------------------------- Setters ------------------------------------
-    .def("setYUnitLabel", &MatrixWorkspace::setYUnitLabel, args("self", "newLabel"),
-         "Sets a new caption for the data (Y axis) in the workspace")
-    .def("setYUnit", &MatrixWorkspace::setYUnit, args("self", "newUnit"),
-         "Sets a new unit for the data (Y axis) in the workspace")
-    .def("setDistribution", (bool& (MatrixWorkspace::*)(const bool))&MatrixWorkspace::isDistribution,
-         return_value_policy<return_by_value>(), args("self", "newVal"),
-         "Set distribution flag. If True the workspace has been divided by the bin-width.")
-    .def("replaceAxis", &MatrixWorkspace::replaceAxis, args("self", "axisIndex", "newAxis"))
-
-    //--------------------------------------- Read spectrum data -------------------------
-    .def("readX", &MatrixWorkspace::readX, return_readonly_numpy(),
-          args("self", "workspaceIndex"),
-         "Creates a read-only numpy wrapper around the original X data at the given index")
-    .def("readY", &MatrixWorkspace::readY, return_readonly_numpy(),
-         args("self", "workspaceIndex"),
-         "Creates a read-only numpy wrapper around the original Y data at the given index")
-    .def("readE", &MatrixWorkspace::readE, return_readonly_numpy(),
-          args("self", "workspaceIndex"),
-         "Creates a read-only numpy wrapper around the original E data at the given index")
-    .def("readDx", &MatrixWorkspace::readDx, return_readonly_numpy(),
-         args("self", "workspaceIndex"),
-         "Creates a read-only numpy wrapper around the original Dx data at the given index")
-
-    //--------------------------------------- Write spectrum data ------------------------
-    .def("dataX", (data_modifier)&MatrixWorkspace::dataX, return_readwrite_numpy(),
-         args("self", "workspaceIndex"),
-         "Creates a writable numpy wrapper around the original X data at the given index")
-    .def("dataY", (data_modifier)&MatrixWorkspace::dataY, return_readwrite_numpy(),
-         args("self", "workspaceIndex"),
-         "Creates a writable numpy wrapper around the original Y data at the given index")
-    .def("dataE", (data_modifier)&MatrixWorkspace::dataE, return_readwrite_numpy(),
-         args("self", "workspaceIndex"),
-         "Creates a writable numpy wrapper around the original E data at the given index")
-    .def("dataDx", (data_modifier)&MatrixWorkspace::dataDx, return_readwrite_numpy(),
-        args("self", "workspaceIndex"),
-         "Creates a writable numpy wrapper around the original Dx data at the given index")
-    .def("setX", &setXFromPyObject, args("self", "workspaceIndex", "x"),
-         "Set X values from a python list or numpy array. It performs a simple copy into the array.")
-    .def("setY", &setYFromPyObject, args("self", "workspaceIndex", "y"),
-         "Set Y values from a python list or numpy array. It performs a simple copy into the array.")
-    .def("setE", &setEFromPyObject, args("self", "workspaceIndex", "e"),
-         "Set E values from a python list or numpy array. It performs a simple copy into the array.")
-
-    // --------------------------------------- Extract data ------------------------------
-    .def("extractX", Mantid::PythonInterface::cloneX, args("self"),
-         "Extracts (copies) the X data from the workspace into a 2D numpy array. "
-         "Note: This can fail for large workspaces as numpy will require a block "
-         "of memory free that will fit all of the data.")
-    .def("extractY", Mantid::PythonInterface::cloneY, args("self"),
-         "Extracts (copies) the Y data from the workspace into a 2D numpy array. "
-         "Note: This can fail for large workspaces as numpy will require a block "
-         "of memory free that will fit all of the data.")
-    .def("extractE", Mantid::PythonInterface::cloneE, args("self"),
-         "Extracts (copies) the E data from the workspace into a 2D numpy array. "
-         "Note: This can fail for large workspaces as numpy will require a block "
-         "of memory free that will fit all of the data.")
-    .def("extractDx", Mantid::PythonInterface::cloneDx, args("self"),
-         "Extracts (copies) the E data from the workspace into a 2D numpy array. "
-         "Note: This can fail for large workspaces as numpy will require a block "
-          "of memory free that will fit all of the data.")
-    //-------------------------------------- Operators -----------------------------------
-    .def("equals", &Mantid::API::equals, args("self", "other", "tolerance"),
-         "Performs a comparison operation on two workspaces, using the "
-         "CheckWorkspacesMatch algorithm")
-    ;
-
-  RegisterWorkspacePtrToPython<MatrixWorkspace>();
-=======
   class_<MatrixWorkspace, boost::python::bases<ExperimentInfo, IMDWorkspace>,
          boost::noncopyable>("MatrixWorkspace", no_init)
       //--------------------------------------- Meta information
@@ -291,7 +165,7 @@
            "Returns workspace index correspondent to the given spectrum "
            "number. Throws if no such spectrum is present in the workspace")
       .def("getDetector", &MatrixWorkspace::getDetector,
-           return_value_policy<Policies::RemoveConstSharedPtr>(),
+           return_value_policy<RemoveConstSharedPtr>(),
            args("self", "workspaceIndex"), "Return the Detector or "
                                            "DetectorGroup that is linked to "
                                            "the given workspace index")
@@ -416,17 +290,5 @@
            "Performs a comparison operation on two workspaces, using the "
            "CheckWorkspacesMatch algorithm");
 
-  //-------------------------------------------------------------------------------------------------
-
-  static const int NUM_IDS = 7;
-  static const char *WORKSPACE_IDS[NUM_IDS] = {
-      "GroupingWorkspace",   "MaskWorkspace",      "OffsetsWorkspace",
-      "RebinnedOutput",      "SpecialWorkspace2D", "Workspace2D",
-      "WorkspaceSingleValue"};
-
-  Registry::DataItemInterface<MatrixWorkspace> entry;
-  for (int i = 0; i < NUM_IDS; ++i) {
-    entry.castFromID(WORKSPACE_IDS[i]);
-  };
->>>>>>> cc19d806
+  RegisterWorkspacePtrToPython<MatrixWorkspace>();
 }