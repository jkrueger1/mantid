#include "MantidMDAlgorithms/ConvertToReflectometryQ.h"

#include "MantidAPI/IEventWorkspace.h"
#include "MantidAPI/ITableWorkspace.h"
#include "MantidAPI/WorkspaceValidators.h"

#include "MantidDataObjects/EventWorkspace.h"
#include "MantidDataObjects/TableWorkspace.h"
#include "MantidDataObjects/Workspace2D.h"

#include "MantidKernel/ArrayProperty.h"
#include "MantidKernel/EnabledWhenProperty.h"
#include "MantidKernel/ListValidator.h"
#include "MantidKernel/TimeSeriesProperty.h"

#include "MantidDataObjects/MDEventWorkspace.h"
#include "MantidDataObjects/MDEventFactory.h"

#include "MantidMDAlgorithms/ReflectometryTransformKiKf.h"
#include "MantidMDAlgorithms/ReflectometryTransformQxQz.h"
#include "MantidMDAlgorithms/ReflectometryTransformP.h"

#include <boost/optional.hpp>
#include <boost/shared_ptr.hpp>
#include <boost/make_shared.hpp>

using namespace Mantid::API;
using namespace Mantid::Kernel;
using namespace Mantid::Geometry;
using namespace Mantid::DataObjects;

/*Non member helpers*/
namespace {
/*
Transform to q-space label:
@return: associated id/label
*/
std::string qSpaceTransform() { return "Q (lab frame)"; }

/*
Transform to p-space label:
@return: associated id/label
*/
std::string pSpaceTransform() { return "P (lab frame)"; }

/*
Transform to k-space label:
@return: associated id/label
*/
std::string kSpaceTransform() { return "K (incident, final)"; }

/*
Center point rebinning
@return: associated id/label
*/
std::string centerTransform() { return "Centre"; }

/*
Normalised polygon rebinning
@return: associated id/label
*/
std::string normPolyTransform() { return "NormalisedPolygon"; }

/*
Check that the input workspace is of the correct type.
@param: inputWS: The input workspace.
@throw: runtime_error if the units do not appear to be correct/compatible with
the algorithm.
*/
void checkInputWorkspace(Mantid::API::MatrixWorkspace_const_sptr inputWs) {
  auto spectraAxis = inputWs->getAxis(1);
  const std::string label = spectraAxis->unit()->label();
  const std::string expectedLabel = "degrees";
  if (expectedLabel != label) {
    std::string message =
        "Spectra axis should have units of degrees. Instead found: " + label;
    throw std::runtime_error(message);
  }
}

/*
Check the extents.
@param extents: A vector containing all the extents.
@throw: runtime_error if the extents appear to be incorrect.
*/
void checkExtents(const std::vector<double> &extents) {
  if (extents.size() != 4) {
    throw std::runtime_error(
        "Four comma separated extents inputs should be provided");
  }
  if ((extents[0] >= extents[1]) || (extents[2] >= extents[3])) {
    throw std::runtime_error(
        "Extents must be provided min, max with min less than max!");
  }
}

/*
Check the incident theta inputs.
@param bUseOwnIncidentTheta: True if the user has requested to provide their own
incident theta value.
@param theta: The proposed incident theta value provided by the user.
@throw: logic_error if the theta value is out of range.
*/
void checkCustomThetaInputs(const bool bUseOwnIncidentTheta,
                            const double &theta) {
  if (bUseOwnIncidentTheta) {
    if (theta < 0 || theta > 90) {
      throw std::logic_error("Overriding incident theta is out of range");
    }
  }
}

/*
General check for the indient theta.
@param theta: The proposed incident theta value.
@throw: logic_error if the theta value is out of range.
*/
void checkIncidentTheta(const double &theta) {
  if (theta < 0 || theta > 90) {
    throw std::logic_error("Incident theta is out of range");
  }
}

/*
Check for the output dimensionality.
@param outputDimensions : requested output dimensionality
@throw: runtime_errror if the dimensionality is not supported.
*/
void checkOutputDimensionalityChoice(const std::string &outputDimensions) {
  if (outputDimensions != qSpaceTransform() &&
      outputDimensions != kSpaceTransform() &&
      outputDimensions != pSpaceTransform()) {
    throw std::runtime_error("Unknown transformation");
  }
}
}

namespace Mantid {
namespace MDAlgorithms {

// Register the algorithm into the AlgorithmFactory
DECLARE_ALGORITHM(ConvertToReflectometryQ)

//----------------------------------------------------------------------------------------------
/** Constructor
 */
ConvertToReflectometryQ::ConvertToReflectometryQ() {}

//----------------------------------------------------------------------------------------------
/** Destructor
 */
ConvertToReflectometryQ::~ConvertToReflectometryQ() {}

//----------------------------------------------------------------------------------------------
/// Algorithm's name for identification. @see Algorithm::name
const std::string ConvertToReflectometryQ::name() const {
  return "ConvertToReflectometryQ";
}

/// Algorithm's version for identification. @see Algorithm::version
int ConvertToReflectometryQ::version() const { return 1; }

/// Algorithm's category for identification. @see Algorithm::category
const std::string ConvertToReflectometryQ::category() const {
  return "Reflectometry";
}

//----------------------------------------------------------------------------------------------

//----------------------------------------------------------------------------------------------
/** Initialize the algorithm's properties.
 */
void ConvertToReflectometryQ::init() {
  auto compositeValidator = boost::make_shared<CompositeValidator>();
  compositeValidator->add(
      boost::make_shared<API::WorkspaceUnitValidator>("Wavelength"));
  compositeValidator->add(boost::make_shared<API::HistogramValidator>());

  declareProperty(new WorkspaceProperty<MatrixWorkspace>("InputWorkspace", "",
                                                         Direction::Input,
                                                         compositeValidator),
                  "An input workspace in wavelength");

  std::vector<std::string> propOptions;
  propOptions.push_back(qSpaceTransform());
  propOptions.push_back(pSpaceTransform());
  propOptions.push_back(kSpaceTransform());

  declareProperty(
      "OutputDimensions", "Q (lab frame)",
      boost::make_shared<StringListValidator>(propOptions),
      "What will be the dimensions of the output workspace?\n"
      "  Q (lab frame): Wave-vector change of the lattice in the lab frame.\n"
      "  P (lab frame): Momentum in the sample frame.\n"
      "  K initial and final vectors in the z plane.");

  std::vector<std::string> transOptions;
  transOptions.push_back(centerTransform());
  transOptions.push_back(normPolyTransform());

  declareProperty("Method", centerTransform(),
                  boost::make_shared<StringListValidator>(transOptions),
                  "What method should be used for the axis transformation?\n"
                  "  Centre: Use center point rebinning.\n"
                  "  NormalisedPolygon: Use normalised polygon rebinning.");

  declareProperty(
      new Kernel::PropertyWithValue<bool>("OverrideIncidentTheta", false),
      "Use the provided incident theta value.");

  declareProperty(
      new PropertyWithValue<double>("IncidentTheta", -1),
      "An input incident theta value specified in degrees."
      "Optional input value for the incident theta specified in degrees.");

  std::vector<double> extents(4, 0);
  extents[0] = -50;
  extents[1] = +50;
  extents[2] = -50;
  extents[3] = +50;
  declareProperty(new ArrayProperty<double>("Extents", extents),
                  "A comma separated list of min, max for each dimension. "
                  "Takes four values in the form dim_0_min, dim_0_max, "
                  "dim_1_min, dim_1_max,\n"
                  "specifying the extents of each dimension. Optional, default "
                  "+-50 in each dimension.");

  setPropertySettings("IncidentTheta",
                      new Kernel::EnabledWhenProperty("OverrideIncidentTheta",
                                                      IS_EQUAL_TO, "1"));

  declareProperty(
      new Kernel::PropertyWithValue<bool>("OutputAsMDWorkspace", true),
      "Generate the output as a MDWorkspace, otherwise a Workspace2D is "
      "returned.");

  declareProperty(new WorkspaceProperty<IMDWorkspace>("OutputWorkspace", "",
                                                      Direction::Output),
                  "Output 2D Workspace.");

  declareProperty(new WorkspaceProperty<ITableWorkspace>("OutputVertexes", "",
                                                         Direction::Output),
                  "Output TableWorkspace with vertex information. See "
                  "DumpVertexes property.");

  declareProperty(new Kernel::PropertyWithValue<int>("NumberBinsQx", 100),
                  "The number of bins along the qx axis. Optional and only "
                  "applies to 2D workspaces. Defaults to 100.");
  declareProperty(new Kernel::PropertyWithValue<int>("NumberBinsQz", 100),
                  "The number of bins along the qx axis. Optional and only "
                  "applies to 2D workspaces. Defaults to 100.");

  declareProperty(new Kernel::PropertyWithValue<bool>("DumpVertexes", false),
                  "If set, with 2D rebinning, the intermediate vertexes for "
                  "each polygon will be written out for debugging purposes. "
                  "Creates a second output table workspace.");

  setPropertySettings(
      "NumberBinsQx",
      new EnabledWhenProperty("OutputAsMDWorkspace", IS_NOT_DEFAULT));
  setPropertySettings(
      "NumberBinsQz",
      new EnabledWhenProperty("OutputAsMDWorkspace", IS_NOT_DEFAULT));

  // Create box controller properties.
  this->initBoxControllerProps("2,2", 50, 10);

  // Only show box controller properties when a md workspace is returned.
  setPropertySettings(
      "SplitInto", new EnabledWhenProperty("OutputAsMDWorkspace", IS_DEFAULT));
  setPropertySettings("SplitThreshold", new EnabledWhenProperty(
                                            "OutputAsMDWorkspace", IS_DEFAULT));
  setPropertySettings(
      "MaxRecursionDepth",
      new EnabledWhenProperty("OutputAsMDWorkspace", IS_DEFAULT));
}

//----------------------------------------------------------------------------------------------
/** Execute the algorithm.
 */
void ConvertToReflectometryQ::exec() {
  Mantid::API::MatrixWorkspace_sptr inputWs = getProperty("InputWorkspace");
  const bool bUseOwnIncidentTheta = getProperty("OverrideIncidentTheta");
  const std::vector<double> extents = getProperty("Extents");
  double incidentTheta = getProperty("IncidentTheta");
  const std::string outputDimensions = getPropertyValue("OutputDimensions");
  const std::string transMethod = getPropertyValue("Method");
  const bool outputAsMDWorkspace = getProperty("OutputAsMDWorkspace");
  const int numberOfBinsQx = getProperty("NumberBinsQx");
  const int numberOfBinsQz = getProperty("NumberBinsQz");

  // Validation of input parameters
  checkInputWorkspace(inputWs);
  checkExtents(extents);
  checkCustomThetaInputs(bUseOwnIncidentTheta, incidentTheta);
  checkOutputDimensionalityChoice(outputDimensions); // TODO: This check can be
                                                     // retired as soon as all
                                                     // transforms have been
  // Extract the incient theta angle from the logs if a user provided one is not
  // given.
  if (!bUseOwnIncidentTheta) {
    const Mantid::API::Run &run = inputWs->run();
    try {
      Property *p = run.getLogData("stheta");
      auto incidentThetas =
          dynamic_cast<Mantid::Kernel::TimeSeriesProperty<double> *>(p);
      if (!incidentThetas) {
        throw std::runtime_error("stheta log not found");
      }
      incidentTheta =
          incidentThetas->valuesAsVector().back(); // Not quite sure what to do
                                                   // with the time series for
                                                   // stheta
      checkIncidentTheta(incidentTheta);
      std::stringstream stream;
      stream << "Extracted initial theta value of: " << incidentTheta;
      g_log.information(stream.str());
    } catch (Exception::NotFoundError &) {
      throw std::runtime_error(
          "The input workspace does not have a stheta log value.");
    }
  }

  // Min max extent values.
  const double dim0min = extents[0];
  const double dim0max = extents[1];
  const double dim1min = extents[2];
  const double dim1max = extents[3];

  BoxController_sptr bc = boost::make_shared<BoxController>(2);
  this->setBoxController(bc);

  // Select the transform strategy.
  ReflectometryTransform_sptr transform;

  if (outputDimensions == qSpaceTransform()) {
    transform = boost::make_shared<ReflectometryTransformQxQz>(
        dim0min, dim0max, dim1min, dim1max, incidentTheta, numberOfBinsQx,
        numberOfBinsQz);
  } else if (outputDimensions == pSpaceTransform()) {
    transform = boost::make_shared<ReflectometryTransformP>(
        dim0min, dim0max, dim1min, dim1max, incidentTheta, numberOfBinsQx,
        numberOfBinsQz);
  } else {
    transform = boost::make_shared<ReflectometryTransformKiKf>(
        dim0min, dim0max, dim1min, dim1max, incidentTheta, numberOfBinsQx,
        numberOfBinsQz);
  }

  IMDWorkspace_sptr outputWS;

  TableWorkspace_sptr vertexes =
      boost::make_shared<Mantid::DataObjects::TableWorkspace>();

  if (outputAsMDWorkspace) {
    if (transMethod == centerTransform()) {
        auto outputMDWS = transform->executeMD(inputWs, bc);
      // Copy ExperimentInfo (instrument, run, sample) to the output WS
      ExperimentInfo_sptr ei(inputWs->cloneExperimentInfo());
      outputMDWS->addExperimentInfo(ei);
      outputWS = outputMDWS;
    } else if (transMethod == normPolyTransform()) {
<<<<<<< HEAD
        const bool dumpVertexes = this->getProperty("DumpVertexes");
        auto vertexesTable = vertexes;
        auto normPolyTrans = transform->executeNormPoly(inputWs, vertexesTable, dumpVertexes, outputDimensions);
        normPolyTrans->copyExperimentInfoFrom(inputWs.get());
        auto outputMDWS = transform->executeMDNormPoly(normPolyTrans);
        ExperimentInfo_sptr ei(normPolyTrans->cloneExperimentInfo());
        //outputMDWS->copyExperimentInfoFrom(inputWs.get());
        outputMDWS->addExperimentInfo(ei);
        outputWS = outputMDWS;

=======
      throw std::runtime_error("Normalised Polynomial rebinning not supported "
                               "for multidimensional output.");
>>>>>>> 37f617dd
    } else {
      throw std::runtime_error("Unknown rebinning method: " + transMethod);
    }
  } else {
    if (transMethod == centerTransform()) {
      auto outputWS2D = transform->execute(inputWs);
      outputWS2D->copyExperimentInfoFrom(inputWs.get());
      outputWS = outputWS2D;
    } else if (transMethod == normPolyTransform()) {
      const bool dumpVertexes = this->getProperty("DumpVertexes");
      auto vertexesTable = vertexes;

      auto outputWSRB = transform->executeNormPoly(
          inputWs, vertexesTable, dumpVertexes, outputDimensions);
      outputWSRB->copyExperimentInfoFrom(inputWs.get());
      outputWS = outputWSRB;
    } else {
      throw std::runtime_error("Unknown rebinning method: " + transMethod);
    }
  }

  // Execute the transform and bind to the output.
  setProperty("OutputWorkspace", outputWS);
  setProperty("OutputVertexes", vertexes);
}

} // namespace Mantid
} // namespace MDAlgorithms<|MERGE_RESOLUTION|>--- conflicted
+++ resolved
@@ -3,6 +3,7 @@
 #include "MantidAPI/IEventWorkspace.h"
 #include "MantidAPI/ITableWorkspace.h"
 #include "MantidAPI/WorkspaceValidators.h"
+#include "MantidAPI/Progress.h"
 
 #include "MantidDataObjects/EventWorkspace.h"
 #include "MantidDataObjects/TableWorkspace.h"
@@ -296,6 +297,7 @@
   checkOutputDimensionalityChoice(outputDimensions); // TODO: This check can be
                                                      // retired as soon as all
                                                      // transforms have been
+
   // Extract the incient theta angle from the logs if a user provided one is not
   // given.
   if (!bUseOwnIncidentTheta) {
@@ -359,42 +361,40 @@
       ExperimentInfo_sptr ei(inputWs->cloneExperimentInfo());
       outputMDWS->addExperimentInfo(ei);
       outputWS = outputMDWS;
-    } else if (transMethod == normPolyTransform()) {
-<<<<<<< HEAD
+    }
+    else if(transMethod == normPolyTransform()){
         const bool dumpVertexes = this->getProperty("DumpVertexes");
         auto vertexesTable = vertexes;
+        //perform the normalised polygon transformation
         auto normPolyTrans = transform->executeNormPoly(inputWs, vertexesTable, dumpVertexes, outputDimensions);
+        //copy any experiment info from input workspace
         normPolyTrans->copyExperimentInfoFrom(inputWs.get());
+        // produce MDHistoWorkspace from normPolyTrans workspace.
         auto outputMDWS = transform->executeMDNormPoly(normPolyTrans);
         ExperimentInfo_sptr ei(normPolyTrans->cloneExperimentInfo());
-        //outputMDWS->copyExperimentInfoFrom(inputWs.get());
         outputMDWS->addExperimentInfo(ei);
         outputWS = outputMDWS;
-
-=======
-      throw std::runtime_error("Normalised Polynomial rebinning not supported "
-                               "for multidimensional output.");
->>>>>>> 37f617dd
-    } else {
-      throw std::runtime_error("Unknown rebinning method: " + transMethod);
-    }
-  } else {
-    if (transMethod == centerTransform()) {
-      auto outputWS2D = transform->execute(inputWs);
-      outputWS2D->copyExperimentInfoFrom(inputWs.get());
-      outputWS = outputWS2D;
-    } else if (transMethod == normPolyTransform()) {
-      const bool dumpVertexes = this->getProperty("DumpVertexes");
-      auto vertexesTable = vertexes;
-
-      auto outputWSRB = transform->executeNormPoly(
-          inputWs, vertexesTable, dumpVertexes, outputDimensions);
-      outputWSRB->copyExperimentInfoFrom(inputWs.get());
-      outputWS = outputWSRB;
-    } else {
-      throw std::runtime_error("Unknown rebinning method: " + transMethod);
-    }
-  }
+    }
+    else{
+        throw std::runtime_error("Unknown rebinning method: " + transMethod);
+    }
+    }
+    else if (transMethod == normPolyTransform()) {
+        const bool dumpVertexes = this->getProperty("DumpVertexes");
+        auto vertexesTable = vertexes;
+        //perform the normalised polygon transformation
+        auto output2DWS = transform->executeNormPoly(inputWs, vertexesTable, dumpVertexes, outputDimensions);
+        //copy any experiment info from input workspace
+        output2DWS->copyExperimentInfoFrom(inputWs.get());
+        outputWS = output2DWS;
+    } else if(transMethod == centerTransform()){
+      auto output2DWS = transform->execute(inputWs);
+      output2DWS->copyExperimentInfoFrom(inputWs.get());
+      outputWS = output2DWS;
+    }
+    else{
+        throw std::runtime_error("Unknown rebinning method: " + transMethod);
+    }
 
   // Execute the transform and bind to the output.
   setProperty("OutputWorkspace", outputWS);
