--- conflicted
+++ resolved
@@ -10,11 +10,7 @@
 #include "MantidGeometry/Objects/BoundingBox.h"
 #include "MantidKernel/Cache.h"
 
-<<<<<<< HEAD
-#include <boost/unordered_map.hpp>
-=======
 #include <map>
->>>>>>> 248d17fd
 #include <vector>
 #include <typeinfo>
 
@@ -58,33 +54,19 @@
     File change history is stored at: <https://github.com/mantidproject/mantid>.
     Code Documentation is available at: <http://doxygen.mantidproject.org>
   */
-<<<<<<< HEAD
-   /// Parameter map iterator typedef
-   typedef boost::unordered_multimap<const ComponentID,boost::shared_ptr<Parameter> >::iterator component_map_it;
-   typedef boost::unordered_multimap<const ComponentID,boost::shared_ptr<Parameter> >::const_iterator component_map_cit;
-=======
   /// Parameter map iterator typedef
   typedef std::multimap<const ComponentID,boost::shared_ptr<Parameter> >::iterator component_map_it;
   typedef std::multimap<const ComponentID,boost::shared_ptr<Parameter> >::const_iterator component_map_cit;
->>>>>>> 248d17fd
 
   class MANTID_GEOMETRY_DLL ParameterMap
   {
   public:
     /// Parameter map typedef
-<<<<<<< HEAD
-    typedef boost::unordered_multimap<const ComponentID,boost::shared_ptr<Parameter> > pmap;
-    /// Parameter map iterator typedef
-    typedef boost::unordered_multimap<const ComponentID,boost::shared_ptr<Parameter> >::iterator pmap_it;
-    /// Parameter map iterator typedef
-    typedef boost::unordered_multimap<const ComponentID,boost::shared_ptr<Parameter> >::const_iterator pmap_cit;
-=======
     typedef std::multimap<const ComponentID,boost::shared_ptr<Parameter> > pmap;
     /// Parameter map iterator typedef
     typedef std::multimap<const ComponentID,boost::shared_ptr<Parameter> >::iterator pmap_it;
     /// Parameter map iterator typedef
     typedef std::multimap<const ComponentID,boost::shared_ptr<Parameter> >::const_iterator pmap_cit;
->>>>>>> 248d17fd
     /// Default constructor
     ParameterMap();
     /// Returns true if the map is empty, false otherwise
