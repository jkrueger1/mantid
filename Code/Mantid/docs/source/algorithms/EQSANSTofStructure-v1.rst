.. algorithm::

.. summary::

.. alias::

.. properties::

Description
-----------

<<<<<<< HEAD
This algoirthm is not intended for use directly, it is part of the SNS SANS reduction workflow.
=======
Corrects the TOF of each event of an EQSANS data workspace according to
the chopper settings. The algorithm determines whether the data was taken
in frame skipping mode in order to perform the proper frame correction.

This algorithm will trim the edges of the TOF distribution according to the input properties.
It will also correct the TOF values for the flight path of the neutrons.

This algorithm is rarely called directly. It is called by 
:ref:`EQSANSLoad <algm-EQSANSLoad>`.
>>>>>>> 844dd04d

.. categories::<|MERGE_RESOLUTION|>--- conflicted
+++ resolved
@@ -9,9 +9,6 @@
 Description
 -----------
 
-<<<<<<< HEAD
-This algoirthm is not intended for use directly, it is part of the SNS SANS reduction workflow.
-=======
 Corrects the TOF of each event of an EQSANS data workspace according to
 the chopper settings. The algorithm determines whether the data was taken
 in frame skipping mode in order to perform the proper frame correction.
@@ -21,6 +18,6 @@
 
 This algorithm is rarely called directly. It is called by 
 :ref:`EQSANSLoad <algm-EQSANSLoad>`.
->>>>>>> 844dd04d
+
 
 .. categories::