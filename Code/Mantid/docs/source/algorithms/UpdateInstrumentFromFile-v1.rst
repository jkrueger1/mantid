--- conflicted
+++ resolved
@@ -9,11 +9,7 @@
 Description
 -----------
 
-<<<<<<< HEAD
-Some instrument definition file (`IDF <InstrumentDefinitionFile>`_)
-=======
 Some instrument definition file (`IDF <http://www.mantidproject.org/InstrumentDefinitionFile>`_)
->>>>>>> 26ab2ba3
 positions are only approximately correct and the true positions are
 located within data files. This algorithm reads the detector positioning
 from the supplied file and updates the instrument accordingly. It
