--- conflicted
+++ resolved
@@ -123,10 +123,7 @@
         self.comboPolarCorrect.setCurrentIndex(self.comboPolarCorrect.findText('None'))
         self.current_polarisation_method = self.polarisation_options['None']
         self.comboPolarCorrect.setEnabled(self.current_instrument in self.polarisation_instruments)
-<<<<<<< HEAD
         self.splitterList.setSizes([200, 800])
-=======
->>>>>>> a4dd979f
         self.labelStatus = QtGui.QLabel("Ready")
         self.statusMain.addWidget(self.labelStatus)
         self.initTable()
