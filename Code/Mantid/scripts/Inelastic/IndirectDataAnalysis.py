from IndirectImport import import_mantidplot
mp = import_mantidplot()
from IndirectCommon import *

import math, re, os.path, numpy as np
from mantid.simpleapi import *
from mantid.api import TextAxis
from mantid import *

##############################################################################
# Misc. Helper Functions
##############################################################################

def split(l, n):
    #Yield successive n-sized chunks from l.
    for i in xrange(0, len(l), n):
        yield l[i:i+n]

def segment(l, fromIndex, toIndex):
    for i in xrange(fromIndex, toIndex + 1):
        yield l[i]

def trimData(nSpec, vals, min, max):
    result = []
    chunkSize = len(vals) / nSpec
    assert min >= 0, 'trimData: min is less then zero'
    assert max <= chunkSize - 1, 'trimData: max is greater than the number of spectra'
    assert min <= max, 'trimData: min is greater than max'
    chunks = split(vals,chunkSize)
    for chunk in chunks:
        seg = segment(chunk,min,max)
        for val in seg:
            result.append(val)
    return result

##############################################################################
# ConvFit
##############################################################################

def calculateEISF(params_table):
    #get height data from parameter table
    height = search_for_fit_params('Height', params_table)[0]
    height_error = search_for_fit_params('Height_Err', params_table)[0]
    height_y = np.asarray(mtd[params_table].column(height))
    height_e = np.asarray(mtd[params_table].column(height_error))

    #get amplitude column names
    amp_names = search_for_fit_params('Amplitude', params_table)
    amp_error_names = search_for_fit_params('Amplitude_Err', params_table)

    #for each lorentzian, calculate EISF
    for amp_name, amp_error_name in zip(amp_names, amp_error_names):
        #get amplitude from column in table workspace
        amp_y = np.asarray(mtd[params_table].column(amp_name))
        amp_e = np.asarray(mtd[params_table].column(amp_error_name))

        #calculate EISF and EISF error
        total = height_y+amp_y
        EISF_y = height_y/total

        total_error = height_e**2 + np.asarray(amp_e)**2
        EISF_e = EISF_y * np.sqrt((height_e**2/height_y**2) + (total_error/total**2))

        #append the calculated values to the table workspace
        col_name = amp_name[:-len('Amplitude')] + 'EISF'
        error_col_name = amp_error_name[:-len('Amplitude_Err')] + 'EISF_Err'

        mtd[params_table].addColumn('double', col_name)
        mtd[params_table].addColumn('double', error_col_name)

        for i, (value, error) in enumerate(zip(EISF_y, EISF_e)):
            mtd[params_table].setCell(col_name, i, value)
            mtd[params_table].setCell(error_col_name, i, error)

##############################################################################

def confitSeq(inputWS, func, startX, endX, ftype, bgd, temperature=None, specMin=0, specMax=None, Verbose=False, Plot='None', Save=False):
    StartTime('ConvFit')

    bgd = bgd[:-2]

    num_spectra = mtd[inputWS].getNumberHistograms()
    if specMin < 0 or specMax >= num_spectra:
        raise ValueError("Invalid spectrum range: %d - %d" % (specMin, specMax))

    using_delta_func = ftype[:5] == 'Delta'
    lorentzians = ftype[5:6] if using_delta_func else ftype[:1]

    if Verbose:
        logger.notice('Input files : '+str(inputWS))
        logger.notice('Fit type : Delta = ' + str(using_delta_func) + ' ; Lorentzians = ' + str(lorentzians))
        logger.notice('Background type : ' + bgd)

    output_workspace = getWSprefix(inputWS) + 'conv_' + ftype + bgd + '_s' + str(specMin) + "_to_" + str(specMax)

    #convert input workspace to get Q axis
    temp_fit_workspace = "__convfit_fit_ws"
    convertToElasticQ(inputWS, temp_fit_workspace)

    #fit all spectra in workspace
    input_params = [temp_fit_workspace+',i%d' % i
                    for i in xrange(specMin, specMax+1)]

    PlotPeakByLogValue(Input=';'.join(input_params),
                       OutputWorkspace=output_workspace, Function=func,
                       StartX=startX, EndX=endX, FitType='Sequential',
                       CreateOutput=True, OutputCompositeMembers=True,
                       ConvolveMembers=True)

    DeleteWorkspace(output_workspace + '_NormalisedCovarianceMatrices')
    DeleteWorkspace(output_workspace + '_Parameters')
    DeleteWorkspace(temp_fit_workspace)

    wsname = output_workspace + "_Result"
    parameter_names = ['Height', 'Amplitude', 'FWHM', 'EISF']
    if using_delta_func:
        calculateEISF(output_workspace)
    convertParametersToWorkspace(output_workspace, "axis-1", parameter_names, wsname)

    #set x units to be momentum transfer
    axis = mtd[wsname].getAxis(0)
    axis.setUnit("MomentumTransfer")

    CopyLogs(InputWorkspace=inputWS, OutputWorkspace=wsname)
    AddSampleLog(Workspace=wsname, LogName="fit_program", LogType="String", LogText='ConvFit')
    AddSampleLog(Workspace=wsname, LogName='background', LogType='String', LogText=str(bgd))
    AddSampleLog(Workspace=wsname, LogName='delta_function', LogType='String', LogText=str(using_delta_func))
    AddSampleLog(Workspace=wsname, LogName='lorentzians', LogType='String', LogText=str(lorentzians))

    CopyLogs(InputWorkspace=wsname, OutputWorkspace=output_workspace + "_Workspaces")

    temp_correction = temperature is not None
    AddSampleLog(Workspace=wsname, LogName='temperature_correction', LogType='String', LogText=str(temp_correction))
    if temp_correction:
        AddSampleLog(Workspace=wsname, LogName='temperature_value', LogType='String', LogText=str(temperature))

    RenameWorkspace(InputWorkspace=output_workspace, OutputWorkspace=output_workspace + "_Parameters")
    fit_workspaces = mtd[output_workspace + '_Workspaces'].getNames()
    for i, ws in enumerate(fit_workspaces):
        RenameWorkspace(ws, OutputWorkspace=output_workspace + '_' + str(i+specMin) + '_Workspace')

    if Save:
        # path name for nxs file
        workdir = getDefaultWorkingDirectory()
        o_path = os.path.join(workdir, wsname+'.nxs')
        if Verbose:
            logger.notice('Creating file : '+ o_path)
        SaveNexusProcessed(InputWorkspace=wsname, Filename=o_path)

    if Plot == 'All':
        plotParameters(wsname, *parameter_names)
    elif Plot != 'None':
        plotParameters(wsname, Plot)

    EndTime('ConvFit')

##############################################################################
# Elwin
##############################################################################

def GetTemperature(root, tempWS, log_type, Verbose):
    (instr, run_number) = getInstrRun(tempWS)

    facility = config.getFacility()
    pad_num = facility.instrument(instr).zeroPadding(int(run_number))
    zero_padding = '0' * (pad_num - len(run_number))

    run_name = instr + zero_padding + run_number
    log_name = run_name.upper() + '.log'

    run = mtd[tempWS].getRun()
    unit = ['Temperature', 'K']
    if log_type in run:
        # test logs in WS
        tmp = run[log_type].value
        temp = tmp[len(tmp)-1]

        if Verbose:
            mess = ' Run : '+run_name +' ; Temperature in log = '+str(temp)
            logger.notice(mess)
    else:
        # logs not in WS
        logger.warning('Log parameter not found in workspace. Searching for log file.')
        log_path = FileFinder.getFullPath(log_name)

        if log_path != '':
            # get temperature from log file
            LoadLog(Workspace=tempWS, Filename=log_path)
            run_logs = mtd[tempWS].getRun()
            tmp = run_logs[log_type].value
            temp = tmp[len(tmp)-1]
            mess = ' Run : '+run_name+' ; Temperature in file = '+str(temp)
            logger.warning(mess)
        else:
            # can't find log file
            temp = int(run_name[-3:])
            unit = ['Run-number', 'last 3 digits']
            mess = ' Run : '+run_name +' ; Temperature file not found'
            logger.warning(mess)

    return temp,unit

def elwin(inputFiles, eRange, log_type='sample', Normalise = False,
        Save=False, Verbose=False, Plot=False):
    StartTime('ElWin')
    workdir = config['defaultsave.directory']
    CheckXrange(eRange,'Energy')
    tempWS = '__temp'
    Range2 = ( len(eRange) == 4 )
    if Verbose:
        range1 = str(eRange[0])+' to '+str(eRange[1])
        if ( len(eRange) == 4 ):
            range2 = str(eRange[2])+' to '+str(eRange[3])
            logger.notice('Using 2 energy ranges from '+range1+' & '+range2)
        elif ( len(eRange) == 2 ):
            logger.notice('Using 1 energy range from '+range1)
    nr = 0
    inputRuns = sorted(inputFiles)
    for file in inputRuns:
        (direct, file_name) = os.path.split(file)
        (root, ext) = os.path.splitext(file_name)
        LoadNexus(Filename=file, OutputWorkspace=tempWS)
        nsam,ntc = CheckHistZero(tempWS)
        (xval, unit) = GetTemperature(root,tempWS,log_type, Verbose)
        if Verbose:
            logger.notice('Reading file : '+file)
        if ( len(eRange) == 4 ):
            ElasticWindow(InputWorkspace=tempWS, Range1Start=eRange[0], Range1End=eRange[1],
                Range2Start=eRange[2], Range2End=eRange[3],
                OutputInQ='__eq1', OutputInQSquared='__eq2')
        elif ( len(eRange) == 2 ):
            ElasticWindow(InputWorkspace=tempWS, Range1Start=eRange[0], Range1End=eRange[1],
                OutputInQ='__eq1', OutputInQSquared='__eq2')
        (instr, last) = getInstrRun(tempWS)
        q1 = np.array(mtd['__eq1'].readX(0))
        i1 = np.array(mtd['__eq1'].readY(0))
        e1 = np.array(mtd['__eq1'].readE(0))
        Logarithm(InputWorkspace='__eq2', OutputWorkspace='__eq2')
        q2 = np.array(mtd['__eq2'].readX(0))
        i2 = np.array(mtd['__eq2'].readY(0))
        e2 = np.array(mtd['__eq2'].readE(0))
        if (nr == 0):
            CloneWorkspace(InputWorkspace='__eq1', OutputWorkspace='__elf')
            first = getWSprefix(tempWS)
            datX1 = q1
            datY1 = i1
            datE1 = e1
            datX2 = q2
            datY2 = i2
            datE2 = e2
            Tvalue = [xval]
            Terror = [0.0]
            Taxis = str(xval)
        else:
            CloneWorkspace(InputWorkspace='__eq1', OutputWorkspace='__elftmp')
            ConjoinWorkspaces(InputWorkspace1='__elf', InputWorkspace2='__elftmp', CheckOverlapping=False)
            datX1 = np.append(datX1,q1)
            datY1 = np.append(datY1,i1)
            datE1 = np.append(datE1,e1)
            datX2 = np.append(datX2,q2)
            datY2 = np.append(datY2,i2)
            datE2 = np.append(datE2,e2)
            Tvalue.append(xval)
            Terror.append(0.0)
            Taxis += ','+str(xval)
        nr += 1
    Txa = np.array(Tvalue)
    Tea = np.array(Terror)
    nQ = len(q1)
    for nq in range(0,nQ):
        iq = []
        eq = []
        for nt in range(0,len(Tvalue)):
            ii = mtd['__elf'].readY(nt)
            iq.append(ii[nq])
            ie = mtd['__elf'].readE(nt)
            eq.append(ie[nq])
        iqa = np.array(iq)
        eqa = np.array(eq)
        if (nq == 0):
            datTx = Txa
            datTy = iqa
            datTe = eqa
        else:
            datTx = np.append(datTx,Txa)
            datTy = np.append(datTy,iqa)
            datTe = np.append(datTe,eqa)

    DeleteWorkspace('__eq1')
    DeleteWorkspace('__eq2')
    DeleteWorkspace('__elf')

    if (nr == 1):
        ename = first[:-1]
    else:
        ename = first+'to_'+last

    elfWS = ename+'_elf'
    e1WS = ename+'_eq1'
    e2WS = ename+'_eq2'
    #elt only created if we normalise
    eltWS = None

    wsnames = [elfWS, e1WS, e2WS]

    #x,y,e data for the elf, e1 and e2 workspaces
    data = [[datTx, datTy, datTe],
            [datX1, datY1, datE1],
            [datX2, datY2, datE2]]

    #x and vertical units for the elf, e1 and e2 workspaces
    xunits = ['Energy', 'MomentumTransfer', 'QSquared']
    vunits = ['MomentumTransfer', 'Energy', 'Energy']

    #vertical axis values for the elf, e1 and e2 workspaces
    vvalues = [q1, Taxis, Taxis]

    #number of spectra in each workspace
    nspecs =  [nQ, nr, nr]

    #x-axis units label
    label = unit[0]+' / '+unit[1]

    wsInfo = zip(wsnames,data, xunits, vunits, vvalues, nspecs)

    #Create output workspaces and add sample logs
    for wsname, wsdata, xunit, vunit, vvalue, nspec in wsInfo:
        x, y, e = wsdata

        CreateWorkspace(OutputWorkspace=wsname, DataX=x, DataY=y, DataE=e,
            Nspec=nspec, UnitX=xunit, VerticalAxisUnit=vunit, VerticalAxisValues=vvalue)

        SortXAxis(InputWorkspace=wsname, OutputWorkspace=wsname)

        #add sample logs to new workspace
        CopyLogs(InputWorkspace=tempWS, OutputWorkspace=wsname)
        addElwinLogs(wsname, label, eRange, Range2)

    # remove the temp workspace now we've copied the logs
    DeleteWorkspace(tempWS)

    if unit[0] == 'Temperature':

        AddSampleLog(Workspace=e1WS, LogName="temp_normalise",
            LogType="String", LogText=str(Normalise))

        #create workspace normalized to the lowest temperature
        if Normalise:
            eltWS = ename+'_elt'

            #create elt workspace
            mtd[elfWS].clone(OutputWorkspace=eltWS)
            elwinNormalizeToLowestTemp(eltWS)

            #set labels and meta data
            unitx = mtd[eltWS].getAxis(0).setUnit("Label")
            unitx.setLabel(unit[0], unit[1])
            addElwinLogs(eltWS, label, eRange, Range2)

            #append workspace name to output files list
            wsnames.append(eltWS)

    #set labels on workspace axes
    unity = mtd[e1WS].getAxis(1).setUnit("Label")
    unity.setLabel(unit[0], unit[1])

    unity = mtd[e2WS].getAxis(1).setUnit("Label")
    unity.setLabel(unit[0], unit[1])

    unitx = mtd[elfWS].getAxis(0).setUnit("Label")
    unitx.setLabel(unit[0], unit[1])

    if Save:
        elwinSaveWorkspaces(wsnames, workdir, Verbose)

    if Plot:
        elwinPlot(label,e1WS,e2WS,elfWS,eltWS)

    EndTime('Elwin')
    return e1WS,e2WS

#normalize workspace to the lowest temperature
def elwinNormalizeToLowestTemp(eltWS):
    nhist = mtd[eltWS].getNumberHistograms()

    #normalize each spectrum in the workspace
    for n in range(0,nhist):
        y = mtd[eltWS].readY(n)
        scale = 1.0/y[0]
        yscaled = scale * y
        mtd[eltWS].setY(n, yscaled)

# Write each of the created workspaces to file
def elwinSaveWorkspaces(flist, dir, Verbose):
    for fname in flist:
        fpath = os.path.join(dir, fname+'.nxs')

        if Verbose:
            logger.notice('Creating file : '+ fpath)

        SaveNexusProcessed(InputWorkspace=fname, Filename=fpath)

# Add sample log to each of the workspaces created by Elwin
def addElwinLogs(ws, label, eRange, Range2):

    AddSampleLog(Workspace=ws, LogName="vert_axis", LogType="String", LogText=label)
    AddSampleLog(Workspace=ws, LogName="range1_start", LogType="Number", LogText=str(eRange[0]))
    AddSampleLog(Workspace=ws, LogName="range1_end", LogType="Number", LogText=str(eRange[1]))
    AddSampleLog(Workspace=ws, LogName="two_ranges", LogType="String", LogText=str(Range2))

    if Range2:
        AddSampleLog(Workspace=ws, LogName="range2_start", LogType="Number", LogText=str(eRange[2]))
        AddSampleLog(Workspace=ws, LogName="range2_end", LogType="Number", LogText=str(eRange[3]))

#Plot each of the workspace output by elwin
def elwinPlot(label,eq1,eq2,elf,elt):
    plotElwinWorkspace(eq1, yAxisTitle='Elastic Intensity', setScale=True)
    plotElwinWorkspace(eq2, yAxisTitle='log(Elastic Intensity)', setScale=True)
    plotElwinWorkspace(elf, xAxisTitle=label)

    if elt is not None:
        plotElwinWorkspace(elt, xAxisTitle=label)

#Plot a workspace generated by Elwin
def plotElwinWorkspace(ws, xAxisTitle=None, yAxisTitle=None, setScale=False):
    ws = mtd[ws]
    nBins = ws.blocksize()
    lastX = ws.readX(0)[nBins-1]

    nhist = ws.getNumberHistograms()

    try:
        graph = mp.plotSpectrum(ws, range(0,nhist))
    except RuntimeError, e:
        #User clicked cancel on plot so don't do anything
        return None

    layer = graph.activeLayer()

    #set the x scale of the layer
    if setScale:
        layer.setScale(mp.Layer.Bottom, 0.0, lastX)

    #set the title on the x-axis
    if xAxisTitle:
        layer.setAxisTitle(mp.Layer.Bottom, xAxisTitle)

    #set the title on the y-axis
    if yAxisTitle:
        layer.setAxisTitle(mp.Layer.Left, yAxisTitle)

##############################################################################
# Fury
##############################################################################

def furyPlot(inWS, spec):
    graph = mp.plotSpectrum(inWS, spec)
    layer = graph.activeLayer()
    layer.setScale(mp.Layer.Left, 0, 1.0)

def fury(samWorkspaces, res_workspace, rebinParam, RES=True, Save=False, Verbose=False,
        Plot=False):

    StartTime('Fury')
    workdir = config['defaultsave.directory']
    samTemp = samWorkspaces[0]
    nsam,npt = CheckHistZero(samTemp)
    Xin = mtd[samTemp].readX(0)
    d1 = Xin[1]-Xin[0]
    if d1 < 1e-8:
        error = 'Data energy bin is zero'
        logger.notice('ERROR *** ' + error)
        sys.exit(error)
    d2 = Xin[npt-1]-Xin[npt-2]
    dmin = min(d1,d2)
    pars = rebinParam.split(',')
    if (float(pars[1]) <= dmin):
        error = 'EWidth = ' + pars[1] + ' < smallest Eincr = ' + str(dmin)
        logger.notice('ERROR *** ' + error)
        sys.exit(error)
    outWSlist = []
    # Process RES Data Only Once
    CheckAnalysers(samTemp, res_workspace, Verbose)
    nres,nptr = CheckHistZero(res_workspace)
    if nres > 1:
        CheckHistSame(samTemp,'Sample', res_workspace, 'Resolution')

    tmp_res_workspace = '__tmp_' + res_workspace
    Rebin(InputWorkspace=res_workspace, OutputWorkspace=tmp_res_workspace, Params=rebinParam)
    Integration(InputWorkspace=tmp_res_workspace, OutputWorkspace='res_int')
    ConvertToPointData(InputWorkspace=tmp_res_workspace, OutputWorkspace=tmp_res_workspace)
    ExtractFFTSpectrum(InputWorkspace=tmp_res_workspace, OutputWorkspace='res_fft', FFTPart=2)
    Divide(LHSWorkspace='res_fft', RHSWorkspace='res_int', OutputWorkspace='res')
    for samWs in samWorkspaces:
        (direct, filename) = os.path.split(samWs)
        (root, ext) = os.path.splitext(filename)
        Rebin(InputWorkspace=samWs, OutputWorkspace='sam_data', Params=rebinParam)
        Integration(InputWorkspace='sam_data', OutputWorkspace='sam_int')
        ConvertToPointData(InputWorkspace='sam_data', OutputWorkspace='sam_data')
        ExtractFFTSpectrum(InputWorkspace='sam_data', OutputWorkspace='sam_fft', FFTPart=2)
        Divide(LHSWorkspace='sam_fft', RHSWorkspace='sam_int', OutputWorkspace='sam')
        # Create save file name
        savefile = getWSprefix(samWs) + 'iqt'
        outWSlist.append(savefile)
        Divide(LHSWorkspace='sam', RHSWorkspace='res', OutputWorkspace=savefile)
        #Cleanup Sample Files
        DeleteWorkspace('sam_data')
        DeleteWorkspace('sam_int')
        DeleteWorkspace('sam_fft')
        DeleteWorkspace('sam')
        # Crop nonsense values off workspace
        bin = int(math.ceil(mtd[savefile].blocksize()/2.0))
        binV = mtd[savefile].dataX(0)[bin]
        CropWorkspace(InputWorkspace=savefile, OutputWorkspace=savefile, XMax=binV)
        if Save:
            opath = os.path.join(workdir, savefile+'.nxs')    				# path name for nxs file
            SaveNexusProcessed(InputWorkspace=savefile, Filename=opath)
            if Verbose:
                logger.notice('Output file : '+opath)
    # Clean Up RES files
    DeleteWorkspace(tmp_res_workspace)
    DeleteWorkspace('res_int')
    DeleteWorkspace('res_fft')
    DeleteWorkspace('res')
    if Plot:
        specrange = range(0,mtd[outWSlist[0]].getNumberHistograms())
        furyPlot(outWSlist, specrange)
    EndTime('Fury')
    return outWSlist

##############################################################################
# FuryFit
##############################################################################

def furyfitSeq(inputWS, func, ftype, startx, endx, spec_min=0, spec_max=None, intensities_constrained=False, Save=False, Plot='None', Verbose=False):

<<<<<<< HEAD
def furyfitSeq(inputWS, func, ftype, startx, endx, intensities_constrained=False, Save=False, Plot='None', Verbose=False):

  StartTime('FuryFit')
  nHist = mtd[inputWS].getNumberHistograms()

  #name stem for generated workspace
  output_workspace = getWSprefix(inputWS) + 'fury_' + ftype + "0_to_" + str(nHist-1)

  fitType = ftype[:-2]
  if Verbose:
    logger.notice('Option: '+fitType)
=======
  StartTime('FuryFit')

  fit_type = ftype[:-2]
  if Verbose:
    logger.notice('Option: ' + fit_type)
>>>>>>> 011e474e
    logger.notice(func)

  tmp_fit_workspace = "__furyfit_fit_ws"
  CropWorkspace(InputWorkspace=inputWS, OutputWorkspace=tmp_fit_workspace, XMin=startx, XMax=endx)

  num_hist = mtd[inputWS].getNumberHistograms()
  if spec_max is None:
    spec_max = num_hist - 1
  
  # name stem for generated workspace
  output_workspace = getWSprefix(inputWS) + 'fury_' + ftype + str(spec_min) + "_to_" + str(spec_max)

  ConvertToHistogram(tmp_fit_workspace, OutputWorkspace=tmp_fit_workspace)
  convertToElasticQ(tmp_fit_workspace)

  #build input string for PlotPeakByLogValue
  input_str = [tmp_fit_workspace + ',i%d' % i for i in range(spec_min, spec_max + 1)]
  input_str = ';'.join(input_str)

  PlotPeakByLogValue(Input=input_str, OutputWorkspace=output_workspace, Function=func,
                     StartX=startx, EndX=endx, FitType='Sequential', CreateOutput=True)

  #remove unsused workspaces
  DeleteWorkspace(output_workspace + '_NormalisedCovarianceMatrices')
  DeleteWorkspace(output_workspace + '_Parameters')

  fit_group = output_workspace + '_Workspaces'
  params_table = output_workspace + '_Parameters'
  RenameWorkspace(output_workspace, OutputWorkspace=params_table)

  #create *_Result workspace
  result_workspace = output_workspace + "_Result"
  parameter_names = ['A0', 'Intensity', 'Tau', 'Beta']
  convertParametersToWorkspace(params_table, "axis-1", parameter_names, result_workspace)

  #set x units to be momentum transfer
  axis = mtd[result_workspace].getAxis(0)
  axis.setUnit("MomentumTransfer")

  #process generated workspaces
  wsnames = mtd[fit_group].getNames()
  params = [startx, endx, fit_type]
  for i, ws in enumerate(wsnames):
    output_ws = output_workspace + '_%d_Workspace' % i
    RenameWorkspace(ws, OutputWorkspace=output_ws)

<<<<<<< HEAD
  sample_logs  = {'start_x': startx, 'end_x': endx, 'fit_type': ftype,
=======
  sample_logs  = {'start_x': startx, 'end_x': endx, 'fit_type': fit_type,
>>>>>>> 011e474e
                  'intensities_constrained': intensities_constrained, 'beta_constrained': False}

  CopyLogs(InputWorkspace=inputWS, OutputWorkspace=fit_group)
  CopyLogs(InputWorkspace=inputWS, OutputWorkspace=result_workspace)

  addSampleLogs(fit_group, sample_logs)
  addSampleLogs(result_workspace, sample_logs)

  if Save:
    save_workspaces = [result_workspace, fit_group]
    furyFitSaveWorkspaces(save_workspaces, Verbose)

  if Plot != 'None' :
    furyfitPlotSeq(result_workspace, Plot)

  EndTime('FuryFit')
  return result_workspace


def furyfitMult(inputWS, function, ftype, startx, endx, spec_min=0, spec_max=None, intensities_constrained=False, Save=False, Plot='None', Verbose=False):
  StartTime('FuryFit Multi')

  nHist = mtd[inputWS].getNumberHistograms()
  output_workspace = getWSprefix(inputWS) + 'fury_1Smult_s0_to_' + str(nHist-1)

  option = ftype[:-2]
  if Verbose:
    logger.notice('Option: '+option)
    logger.notice('Function: '+function)

  #prepare input workspace for fitting
  tmp_fit_workspace = "__furyfit_fit_ws"
  if spec_max is None:
      CropWorkspace(InputWorkspace=inputWS, OutputWorkspace=tmp_fit_workspace, XMin=startx, XMax=endx,
                    StartWorkspaceIndex=spec_min)
  else:
      CropWorkspace(InputWorkspace=inputWS, OutputWorkspace=tmp_fit_workspace, XMin=startx, XMax=endx,
                    StartWorkspaceIndex=spec_min, EndWorkspaceIndex=spec_max)

  ConvertToHistogram(tmp_fit_workspace, OutputWorkspace=tmp_fit_workspace)
  convertToElasticQ(tmp_fit_workspace)

  #fit multi-domian functino to workspace
  multi_domain_func, kwargs = createFuryMultiDomainFunction(function, tmp_fit_workspace)
  Fit(Function=multi_domain_func, InputWorkspace=tmp_fit_workspace, WorkspaceIndex=0,
      Output=output_workspace, CreateOutput=True, **kwargs)

  params_table = output_workspace + '_Parameters'
  transposeFitParametersTable(params_table)

  #set first column of parameter table to be axis values
  ax = mtd[tmp_fit_workspace].getAxis(1)
  axis_values = ax.extractValues()
  for i, value in enumerate(axis_values):
    mtd[params_table].setCell('axis-1', i, value)

  #convert parameters to matrix workspace
  result_workspace = output_workspace + "_Result"
  parameter_names = ['A0', 'Intensity', 'Tau', 'Beta']
  convertParametersToWorkspace(params_table, "axis-1", parameter_names, result_workspace)

  #set x units to be momentum transfer
  axis = mtd[result_workspace].getAxis(0)
  axis.setUnit("MomentumTransfer")

  result_workspace = output_workspace + '_Result'
  fit_group = output_workspace + '_Workspaces'

  sample_logs  = {'start_x': startx, 'end_x': endx, 'fit_type': ftype,
                  'intensities_constrained': intensities_constrained, 'beta_constrained': True}

  CopyLogs(InputWorkspace=inputWS, OutputWorkspace=result_workspace)
  CopyLogs(InputWorkspace=inputWS, OutputWorkspace=fit_group)

  addSampleLogs(result_workspace, sample_logs)
  addSampleLogs(fit_group, sample_logs)

  DeleteWorkspace(tmp_fit_workspace)

  if Save:
    save_workspaces = [result_workspace]
    furyFitSaveWorkspaces(save_workspaces, Verbose)

  if Plot != 'None':
    furyfitPlotSeq(result_workspace, Plot)

  EndTime('FuryFit Multi')
  return result_workspace


def createFuryMultiDomainFunction(function, input_ws):
  multi= 'composite=MultiDomainFunction,NumDeriv=1;'
  comp =  '(composite=CompositeFunction,$domains=i;' + function + ');'

  ties = []
  kwargs = {}
  num_spectra = mtd[input_ws].getNumberHistograms()
  for i in range(0, num_spectra):
    multi += comp
    kwargs['WorkspaceIndex_' + str(i)] = i

    if i > 0:
      kwargs['InputWorkspace_' + str(i)] = input_ws

      #tie beta for every spectrum
      tie = 'f%d.f1.Beta=f0.f1.Beta' % i
      ties.append(tie)

  ties = ','.join(ties)
  multi += 'ties=(' + ties + ')'

  return multi, kwargs


def furyFitSaveWorkspaces(save_workspaces, Verbose):
  workdir = getDefaultWorkingDirectory()
  for ws in save_workspaces:
    #save workspace to default directory
    fpath = os.path.join(workdir, ws+'.nxs')
    SaveNexusProcessed(InputWorkspace=ws, Filename=fpath)

    if Verbose:
      logger.notice(ws + ' output to file : '+fpath)


def furyfitPlotSeq(ws, plot):
    if plot == 'All':
        param_names = ['Intensity', 'Tau', 'Beta']
    else:
        param_names = [plot]

    plotParameters(ws, *param_names)


##############################################################################
# MSDFit
##############################################################################

def msdfitPlotSeq(inputWS, xlabel):
    ws = mtd[inputWS+'_A1']
    if len(ws.readX(0)) > 1:
        msd_plot = mp.plotSpectrum(inputWS+'_A1',0,True)
        msd_layer = msd_plot.activeLayer()
        msd_layer.setAxisTitle(mp.Layer.Bottom,xlabel)
        msd_layer.setAxisTitle(mp.Layer.Left,'<u2>')

def msdfit(ws, startX, endX, spec_min=0, spec_max=None, Save=False, Verbose=False, Plot=True):
    StartTime('msdFit')
    workdir = getDefaultWorkingDirectory()

    num_spectra = mtd[ws].getNumberHistograms()
    if spec_max is None:
        spec_max = num_spectra - 1

    if spec_min < 0 or spec_max >= num_spectra:
        raise ValueError("Invalid spectrum range: %d - %d" % (spec_min, spec_max))

    xlabel = ''
    ws_run = mtd[ws].getRun()

    if 'vert_axis' in ws_run:
        xlabel = ws_run.getLogData('vert_axis').value

    mname = ws[:-4]
    msdWS = mname+'_msd'

    #fit line to each of the spectra
    function = 'name=LinearBackground, A0=0, A1=0'
    input_params = [ ws+',i%d' % i for i in xrange(spec_min, spec_max+1)]
    input_params = ';'.join(input_params)
    PlotPeakByLogValue(Input=input_params, OutputWorkspace=msdWS, Function=function,
                       StartX=startX, EndX=endX, FitType='Sequential', CreateOutput=True)

    DeleteWorkspace(msdWS + '_NormalisedCovarianceMatrices')
    DeleteWorkspace(msdWS + '_Parameters')
    msd_parameters = msdWS+'_Parameters'
    RenameWorkspace(msdWS, OutputWorkspace=msd_parameters)

    params_table = mtd[msd_parameters]

    #msd value should be positive, but the fit output is negative
    msd = params_table.column('A1')
    for i, value in enumerate(msd):
        params_table.setCell('A1', i, value * -1)

    #create workspaces for each of the parameters
    group = []

    ws_name = msdWS + '_A0'
    group.append(ws_name)
    ConvertTableToMatrixWorkspace(msd_parameters, OutputWorkspace=ws_name,
                                  ColumnX='axis-1', ColumnY='A0', ColumnE='A0_Err')
    xunit = mtd[ws_name].getAxis(0).setUnit('Label')
    xunit.setLabel('Temperature', 'K')

    ws_name = msdWS + '_A1'
    group.append(ws_name)
    ConvertTableToMatrixWorkspace(msd_parameters, OutputWorkspace=ws_name,
                                  ColumnX='axis-1', ColumnY='A1', ColumnE='A1_Err')

    SortXAxis(ws_name, OutputWorkspace=ws_name)

    xunit = mtd[ws_name].getAxis(0).setUnit('Label')
    xunit.setLabel('Temperature', 'K')

    GroupWorkspaces(InputWorkspaces=','.join(group),OutputWorkspace=msdWS)

    #add sample logs to output workspace
    fit_workspaces = msdWS + '_Workspaces'
    CopyLogs(InputWorkspace=ws, OutputWorkspace=msdWS)
    AddSampleLog(Workspace=msdWS, LogName="start_x", LogType="Number", LogText=str(startX))
    AddSampleLog(Workspace=msdWS, LogName="end_x", LogType="Number", LogText=str(endX))
    CopyLogs(InputWorkspace=msdWS + '_A0', OutputWorkspace=fit_workspaces)

    if Plot:
        msdfitPlotSeq(msdWS, xlabel)
    if Save:
        msd_path = os.path.join(workdir, msdWS+'.nxs')                  # path name for nxs file
        SaveNexusProcessed(InputWorkspace=msdWS, Filename=msd_path, Title=msdWS)
        if Verbose:
            logger.notice('Output msd file : '+msd_path)

    EndTime('msdFit')
    return fit_workspaces

def plotInput(inputfiles,spectra=[]):
    OneSpectra = False
    if len(spectra) != 2:
        spectra = [spectra[0], spectra[0]]
        OneSpectra = True
    workspaces = []
    for file in inputfiles:
        root = LoadNexus(Filename=file)
        if not OneSpectra:
            GroupDetectors(root, root, DetectorList=range(spectra[0],spectra[1]+1) )
        workspaces.append(root)
    if len(workspaces) > 0:
        graph = mp.plotSpectrum(workspaces,0)
        graph.activeLayer().setTitle(", ".join(workspaces))

##############################################################################
# Corrections
##############################################################################

def CubicFit(inputWS, spec, Verbose=False):
    '''Uses the Mantid Fit Algorithm to fit a quadratic to the inputWS
    parameter. Returns a list containing the fitted parameter values.'''
    function = 'name=Quadratic, A0=1, A1=0, A2=0'
    fit = Fit(Function=function, InputWorkspace=inputWS, WorkspaceIndex=spec,
      CreateOutput=True, Output='Fit')
    table = mtd['Fit_Parameters']
    A0 = table.cell(0,1)
    A1 = table.cell(1,1)
    A2 = table.cell(2,1)
    Abs = [A0, A1, A2]
    if Verbose:
       logger.notice('Group '+str(spec)+' of '+inputWS+' ; fit coefficients are : '+str(Abs))
    return Abs

def subractCanWorkspace(sample, can, output_name, rebin_can=False):
    '''Subtract the can workspace from the sample workspace.
    Optionally rebin the can to match the sample.

    @param sample :: sample workspace to use subract from
    @param can :: can workspace to subtract
    @param rebin_can :: whether to rebin the can first.
    @return corrected sample workspace
    '''

    if rebin_can:
        logger.warning("Sample and Can do not match. Rebinning Can to match Sample.")
        RebinToWorkspace(WorkspaceToRebin=can, WorkspaceToMatch=sample, OutputWorkspace=can)

    try:
        Minus(LHSWorkspace=sample, RHSWorkspace=can, OutputWorkspace=output_name)
    except ValueError:
        raise ValueError("Sample and Can energy ranges do not match. \
                         Do they have the same binning?")


def applyCorrections(inputWS, canWS, corr, rebin_can=False, Verbose=False):
    '''Through the PolynomialCorrection algorithm, makes corrections to the
    input workspace based on the supplied correction values.'''
    # Corrections are applied in Lambda (Wavelength)

    efixed = getEfixed(inputWS)                # Get efixed
    sam_name = getWSprefix(inputWS)
    ConvertUnits(InputWorkspace=inputWS, OutputWorkspace=inputWS, Target='Wavelength',
        EMode='Indirect', EFixed=efixed)

    nameStem = corr[:-4]
    corrections = mtd[corr].getNames()
    if mtd.doesExist(canWS):
        (instr, can_run) = getInstrRun(canWS)
        CorrectedWS = sam_name +'Correct_'+ can_run
        ConvertUnits(InputWorkspace=canWS, OutputWorkspace=canWS, Target='Wavelength',
            EMode='Indirect', EFixed=efixed)
    else:
        CorrectedWS = sam_name +'Corrected'
    nHist = mtd[inputWS].getNumberHistograms()
    # Check that number of histograms in each corrections workspace matches
    # that of the input (sample) workspace
    for ws in corrections:
        if ( mtd[ws].getNumberHistograms() != nHist ):
            raise ValueError('Mismatch: num of spectra in '+ws+' and inputWS')
    # Workspaces that hold intermediate results
    CorrectedSampleWS = '__csam'
    CorrectedCanWS = '__ccan'
    for i in range(0, nHist): # Loop through each spectra in the inputWS
        ExtractSingleSpectrum(InputWorkspace=inputWS, OutputWorkspace=CorrectedSampleWS,
            WorkspaceIndex=i)
        logger.notice(str(i) + str(mtd[CorrectedSampleWS].readX(0)))
        if ( len(corrections) == 1 ):
            Ass = CubicFit(corrections[0], i, Verbose)
            PolynomialCorrection(InputWorkspace=CorrectedSampleWS, OutputWorkspace=CorrectedSampleWS,
                Coefficients=Ass, Operation='Divide')
            if ( i == 0 ):
                CloneWorkspace(InputWorkspace=CorrectedSampleWS, OutputWorkspace=CorrectedWS)
            else:
                ConjoinWorkspaces(InputWorkspace1=CorrectedWS, InputWorkspace2=CorrectedSampleWS)
        else:
            if mtd.doesExist(canWS):
                ExtractSingleSpectrum(InputWorkspace=canWS, OutputWorkspace=CorrectedCanWS,
                    WorkspaceIndex=i)
                Acc = CubicFit(corrections[3], i, Verbose)
                PolynomialCorrection(InputWorkspace=CorrectedCanWS, OutputWorkspace=CorrectedCanWS,
                    Coefficients=Acc, Operation='Divide')
                Acsc = CubicFit(corrections[2], i, Verbose)
                PolynomialCorrection(InputWorkspace=CorrectedCanWS, OutputWorkspace=CorrectedCanWS,
                    Coefficients=Acsc, Operation='Multiply')

                subractCanWorkspace(CorrectedSampleWS, CorrectedCanWS, CorrectedSampleWS, rebin_can=rebin_can)

            Assc = CubicFit(corrections[1], i, Verbose)
            PolynomialCorrection(InputWorkspace=CorrectedSampleWS, OutputWorkspace=CorrectedSampleWS,
                Coefficients=Assc, Operation='Divide')
            if ( i == 0 ):
                CloneWorkspace(InputWorkspace=CorrectedSampleWS, OutputWorkspace=CorrectedWS)
            else:
                ConjoinWorkspaces(InputWorkspace1=CorrectedWS, InputWorkspace2=CorrectedSampleWS,
                                      CheckOverlapping=False)

    ConvertUnits(InputWorkspace=inputWS, OutputWorkspace=inputWS, Target='DeltaE',
        EMode='Indirect', EFixed=efixed)
    ConvertUnits(InputWorkspace=CorrectedWS, OutputWorkspace=CorrectedWS, Target='DeltaE',
        EMode='Indirect', EFixed=efixed)
    ConvertSpectrumAxis(InputWorkspace=CorrectedWS, OutputWorkspace=CorrectedWS+'_rqw',
        Target='ElasticQ', EMode='Indirect', EFixed=efixed)

    RenameWorkspace(InputWorkspace=CorrectedWS, OutputWorkspace=CorrectedWS+'_red')

<<<<<<< HEAD
    if mtd.doesExist(canWS):
=======
    if canWS != '':
>>>>>>> 011e474e
        ConvertUnits(InputWorkspace=canWS, OutputWorkspace=canWS, Target='DeltaE',
            EMode='Indirect', EFixed=efixed)

    DeleteWorkspace('Fit_NormalisedCovarianceMatrix')
    DeleteWorkspace('Fit_Parameters')
    DeleteWorkspace('Fit_Workspace')
    return CorrectedWS

def abscorFeeder(sample, container, geom, useCor, corrections, Verbose=False, RebinCan=False, ScaleOrNotToScale=False, factor=1, Save=False,
        PlotResult='None', PlotContrib=False):
    '''Load up the necessary files and then passes them into the main
    applyCorrections routine.'''
    StartTime('ApplyCorrections')
    workdir = config['defaultsave.directory']
    s_hist,sxlen = CheckHistZero(sample)

<<<<<<< HEAD
    CloneWorkspace(sample, OutputWorkspace='__apply_corr_cloned_sample')
    sample = '__apply_corr_cloned_sample'
    scaled_container = "__apply_corr_scaled_container"

=======
>>>>>>> 011e474e
    diffraction_run = checkUnitIs(sample, 'dSpacing')
    sam_name = getWSprefix(sample)
    ext = '_red'

    if not diffraction_run:
        efixed = getEfixed(sample)

    if container != '':
        CheckHistSame(sample, 'Sample', container, 'Container')

        if not diffraction_run:
            CheckAnalysers(sample, container, Verbose)

        if diffraction_run and not checkUnitIs(container, 'dSpacing'):
            raise ValueError("Sample and Can must both have the same units.")

        (instr, can_run) = getInstrRun(container)

        if ScaleOrNotToScale:
            #use temp workspace so we don't modify original data
            Scale(InputWorkspace=container, OutputWorkspace=scaled_container, Factor=factor, Operation='Multiply')

            if Verbose:
                logger.notice('Container scaled by %f' % factor)
        else:
            CloneWorkspace(InputWorkspace=container, OutputWorkspace=scaled_container)

    if useCor:
        if diffraction_run:
            raise NotImplementedError("Applying absorption corrections is not currently supported for diffraction data.")

        if Verbose:
            text = 'Correcting sample ' + sample
            if container != '':
                text += ' with ' + container
            logger.notice(text)

        cor_result = applyCorrections(sample, scaled_container, corrections, RebinCan, Verbose)
        rws = mtd[cor_result + ext]
        outNm = cor_result + '_Result_'

        if Save:
            cred_path = os.path.join(workdir,cor_result + ext + '.nxs')
            SaveNexusProcessed(InputWorkspace=cor_result + ext, Filename=cred_path)
            if Verbose:
                logger.notice('Output file created : '+cred_path)
        calc_plot = [cor_result + ext, sample]
        res_plot = cor_result+'_rqw'
    else:
        if ( scaled_container == '' ):
            sys.exit('ERROR *** Invalid options - nothing to do!')
        else:
            sub_result = sam_name +'Subtract_'+ can_run
            if Verbose:
                logger.notice('Subtracting '+container+' from '+sample)

            subractCanWorkspace(sample, scaled_container, sub_result, rebin_can=RebinCan)

            if not diffraction_run:
                ConvertSpectrumAxis(InputWorkspace=sub_result, OutputWorkspace=sub_result+'_rqw',
                    Target='ElasticQ', EMode='Indirect', EFixed=efixed)

            RenameWorkspace(InputWorkspace=sub_result, OutputWorkspace=sub_result+'_red')
            rws = mtd[sub_result+'_red']
            outNm= sub_result + '_Result_'

            if Save:
                sred_path = os.path.join(workdir,sub_result + ext + '.nxs')
                SaveNexusProcessed(InputWorkspace=sub_result + ext, Filename=sred_path)
                if Verbose:
                    logger.notice('Output file created : ' + sred_path)

            if not diffraction_run:
                res_plot = sub_result + '_rqw'
            else:
                res_plot = sub_result + '_red'

    if (PlotResult != 'None'):
        plotCorrResult(res_plot, PlotResult)

    if ( mtd.doesExist(scaled_container) ):
        sws = mtd[sample]
        cws = mtd[scaled_container]
        names = 'Sample,Can,Calc'

        x_unit = 'DeltaE'
        if diffraction_run:
            x_unit = 'dSpacing'

        for i in range(0, s_hist): # Loop through each spectra in the inputWS
            dataX = np.array(sws.readX(i))
            dataY = np.array(sws.readY(i))
            dataE = np.array(sws.readE(i))
            dataX = np.append(dataX,np.array(cws.readX(i)))
            dataY = np.append(dataY,np.array(cws.readY(i)))
            dataE = np.append(dataE,np.array(cws.readE(i)))
            dataX = np.append(dataX,np.array(rws.readX(i)))
            dataY = np.append(dataY,np.array(rws.readY(i)))
            dataE = np.append(dataE,np.array(rws.readE(i)))
            fout = outNm + str(i)

            CreateWorkspace(OutputWorkspace=fout, DataX=dataX, DataY=dataY, DataE=dataE,
                Nspec=3, UnitX=x_unit, VerticalAxisUnit='Text', VerticalAxisValues=names)

            if i == 0:
                group = fout
            else:
                group += ',' + fout
        GroupWorkspaces(InputWorkspaces=group,OutputWorkspace=outNm[:-1])
        if PlotContrib:
            plotCorrContrib(outNm+'0',[0,1,2])
        if Save:
            res_path = os.path.join(workdir,outNm[:-1]+'.nxs')
            SaveNexusProcessed(InputWorkspace=outNm[:-1],Filename=res_path)
            if Verbose:
                logger.notice('Output file created : '+res_path)

        DeleteWorkspace(cws)
    EndTime('ApplyCorrections')

def plotCorrResult(inWS,PlotResult):
    nHist = mtd[inWS].getNumberHistograms()
    if (PlotResult == 'Spectrum' or PlotResult == 'Both'):
        if nHist >= 10:                       #only plot up to 10 hists
            nHist = 10
        plot_list = []
        for i in range(0, nHist):
            plot_list.append(i)
        res_plot=mp.plotSpectrum(inWS,plot_list)
    if (PlotResult == 'Contour' or PlotResult == 'Both'):
        if nHist >= 5:                        #needs at least 5 hists for a contour
            mp.importMatrixWorkspace(inWS).plotGraph2D()

def plotCorrContrib(plot_list,n):
        con_plot=mp.plotSpectrum(plot_list,n)<|MERGE_RESOLUTION|>--- conflicted
+++ resolved
@@ -533,26 +533,12 @@
 ##############################################################################
 
 def furyfitSeq(inputWS, func, ftype, startx, endx, spec_min=0, spec_max=None, intensities_constrained=False, Save=False, Plot='None', Verbose=False):
-
-<<<<<<< HEAD
-def furyfitSeq(inputWS, func, ftype, startx, endx, intensities_constrained=False, Save=False, Plot='None', Verbose=False):
-
-  StartTime('FuryFit')
-  nHist = mtd[inputWS].getNumberHistograms()
-
-  #name stem for generated workspace
-  output_workspace = getWSprefix(inputWS) + 'fury_' + ftype + "0_to_" + str(nHist-1)
-
-  fitType = ftype[:-2]
-  if Verbose:
-    logger.notice('Option: '+fitType)
-=======
+    
   StartTime('FuryFit')
 
   fit_type = ftype[:-2]
   if Verbose:
     logger.notice('Option: ' + fit_type)
->>>>>>> 011e474e
     logger.notice(func)
 
   tmp_fit_workspace = "__furyfit_fit_ws"
@@ -598,12 +584,8 @@
   for i, ws in enumerate(wsnames):
     output_ws = output_workspace + '_%d_Workspace' % i
     RenameWorkspace(ws, OutputWorkspace=output_ws)
-
-<<<<<<< HEAD
-  sample_logs  = {'start_x': startx, 'end_x': endx, 'fit_type': ftype,
-=======
+  
   sample_logs  = {'start_x': startx, 'end_x': endx, 'fit_type': fit_type,
->>>>>>> 011e474e
                   'intensities_constrained': intensities_constrained, 'beta_constrained': False}
 
   CopyLogs(InputWorkspace=inputWS, OutputWorkspace=fit_group)
@@ -955,11 +937,7 @@
 
     RenameWorkspace(InputWorkspace=CorrectedWS, OutputWorkspace=CorrectedWS+'_red')
 
-<<<<<<< HEAD
     if mtd.doesExist(canWS):
-=======
-    if canWS != '':
->>>>>>> 011e474e
         ConvertUnits(InputWorkspace=canWS, OutputWorkspace=canWS, Target='DeltaE',
             EMode='Indirect', EFixed=efixed)
 
@@ -976,13 +954,10 @@
     workdir = config['defaultsave.directory']
     s_hist,sxlen = CheckHistZero(sample)
 
-<<<<<<< HEAD
     CloneWorkspace(sample, OutputWorkspace='__apply_corr_cloned_sample')
     sample = '__apply_corr_cloned_sample'
     scaled_container = "__apply_corr_scaled_container"
 
-=======
->>>>>>> 011e474e
     diffraction_run = checkUnitIs(sample, 'dSpacing')
     sam_name = getWSprefix(sample)
     ext = '_red'
