--- conflicted
+++ resolved
@@ -134,7 +134,7 @@
    """
 #-------------------------------------------------------------------------------
     def diagnose(self, white,diag_sample=None,**kwargs):
-        """ run diagnostics on the provided workspaces.
+      """ run diagnostics on the provided workspaces.
 
      this method does some additional processing before moving on to the diagnostics:
       1) Computes the white beam integrals, converting to energy
@@ -178,31 +178,21 @@
       bleed_pixels - If the bleed test is on then this is the number of pixels ignored within the
                      bleed test diagnostic
       """
-<<<<<<< HEAD
       # output workspace name.
       try:
           n,r = funcreturns.lhs_info('both')
           out_ws_name = r[0]
       except:
           out_ws_name = None
-=======
-        lhs_names = funcreturns.lhs_info('names')
-        if len(lhs_names) > 0:
-            var_name = lhs_names[0]
-        else:
-            var_name = "diag_mask"
-
->>>>>>> 0cdb13d0
       # modify properties using input arguments
-        self.prop_man.set_input_parameters(**kwargs)
+      self.prop_man.set_input_parameters(**kwargs)
       # obtain proper run descriptor in case it is not a run descriptor but
       # something else
-        white = self.get_run_descriptor(white)
+      white = self.get_run_descriptor(white)
 
       # return all diagnostics parameters
-        diag_params = self.prop_man.get_diagnostics_parameters()
-
-<<<<<<< HEAD
+      diag_params = self.prop_man.get_diagnostics_parameters()
+
       if self.use_hard_mask_only:
          # build hard mask
          diag_mask,n_masks = white.get_masking()
@@ -213,7 +203,7 @@
             # stuff and can load masks directly
             white_data = white.get_ws_clone('white_ws_clone')
 
-            diag_mask = LoadMask(Instrument=self.instr_name,InputFile=self.hard_mask_file,
+                diag_mask = LoadMask(Instrument=self.instr_name,InputFile=self.hard_mask_file,\
                                  OutputWorkspace='hard_mask_ws')
             MaskDetectors(Workspace=white_data, MaskedWorkspace=diag_mask)
             white.add_masked_ws(white_data)
@@ -252,64 +242,15 @@
             #>>> here result workspace is being processed -- not touching
             #result ws
             bkgd_range = self.background_test_range
-            background_int = Integration(result_ws,
-                           RangeLower=bkgd_range[0],RangeUpper=bkgd_range[1],
-=======
-        if self.use_hard_mask_only:
-            if mtd.doesExist('hard_mask_ws'):
-                diag_mask = mtd['hard_mask_ws']
-            else: # build hard mask
-               # in this peculiar way we can obtain working mask which
-                             # accounts for initial data grouping in the
-                             # data file.  SNS or 1 to 1 maps may probably avoid this
-                             # stuff and can load masks directly
-                white_data = white.get_ws_clone('white_ws_clone')
-
-                diag_mask = LoadMask(Instrument=self.instr_name,InputFile=self.hard_mask_file,\
-                               OutputWorkspace='hard_mask_ws')
-                MaskDetectors(Workspace=white_data, MaskedWorkspace=diag_mask)
-                DeleteWorkspace(diag_mask)
-                diag_mask,masked_list = ExtractMask(InputWorkspace=white_data)
-                DeleteWorkspace(Workspace='white_ws_clone')
-
-            return diag_mask
-
-
-      # Get the white beam vanadium integrals
-        whiteintegrals = self.do_white(white, None, None) # No grouping yet
-        if self.second_white:
-            second_white = self.second_white
-            other_whiteintegrals = self.do_white(PropertyManager.second_white, None, None) # No grouping yet
-            self.second_white = other_whiteintegrals
-
-      # Get the background/total counts from the sample run if present
-        if diag_sample:
-            diag_sample = self.get_run_descriptor(diag_sample)
-         # If the bleed test is requested then we need to pass in the
-         # sample_run as well
-            if self.bleed_test:
-            # initiate reference to reducer to be able to work with Run
-            # Descriptors
-                diagnostics.__Reducer__ = self
-                diag_params['sample_run'] = diag_sample
-
-         # Set up the background integrals for diagnostic purposes
-            result_ws = self.normalise(diag_sample, self.normalise_method)
-
-         #>>> here result workspace is being processed -- not touching
-         #result ws
-            bkgd_range = self.background_test_range
             background_int = Integration(result_ws,\
                            RangeLower=bkgd_range[0],RangeUpper=bkgd_range[1],\
->>>>>>> 0cdb13d0
                            IncludePartialBins=True)
             total_counts = Integration(result_ws, IncludePartialBins=True)
             background_int = ConvertUnits(background_int, Target="Energy",EMode='Elastic', AlignBins=0)
             self.prop_man.log("Diagnose: finished convertUnits ",'information')
 
             background_int *= self.scale_factor
-<<<<<<< HEAD
-            diagnostics.normalise_background(background_int, whiteintegrals,
+            diagnostics.normalise_background(background_int, whiteintegrals,\
                                            diag_params.get('second_white',None))
             diag_params['background_int'] = background_int
             diag_params['sample_counts']  = total_counts
@@ -365,65 +306,27 @@
       DeleteWorkspace(Workspace=whiteintegrals)
 
       return diag_mask
-=======
-            diagnostics.normalise_background(background_int, whiteintegrals,\
-                                           diag_params.get('second_white',None))
-            diag_params['background_int'] = background_int
-            diag_params['sample_counts'] = total_counts
-
-      # Check how we should run diag
-        diag_spectra_blocks = self.diag_spectra
-        if diag_spectra_blocks is None:
-         # Do the whole lot at once
-            diagnostics.diagnose(whiteintegrals, **diag_params)
-        else:
-            for index, bank in enumerate(diag_spectra_blocks):
-                diag_params['start_index'] = bank[0] - 1
-                diag_params['end_index'] = bank[1] - 1
-                diagnostics.diagnose(whiteintegrals, **diag_params)
-
-        if 'sample_counts' in diag_params:
-            DeleteWorkspace(Workspace='background_int')
-            DeleteWorkspace(Workspace='total_counts')
-        if 'second_white' in diag_params:
-            DeleteWorkspace(Workspace=diag_params['second_white'])
-        # Extract a mask workspace
-        diag_mask, det_ids = ExtractMask(InputWorkspace=whiteintegrals,OutputWorkspace=var_name)
-
-        DeleteWorkspace(Workspace=whiteintegrals)
-      #TODO do we need this?
-      #self.spectra_masks = diag_mask
-        return diag_mask
->>>>>>> 0cdb13d0
 
 #-------------------------------------------------------------------------------
     def convert_to_energy(self,wb_run=None,sample_run=None,ei_guess=None,rebin=None,map_file=None,
                           monovan_run=None,wb_for_monovan_run=None,**kwargs):
-        """ One step conversion of run into workspace containing information about energy transfer
+      """ One step conversion of run into workspace containing information about energy transfer
 
       """
       # Support for old reduction interface:
-        self.prop_man.set_input_parameters_ignore_nan\
+      self.prop_man.set_input_parameters_ignore_nan\
            (wb_run=wb_run,sample_run=sample_run,incident_energy=ei_guess,energy_bins=rebin,
             map_file=map_file,monovan_run=monovan_run,wb_for_monovan_run=wb_for_monovan_run)
       #
-        self.prop_man.set_input_parameters(**kwargs)
+      self.prop_man.set_input_parameters(**kwargs)
 
       # output workspace name.
-<<<<<<< HEAD
       try:
           n,r = funcreturns.lhs_info('both')
           out_ws_name = r[0]
       except:
           out_ws_name = None
       prop_man = self.prop_man
-=======
-        try:
-            n,r = funcreturns.lhs_info('both')
-            out_ws_name = r[0]
-        except:
-            out_ws_name = None
->>>>>>> 0cdb13d0
 
      # check if reducer can find all non-run files necessary for the reduction
      # and verify some other properties which can be wrong before starting a long run.
@@ -433,25 +336,18 @@
 
       # inform user on what parameters have changed from script or gui
       # if monovan present, check if abs_norm_ parameters are set
-<<<<<<< HEAD
       self.prop_man.log_changed_values('notice')
 
-=======
-        self.prop_man.log_changed_values('notice')
-        prop_man = self.prop_man
-      #process complex parameters
->>>>>>> 0cdb13d0
-
-        start_time = time.time()
-
-
-        PropertyManager.sample_run.set_action_suffix('')
-        sample_ws = PropertyManager.sample_run.get_workspace()
+
+      start_time = time.time()
+
+
+      PropertyManager.sample_run.set_action_suffix('')
+      sample_ws = PropertyManager.sample_run.get_workspace()
 
       # Update reduction properties which may change in the workspace but have
       # not been modified from input parameters.
       # E.g.  detector number have changed
-<<<<<<< HEAD
       oldChanges = self.prop_man.getChangedProperties()
       allChanges = self.prop_man.update_defaults_from_instrument(sample_ws.getInstrument())
       workspace_defined_prop = allChanges.difference(oldChanges)
@@ -461,85 +357,68 @@
                        format(PropertyManager.sample_run.get_workspace().name()))
           prop_man.log_changed_values('notice',False,oldChanges)
           prop_man.log("****************************************************************")
-=======
-        oldChanges = self.prop_man.getChangedProperties()
-        allChanges = self.prop_man.update_defaults_from_instrument(sample_ws.getInstrument())
-        workspace_defined_prop = allChanges.difference(oldChanges)
-        if len(workspace_defined_prop) > 0:
-            prop_man.log("****************************************************************")
-            prop_man.log('*** Sample run {0} properties change default reduction properties: '.\
-                       format(PropertyManager.sample_run.get_ws_name()))
-            prop_man.log_changed_values('notice',False,oldChanges)
-            prop_man.log("****************************************************************")
->>>>>>> 0cdb13d0
-
-
-
-        masking = None
-        masks_done = False
-        if not prop_man.run_diagnostics:
-            header = "*** Diagnostics including hard masking is skipped "
-            masks_done = True
+
+
+
+      masking = None
+      masks_done = False
+      if not prop_man.run_diagnostics:
+          header = "*** Diagnostics including hard masking is skipped "
+          masks_done = True
       #if Reducer.save_and_reuse_masks :
       # SAVE AND REUSE MASKS
-        if self.spectra_masks:
-            masks_done = True
+      if self.spectra_masks:
+         masks_done = True
 #--------------------------------------------------------------------------------------------------
 #  Diagnostics here
 # -------------------------------------------------------------------------------------------------
      # diag the sample and detector vanadium.  It will deal with hard mask only
      # if it is set that way
-        if not masks_done:
-            prop_man.log("======== Run diagnose for sample run ===========================",'notice')
+      if not masks_done:
+        prop_man.log("======== Run diagnose for sample run ===========================",'notice')
             masking = self.diagnose(PropertyManager.wb_run,PropertyManager.mask_run,\
                                 second_white=None,print_diag_results=True)
-            if prop_man.use_hard_mask_only:
-                header = "*** Hard mask file applied to workspace with {0:d} spectra masked {1:d} spectra"
-            else:
-                header = "*** Diagnostics processed workspace with {0:d} spectra and masked {1:d} bad spectra"
+        if prop_man.use_hard_mask_only:
+            header = "*** Hard mask file applied to workspace with {0:d} spectra masked {1:d} spectra"
+        else:
+            header = "*** Diagnostics processed workspace with {0:d} spectra and masked {1:d} bad spectra"
 
 
         # diagnose absolute units:
-            if self.monovan_run != None :
-                if self.mono_correction_factor == None :
-                    if self.use_sam_msk_on_monovan == True:
-                        prop_man.log('  Applying sample run mask to mono van')
-                    else:
-                        if not self.use_hard_mask_only : # in this case the masking2 is different but
+        if self.monovan_run != None :
+            if self.mono_correction_factor == None :
+                if self.use_sam_msk_on_monovan == True:
+                    prop_man.log('  Applying sample run mask to mono van')
+                else:
+                    if not self.use_hard_mask_only : # in this case the masking2 is different but
                                                      #points to the same
                                                                                                          #workspace
                                                      # Should be better
                                                                                                          # solution for that.
-                            prop_man.log("======== Run diagnose for monochromatic vanadium run ===========",'notice')
+                        prop_man.log("======== Run diagnose for monochromatic vanadium run ===========",'notice')
 
                             masking2 = self.diagnose(PropertyManager.wb_for_monovan_run,PropertyManager.monovan_run,\
                                          second_white = None,print_diag_results=True)
-                            masking +=  masking2
-                            DeleteWorkspace(masking2)
-
-
-<<<<<<< HEAD
+                        masking +=  masking2
+                        DeleteWorkspace(masking2)
+
+
             else: # if Reducer.mono_correction_factor != None :
                 pass
         else:
             pass
-=======
-                else: # if Reducer.mono_correction_factor != None :
-                    pass
->>>>>>> 0cdb13d0
         # Very important statement propagating masks for further usage in
         # convert_to_energy.
         # This property is also directly accessible from GUI.
-            self.spectra_masks = masking
+        self.spectra_masks = masking
          # save mask if it does not exist and has been already loaded
          #if Reducer.save_and_reuse_masks and not masks_done:
          #    SaveMask(InputWorkspace=masking,OutputFile =
          #    mask_file_name,GroupedDetectors=True)
-<<<<<<< HEAD
       else:
           header = '*** Using stored mask file for workspace with  {0} spectra and {1} masked spectra'
           masking = self.spectra_masks 
- 
+
       # estimate and report the number of failing detectors
       nMaskedSpectra = get_failed_spectra_list_from_masks(masking)
       if masking:
@@ -547,67 +426,54 @@
       else:
          nSpectra = 0
       prop_man.log(header.format(nSpectra,nMaskedSpectra),'notice')
-=======
-        else:
-            header = '*** Using stored mask file for workspace with  {0} spectra and {1} masked spectra'
-            masking = self.spectra_masks
-
-      # estimate and report the number of failing detectors
-        failed_sp_list,nMaskedSpectra = get_failed_spectra_list_from_masks(masking)
-        if masking:
-            nSpectra = masking.getNumberHistograms()
-        else:
-            nSpectra = 0
-        prop_man.log(header.format(nSpectra,nMaskedSpectra),'notice')
->>>>>>> 0cdb13d0
 
 #--------------------------------------------------------------------------------------------------
 #  now reduction
 #--------------------------------------------------------------------------------------------------
       # SNS or GUI motor stuff
-        self.calculate_rotation(PropertyManager.sample_run.get_workspace())
+      self.calculate_rotation(PropertyManager.sample_run.get_workspace())
       #
-        if self.monovan_run != None:
-            MonovanCashNum = PropertyManager.monovan_run.run_number()
-            if self.mono_correction_factor:
-                calculate_abs_units = False # correction factor given, so no calculations
-            else:
-                calculate_abs_units = True
-        else:
-            MonovanCashNum = None
-            calculate_abs_units = False
-        PropertyManager.mono_correction_factor.set_cash_mono_run_number(MonovanCashNum)
-
-
-        if PropertyManager.incident_energy.multirep_mode():
-            self._multirep_mode = True
-            ws_base = None
-            mono_ws_base = None
-            num_ei_cuts = len(self.incident_energy)
-            if self.check_background:
+      if self.monovan_run != None:
+         MonovanCashNum = PropertyManager.monovan_run.run_number()
+         if self.mono_correction_factor:
+            calculate_abs_units = False # correction factor given, so no calculations
+         else:
+            calculate_abs_units = True
+      else:
+          MonovanCashNum = None
+          calculate_abs_units = False
+      PropertyManager.mono_correction_factor.set_cash_mono_run_number(MonovanCashNum)
+
+
+      if PropertyManager.incident_energy.multirep_mode():
+         self._multirep_mode = True
+         ws_base = None
+         mono_ws_base = None
+         num_ei_cuts = len(self.incident_energy)
+         if self.check_background:
             # find the count rate seen in the regions of the histograms
             # defined as the background regions, if the user defined such
             # region
-                ws_base = PropertyManager.sample_run.get_workspace()
-                bkgd_range = self.bkgd_range
-                bkgr_ws=self._find_or_build_bkgr_ws(ws_base,bkgd_range[0],bkgd_range[1])
-                RenameWorkspace(InputWorkspace=bkgr_ws, OutputWorkspace='bkgr_ws_source')
+            ws_base = PropertyManager.sample_run.get_workspace()
+            bkgd_range = self.bkgd_range
+            bkgr_ws=self._find_or_build_bkgr_ws(ws_base,bkgd_range[0],bkgd_range[1])
+            RenameWorkspace(InputWorkspace=bkgr_ws, OutputWorkspace='bkgr_ws_source')
          # initialize list to store resulting workspaces to return
-            result = []
-        else:
-            self._multirep_mode = False
-            num_ei_cuts = 0
-
-        cut_ind = 0 # do not do enumerate if it generates all sequence at once
+         result = []
+      else:
+         self._multirep_mode = False
+         num_ei_cuts = 0
+
+      cut_ind = 0 # do not do enumerate if it generates all sequence at once
       #  -- code below uses current energy state from
                        #  PropertyManager.incident_energy
-        for ei_guess in PropertyManager.incident_energy:
-            cut_ind +=1
+      for ei_guess in PropertyManager.incident_energy:
+         cut_ind +=1
          #---------------
-            if self._multirep_mode:
-                tof_range = self.find_tof_range_for_multirep(ws_base)
-                ws_base = PropertyManager.sample_run.chop_ws_part(ws_base,tof_range,self._do_early_rebinning,cut_ind,num_ei_cuts)
-                prop_man.log("*** Processing multirep chunk: #{0}/{1} for provisional energy: {2} meV".format(cut_ind,num_ei_cuts,ei_guess),'notice')
+         if self._multirep_mode:
+            tof_range = self.find_tof_range_for_multirep(ws_base)
+            ws_base = PropertyManager.sample_run.chop_ws_part(ws_base,tof_range,self._do_early_rebinning,cut_ind,num_ei_cuts)
+            prop_man.log("*** Processing multirep chunk: #{0}/{1} for provisional energy: {2} meV".format(cut_ind,num_ei_cuts,ei_guess),'notice')
          #---------------
 
          #Run the conversion first on the sample
@@ -615,87 +481,65 @@
                                              self.map_file,masking)
 
          # calculate absolute units integral and apply it to the workspace
-            cashed_mono_int = PropertyManager.mono_correction_factor.get_val_from_cash(prop_man)
-            if MonovanCashNum != None or self.mono_correction_factor or cashed_mono_int :
+         cashed_mono_int = PropertyManager.mono_correction_factor.get_val_from_cash(prop_man)
+         if MonovanCashNum != None or self.mono_correction_factor or cashed_mono_int :
             # do not remove background from vanadium (sample background is not fit for that anyway)
-<<<<<<< HEAD
             current_bkg_opt = self.check_background
             self.check_background= False
-            # what we want to do with absolute units: 
+            # what we want to do with absolute units:
             if self.mono_correction_factor: # Correction provided. Just apply it
-                deltaE_ws_sample = self.apply_absolute_normalization(deltaE_ws_sample,PropertyManager.monovan_run,
+                    deltaE_ws_sample = self.apply_absolute_normalization(deltaE_ws_sample,PropertyManager.monovan_run,\
                                                                       ei_guess,PropertyManager.wb_for_monovan_run,
                                                                       ' provided ')
             elif cashed_mono_int:  # Correction cashed from previous run
                 self.mono_correction_factor = cashed_mono_int
-                deltaE_ws_sample = self.apply_absolute_normalization(deltaE_ws_sample,PropertyManager.monovan_run,
+                    deltaE_ws_sample = self.apply_absolute_normalization(deltaE_ws_sample,PropertyManager.monovan_run,\
                                                                       ei_guess,PropertyManager.wb_for_monovan_run,
                                                                       ' -cached- ')
                 self.mono_correction_factor = None
             else:   # Calculate corrections
                 if self._multirep_mode and calculate_abs_units:
-                   mono_ws_base = PropertyManager.monovan_run.chop_ws_part(mono_ws_base,tof_range,self._do_early_rebinning,
+                        mono_ws_base = PropertyManager.monovan_run.chop_ws_part(mono_ws_base,tof_range,self._do_early_rebinning,\
                                                                           cut_ind,num_ei_cuts)
-                deltaE_ws_sample = self.apply_absolute_normalization(deltaE_ws_sample,PropertyManager.monovan_run,
+                    deltaE_ws_sample = self.apply_absolute_normalization(deltaE_ws_sample,PropertyManager.monovan_run,\
                                                                       ei_guess,PropertyManager.wb_for_monovan_run,
                                                                       'calculated')
                 # monovan run has been certainly deleted from memory after calculations
                 PropertyManager.monovan_run._in_cash = True
             self.check_background = current_bkg_opt
-=======
-                current_bkg_opt = self.check_background
-                self.check_background= False
-            # what we want to do with absolute units:
-                if self.mono_correction_factor: # Correction provided. Just apply it
-                    deltaE_ws_sample = self.apply_absolute_normalization(deltaE_ws_sample,PropertyManager.monovan_run,\
-                                                                      ei_guess,PropertyManager.wb_for_monovan_run)
-                elif cashed_mono_int:  # Correction cashed from previous run
-                    self.mono_correction_factor = cashed_mono_int
-                    deltaE_ws_sample = self.apply_absolute_normalization(deltaE_ws_sample,PropertyManager.monovan_run,\
-                                                                      ei_guess,PropertyManager.wb_for_monovan_run)
-                    self.mono_correction_factor = None
-                else:   # Calculate corrections
-                    if self._multirep_mode and calculate_abs_units:
-                        mono_ws_base = PropertyManager.monovan_run.chop_ws_part(mono_ws_base,tof_range,self._do_early_rebinning,\
-                                                                          cut_ind,num_ei_cuts)
-                    deltaE_ws_sample = self.apply_absolute_normalization(deltaE_ws_sample,PropertyManager.monovan_run,\
-                                                                      ei_guess,PropertyManager.wb_for_monovan_run)
-                self.check_background = current_bkg_opt
->>>>>>> 0cdb13d0
 
 
 
          # ensure that the sample_run name is intact with workspace
-            PropertyManager.sample_run.synchronize_ws(deltaE_ws_sample)
+         PropertyManager.sample_run.synchronize_ws(deltaE_ws_sample)
          #
-            ei = (deltaE_ws_sample.getRun().getLogData("Ei").value)
+         ei = (deltaE_ws_sample.getRun().getLogData("Ei").value)
          # PropertyManager.incident_energy.set_current(ei) # let's not do it --
          # this makes subsequent calls to this method depend on
          #                                                 # previous calls
 
-            prop_man.log("*** Incident energy found for sample run: {0} meV".format(ei),'notice')
+         prop_man.log("*** Incident energy found for sample run: {0} meV".format(ei),'notice')
          #
-            self.save_results(deltaE_ws_sample)
+         self.save_results(deltaE_ws_sample)
             if out_ws_name:
                 if self._multirep_mode:
-                    result.append(deltaE_ws_sample)
-            else: # delete workspace if no output is requested
-                self.sample_run = None
-
-
-
-        results_name = deltaE_ws_sample.name()
+               result.append(deltaE_ws_sample)
+         else: # delete workspace if no output is requested
+            self.sample_run = None
+
+
+
+      results_name = deltaE_ws_sample.name()
         if out_ws_name and not self._multirep_mode:
-            if results_name != out_ws_name:
-                RenameWorkspace(InputWorkspace=results_name,OutputWorkspace=out_ws_name)
-            result = mtd[out_ws_name]
-        else:
-            pass
-
-        end_time = time.time()
-        prop_man.log("*** Elapsed time = {0} sec".format(end_time - start_time),'notice')
-
-<<<<<<< HEAD
+         if results_name != out_ws_name:
+            RenameWorkspace(InputWorkspace=results_name,OutputWorkspace=out_ws_name)
+         result = mtd[out_ws_name]
+      else:
+        pass
+
+      end_time = time.time()
+      prop_man.log("*** Elapsed time = {0} sec".format(end_time - start_time),'notice')
+
       # CLEAR existing workspaces only if it is not run within loop
       #prop_man.monovan_run = None
       #prop_man.wb_run = None
@@ -703,25 +547,9 @@
       if 'masking' in mtd:
           DeleteWorkspace(masking)
 
-=======
-    # Hack for multirep mode?
-#    if mtd.doesExist('hard_mask_ws') == True:
- #       DeleteWorkspace(Workspace='hard_mask_ws')
-
-      #
-      # CLEAN-up (may be worth to do in separate procedure)
-      # Currently clear masks unconditionally TODO: cash masks with appropriate
-      # precautions
-        self.spectra_masks = None
-      #self.prop_man.wb_run = None # clean up memory of the wb run (only in
-      #case of file based wb)
-
-        if 'bkgr_ws_source' in mtd:
-            DeleteWorkspace('bkgr_ws_source')
->>>>>>> 0cdb13d0
-
-
-        return result
+
+
+      return result
 
     def do_white(self, run, spectra_masks=None, map_file=None):
         """
@@ -783,7 +611,7 @@
                 self.prop_man.log("Could not find such sample environment log. Will use psi=motor_offset")
                 motor_rotation = 0
         else:
-            motor_rotation = float('nan')
+           motor_rotation = float('nan')
         self.prop_man.psi = motor_rotation + motor_offset
 #-------------------------------------------------------------------------------
     def get_ei(self, data_run, ei_guess):
@@ -804,7 +632,7 @@
         data_ws = data_run.get_workspace()
         monitor_ws = data_run.get_monitors_ws()
         if not monitor_ws:
-            raise RuntimeError("Can not find monitors workspace for workspace {0}, run N{1}".\
+           raise RuntimeError("Can not find monitors workspace for workspace {0}, run N{1}".\
                  format(data_ws.name(),data_ws.getRunNumber()))
         separate_monitors = data_run.is_monws_separate()
         data_run.set_action_suffix('_shifted')
@@ -830,7 +658,7 @@
            # instrument is shifted in case it is shifted to this monitor (usual
            # case)
            #Find TOF range, correspondent to incident energy monitor peak
-            energy_rage = self.mon2_norm_energy_range
+           energy_rage = self.mon2_norm_energy_range
             self._mon2_norm_time_range = self.get_TOF_for_energies(monitor_ws,energy_rage,\
                                                                  [self.mon2_norm_spec],None,self._debug_mode)
         #end
@@ -893,16 +721,16 @@
         method = method.lower()
         for case in common.switch(method):
             if case('monitor-1'):
-                method,old_ws_name = self._normalize_to_monitor1(run,old_ws_name, range_offset,external_monitors_ws)
-                break
+               method,old_ws_name = self._normalize_to_monitor1(run,old_ws_name, range_offset,external_monitors_ws)
+               break
             if case('monitor-2'):
-                method,old_ws_name = self._normalize_to_monitor2(run,old_ws_name, range_offset,external_monitors_ws)
-                break
+               method,old_ws_name = self._normalize_to_monitor2(run,old_ws_name, range_offset,external_monitors_ws)
+               break
             if case('current'):
                 NormaliseByCurrent(InputWorkspace=old_ws_name,OutputWorkspace=old_ws_name)
                 break
             if case(): # default
-                raise RuntimeError('Normalization method {0} not found. It must be one of monitor-1, monitor-2, current, or None'.format(method))
+               raise RuntimeError('Normalization method {0} not found. It must be one of monitor-1, monitor-2, current, or None'.format(method))
         #endCase
 
 
@@ -919,15 +747,14 @@
         # get monitor's workspace
         separate_monitors = run.is_monws_separate()
         if external_monitor_ws:
-            separate_monitors = True
-            mon_ws = external_monitor_ws
-        else:
-            mon_ws = run.get_monitors_ws()
+           separate_monitors = True
+           mon_ws = external_monitor_ws
+        else:
+           mon_ws = run.get_monitors_ws()
 
         if not mon_ws: # no monitors
-            if self.__in_white_normalization: # we can normalize wb integrals by current separately as they often do not
+           if self.__in_white_normalization: # we can normalize wb integrals by current separately as they often do not
                                              # have monitors
-<<<<<<< HEAD
               self.normalise(run,'current',range_offset)
               ws = run.get_workspace()
               new_name = ws.name()
@@ -935,21 +762,13 @@
            else:
               raise RuntimeError('Normalise by monitor-1:: Workspace {0} for run {1} does not have monitors in it'\
                    .format(ws.name(),run.run_number()))
-=======
-                self.normalise(run,'current',range_offset)
-                new_name = run.get_ws_name()
-                return ('current',new_name)
-            else:
-                raise RuntimeError('Normalise by monitor-1:: Workspace {0} for run {1} does not have monitors in it'\
-                   .format(run.get_ws_name(),run.__get__()))
->>>>>>> 0cdb13d0
 
 
         range = self.norm_mon_integration_range
         if self._debug_mode:
-            kwargs = {'NormFactorWS':'NormMon1_WS' + data_ws.getName()}
-        else:
-            kwargs = {}
+           kwargs = {'NormFactorWS':'NormMon1_WS' + data_ws.getName()}
+        else:
+           kwargs = {}
 
         mon_spect = self.prop_man.mon1_norm_spec
         if separate_monitors:
@@ -974,16 +793,15 @@
       # get monitor's workspace
         separate_monitors = run.is_monws_separate()
         if external_monitor_ws:
-            separate_monitors = True
-            mon_ws = external_monitor_ws
-        else:
-            mon_ws = run.get_monitors_ws()
+           separate_monitors = True
+           mon_ws = external_monitor_ws
+        else:
+           mon_ws = run.get_monitors_ws()
 
 
         if not mon_ws: # no monitors
-            if self.__in_white_normalization: # we can normalize wb integrals by current separately as they often do not
+           if self.__in_white_normalization: # we can normalize wb integrals by current separately as they often do not
                                              # have monitors
-<<<<<<< HEAD
               self.normalise(run,'current',range_offset)
               ws = run.get_workspace()
               new_name =ws.name()
@@ -992,19 +810,11 @@
               ws = run.get_workspace()
               raise RuntimeError('Normalize by monitor-2:: Workspace {0} for run {1} does not have monitors in it'\
                    .format(ws.name(),run.run_number()))
-=======
-                self.normalise(run,'current',range_offset)
-                new_name = run.get_ws_name()
-                return ('current',new_name)
-            else:
-                raise RuntimeError('Normalize by monitor-2:: Workspace {0} for run {1} does not have monitors in it'\
-                   .format(run.get_ws_name(),run.__get__()))
->>>>>>> 0cdb13d0
         #
         if self._debug_mode:
-            kwargs = {'NormFactorWS':'NormMon2_WS' + mon_ws.getName()}
-        else:
-            kwargs = {}
+           kwargs = {'NormFactorWS':'NormMon2_WS' + mon_ws.getName()}
+        else:
+           kwargs = {}
 
         mon_spect = self.prop_man.mon2_norm_spec
         mon_index = int(mon_ws.getIndexFromSpectrumNumber(mon_spect))
@@ -1016,23 +826,23 @@
 
         #Find TOF range, correspondent to incident energy monitor peak
         if self._mon2_norm_time_range: # range has been found during ei-calculations
-            range = self._mon2_norm_time_range
-            range_min = range[0] + range_offset
-            range_max = range[1] + range_offset
-            self._mon2_norm_time_range = None
-        else:
-            mon_ws_name = mon_ws.name() #monitor's workspace and detector's workspace are e
-            if mon_ws_name.find('_shifted') != -1:
+           range = self._mon2_norm_time_range
+           range_min = range[0] + range_offset
+           range_max = range[1] + range_offset
+           self._mon2_norm_time_range = None
+        else:
+           mon_ws_name = mon_ws.name() #monitor's workspace and detector's workspace are e
+           if mon_ws_name.find('_shifted') != -1:
               # monitor-2 normalization ranges have to be identified before the
               # instrument is shifted
                 raise RuntimeError("Instrument have been shifted but no time range has been identified. Monitor-2 normalization can not be performed ")
-            else:
+           else:
               # instrument and workspace shifted, so TOF will be calculated wrt
               # shifted instrument
-                energy_rage = self.mon2_norm_energy_range
-                TOF_range = self.get_TOF_for_energies(mon_ws,energy_rage,[mon_spect],None,self._debug_mode)
-                range_min = TOF_range[0]
-                range_max = TOF_range[1]
+              energy_rage = self.mon2_norm_energy_range
+              TOF_range = self.get_TOF_for_energies(mon_ws,energy_rage,[mon_spect],None,self._debug_mode)
+              range_min = TOF_range[0]
+              range_max = TOF_range[1]
 
        # Normalize to monitor 2
         NormaliseToMonitor(InputWorkspace=old_name,OutputWorkspace=old_name,IntegrationRangeMin=range_min,
@@ -1045,7 +855,7 @@
             energy range requested
         """
         if not workspace:
-            workspace = PropertyManager.sample_run.get_workspace()
+           workspace = PropertyManager.sample_run.get_workspace()
 
         spectra_id = self.prop_man.multirep_tof_specta_list
         if not spectra_id:
@@ -1068,14 +878,14 @@
 
         nBlocks = len(spectra_id)
         if nBlocks > 1:
-            tof_min,t_step,tof_max = process_block(TOF_range[0])
-            for ind in xrange(1,nBlocks):
-                tof_min1,t_step1,tof_max1 = process_block(TOF_range[ind])
-                tof_min = min(tof_min,tof_min1)
-                tof_max = max(tof_max,tof_max1)
-                t_step = min(t_step,t_step1)
-        else:
-            tof_min,t_step,tof_max = process_block(TOF_range)
+           tof_min,t_step,tof_max = process_block(TOF_range[0])
+           for ind in xrange(1,nBlocks):
+               tof_min1,t_step1,tof_max1 = process_block(TOF_range[ind])
+               tof_min = min(tof_min,tof_min1)
+               tof_max = max(tof_max,tof_max1)
+               t_step = min(t_step,t_step1)
+        else:
+               tof_min,t_step,tof_max = process_block(TOF_range)
         #end
         return (tof_min,t_step,tof_max)
     #
@@ -1152,24 +962,24 @@
         for file_format  in formats:
             for case in common.switch(file_format):
                 if case('nxspe'):
-                    filename = save_file + '.nxspe'
-                    name_supported = name_orig.replace('/','of')
-                    if name_supported != name_orig:
-                        RenameWorkspace(InputWorkspace=name_orig,OutputWorkspace=name_supported)
-                    SaveNXSPE(InputWorkspace=name_supported,Filename= filename, KiOverKfScaling=prop_man.apply_kikf_correction,psi=prop_man.psi)
-                    if name_supported != name_orig:
-                        RenameWorkspace(InputWorkspace=name_supported,OutputWorkspace=name_orig)
-                    break
+                   filename = save_file + '.nxspe'
+                   name_supported = name_orig.replace('/','of')
+                   if name_supported != name_orig:
+                      RenameWorkspace(InputWorkspace=name_orig,OutputWorkspace=name_supported)
+                   SaveNXSPE(InputWorkspace=name_supported,Filename= filename, KiOverKfScaling=prop_man.apply_kikf_correction,psi=prop_man.psi)
+                   if name_supported != name_orig:
+                      RenameWorkspace(InputWorkspace=name_supported,OutputWorkspace=name_orig)
+                   break
                 if case('spe'):
-                    filename = save_file + '.spe'
-                    SaveSPE(InputWorkspace=workspace,Filename= filename)
-                    break
+                   filename = save_file + '.spe'
+                   SaveSPE(InputWorkspace=workspace,Filename= filename)
+                   break
                 if case('nxs'):
-                    filename = save_file + '.nxs'
-                    SaveNexus(InputWorkspace=workspace,Filename= filename)
-                    break
+                   filename = save_file + '.nxs'
+                   SaveNexus(InputWorkspace=workspace,Filename= filename)
+                   break
                 if case(): # default, could also just omit condition or 'if True'
-                    prop_man.log("Unknown file format {0} requested to save results. No saving performed this format".format(file_format))
+                   prop_man.log("Unknown file format {0} requested to save results. No saving performed this format".format(file_format))
 
     #########
     @property
@@ -1246,18 +1056,7 @@
             # Store the factor for further usage
             PropertyManager.mono_correction_factor.set_val_to_cash(prop_man,anf_TGP)
             # reset current monovan run to run number (if it makes sense) --
-<<<<<<< HEAD
-            ## workspace is not good for further processing any more
-            #mono_run_num = PropertyManager.monovan_run.run_number()
-            #prop_man.monovan_run = None # delete everything from memory
-            #prop_man.monovan_run = mono_run_num 
-=======
-            # workspace is not good for further processing any more
-            mono_run_num = PropertyManager.monovan_run.run_number()
-            prop_man.monovan_run = None # delete everything from memory
-            prop_man.monovan_run = mono_run_num
->>>>>>> 0cdb13d0
-        #end
+            ## workspace is not good for further processing any more        #end
         prop_man.log('*** Using {0} value : {1} of absolute units correction factor (TGP)'.format(abs_norm_factor_is,absnorm_factor),'notice')
         prop_man.log('*******************************************************************************************','notice')
 
@@ -1292,38 +1091,32 @@
         mono_vs = monovan_run.get_workspace()
         ws_name = mono_vs.name()
 
-<<<<<<< HEAD
         data_ws = Integration(InputWorkspace=mono_vs,OutputWorkspace='van_int',
                               RangeLower=minmax[0],RangeUpper=minmax[1],IncludePartialBins='1')
- 
-=======
-
-        data_ws = Integration(InputWorkspace=deltaE_wkspaceName,OutputWorkspace='van_int',RangeLower=minmax[0],RangeUpper=minmax[1],IncludePartialBins='1')
-
->>>>>>> 0cdb13d0
+
         nhist = data_ws.getNumberHistograms()
         # extract wb integrals for combined spectra
         signal = []
         error = []
         izerc = 0
         for i in range(nhist):
-            try:
-                det = data_ws.getDetector(i)
-            except Exception:
-                continue
-            if det.isMasked():
-                continue
-            sig = data_ws.readY(i)[0]
-            err = data_ws.readE(i)[0]
-            if sig != sig:     #ignore NaN (hopefully it will mean mask some day)
-                continue
+           try:
+             det = data_ws.getDetector(i)
+           except Exception:
+             continue
+           if det.isMasked():
+             continue
+           sig = data_ws.readY(i)[0]
+           err = data_ws.readE(i)[0]
+           if sig != sig:     #ignore NaN (hopefully it will mean mask some day)
+               continue
             if (err <= 0) or (sig <= 0):   # count Inf and negative||zero readings.  Presence of this indicates that
                                             # something went wrong
-                izerc+=1
-                continue
+              izerc+=1
+              continue
 
             signal.append(sig)
-            error.append(err)
+           error.append(err)
         #---------------- Loop finished
 
         norm_factor = {}
@@ -1351,30 +1144,18 @@
         # n_i is the modified signal
         signal_sum = sum(map(lambda e: e * e,error))
         weight_sum = sum(map(lambda s,e: e * e / s,signal,error))
-<<<<<<< HEAD
-        if(weight_sum == 0.0):
+        if weight_sum == 0.0:
             prop_man.log("WB integral has been calculated incorrectly, look at van_int workspace: {0}".format(ws_name),'error')
             raise ArithmeticError("Division by 0 weight when calculating WB integrals from workspace {0}".format(ws_name))
-=======
-        if weight_sum == 0.0:
-            prop_man.log("WB integral has been calculated incorrectly, look at van_int workspace: {0}".format(deltaE_wkspaceName),'error')
-            raise ArithmeticError("Division by 0 weight when calculating WB integrals from workspace {0}".format(deltaE_wkspaceName))
->>>>>>> 0cdb13d0
         norm_factor['Poisson'] = signal_sum / weight_sum
         #-------------------------------------------------------------------------
         # Guess which estimates value sum(n_i^2/Sigma_i^2)/sum(n_i/Sigma_i^2)
         # TGP suggestion from 12-2012
         signal_sum = sum(map(lambda s,e: s * s / (e * e),signal,error))
         weight_sum = sum(map(lambda s,e: s / (e * e),signal,error))
-<<<<<<< HEAD
-        if(weight_sum == 0.0):
+        if weight_sum == 0.0:
             prop_man.log("WB integral has been calculated incorrectly, look at van_int workspace: {0}".format(ws_name),'error')
             raise ArithmeticError("Division by 0 weight when calculating WB integrals from workspace {0}".format(ws_name))
-=======
-        if weight_sum == 0.0:
-            prop_man.log("WB integral has been calculated incorrectly, look at van_int workspace: {0}".format(deltaE_wkspaceName),'error')
-            raise ArithmeticError("Division by 0 weight when calculating WB integrals from workspace {0}".format(deltaE_wkspaceName))
->>>>>>> 0cdb13d0
         norm_factor['TGP'] = signal_sum / weight_sum
         #
         #
@@ -1395,10 +1176,10 @@
         # check for NaN
         if (norm_factor['LibISIS'] != norm_factor['LibISIS']) | (izerc != 0):    # It is an error, print diagnostics:
             if norm_factor['LibISIS'] != norm_factor['LibISIS']:
-                log_value = '\n--------> Absolute normalization factor is NaN <----------------------------------------------\n'
-            else:
-                log_value = '\n--------> Warning, Monovanadium has zero spectra <--------------------------------------------\n'
-                log1_value = \
+               log_value = '\n--------> Absolute normalization factor is NaN <----------------------------------------------\n'
+           else:
+               log_value = '\n--------> Warning, Monovanadium has zero spectra <--------------------------------------------\n'
+               log1_value = \
                "--------> Processing workspace: {0}\n"\
                "--------> Monovan Integration range : min={1}, max={2} (meV)\n"\
                "--------> Summed:  {3} spectra with total signal: {4} and error: {5}\n"\
@@ -1408,14 +1189,10 @@
                "--------> Abs norm factors: Sigma^2: {9}\n"\
                "--------> Abs norm factors: Poisson: {10}\n"\
                "--------> Abs norm factors: TGP    : {11}\n"\
-<<<<<<< HEAD
                .format(ws_name,minmax[0],minmax[1],nhist,sum(signal),sum(error),izerc,scale_factor,
-=======
-               .format(deltaE_wkspaceName,minmax[0],minmax[1],nhist,sum(signal),sum(error),izerc,scale_factor,\
->>>>>>> 0cdb13d0
                           norm_factor['LibISIS'],norm_factor['SigSq'],norm_factor['Poisson'],norm_factor['TGP'])
-            log_value = log_value + log1_value
-            propman.log(log_value,'error')
+           log_value = log_value + log1_value
+           propman.log(log_value,'error')
         else:
             if not self._debug_mode:
                 monovan_run.clear_resulting_ws()
@@ -1462,10 +1239,10 @@
             from the property manager class except this
             property already have descriptor in self class
        """
-        if attr_name in self._descriptors:
-            return object.__getattr__(self,attr_name)
-        else:
-            return getattr(self._propMan,attr_name)
+       if attr_name in self._descriptors:
+          return object.__getattr__(self,attr_name)
+       else:
+          return getattr(self._propMan,attr_name)
 
     def __setattr__(self,attr_name,attr_value):
         """ overloaded to prohibit adding non-starting with _properties to the class instance
@@ -1522,20 +1299,20 @@
             instrument = workspace.getInstrument()
             name = instrument.getName()
             if name != self.prop_man.instr_name:
-                self.prop_man = PropertyManager(name,workspace)
+               self.prop_man = PropertyManager(name,workspace)
 
 
     def get_run_descriptor(self,run):
-        """ Spawn temporary run descriptor for input data given in format,
+       """ Spawn temporary run descriptor for input data given in format,
            different from run descriptor. Return existing run descriptor,
            if it is what provided.
        """
-        if not isinstance(run,RunDescriptor):
-            tRun = copy.copy(PropertyManager._tmp_run)
+       if not isinstance(run,RunDescriptor):
+          tRun = copy.copy(PropertyManager._tmp_run)
             tRun.__set__(None,run)
-            return tRun
-        else:
-            return run
+          return tRun
+       else:
+           return run
     #
 # -------------------------------------------------------------------------------------------
 #         This actually does the conversion for the mono-sample and
@@ -1596,10 +1373,10 @@
 
         energy_bins = PropertyManager.energy_bins.get_abs_range(self.prop_man)
         if energy_bins:
-            Rebin(InputWorkspace=result_name,OutputWorkspace=result_name,Params= energy_bins,PreserveEvents=False)
-            if bkgr_ws: # remove background after converting units and rebinning
-                RemoveBackground(InputWorkspace=result_name,OutputWorkspace=result_name,BkgWorkspace=bkgr_ws,EMode='Direct')
-                DeleteWorkspace(bkgr_ws)
+           Rebin(InputWorkspace=result_name,OutputWorkspace=result_name,Params= energy_bins,PreserveEvents=False)
+           if bkgr_ws: # remove background after converting units and rebinning
+              RemoveBackground(InputWorkspace=result_name,OutputWorkspace=result_name,BkgWorkspace=bkgr_ws,EMode='Direct')
+              DeleteWorkspace(bkgr_ws)
         else:
             pass # TODO: investigate way of removing background from event workspace if we want
                  # result to be an event workspace
@@ -1608,8 +1385,8 @@
 
         if self.apply_detector_eff and energy_bins: #should detector efficiency work on event workspace too?  At the moment it is
                                                     #not (01/02/2015)
-            DetectorEfficiencyCor(InputWorkspace=result_name,OutputWorkspace=result_name)
-            self.prop_man.log("_do_mono: finished DetectorEfficiencyCor for : " + result_name,'information')
+           DetectorEfficiencyCor(InputWorkspace=result_name,OutputWorkspace=result_name)
+           self.prop_man.log("_do_mono: finished DetectorEfficiencyCor for : " + result_name,'information')
         #############
         data_run.synchronize_ws(mtd[result_name])
 
@@ -1630,13 +1407,13 @@
             bkgr_ws = CloneWorkspace(InputWorkspace='bkgr_ws_source',OutputWorkspace='bkgr_ws')
             if time_shift != 0: # Workspace has probably been shifted, so to have correct units conversion
                                 # one needs to do appropriate shift here as well
-                CopyInstrumentParameters(result_ws,bkgr_ws)
+              CopyInstrumentParameters(result_ws,bkgr_ws)
              # Adjust the TOF such that the first monitor peak is at t=0
                 ScaleX(InputWorkspace=bkgr_ws,OutputWorkspace='bkgr_ws',Operation="Add",Factor=time_shift,\
                      InstrumentParameter="DelayTime",Combine=True)
         else:
-            bkgr_ws = Rebin(result_ws,Params=[bkg_range_min,(bkg_range_max - bkg_range_min) * 1.001,bkg_range_max],PreserveEvents=False)
-            bkgr_ws = self.normalise(bkgr_ws, self.normalise_method, time_shift)
+           bkgr_ws = Rebin(result_ws,Params=[bkg_range_min,(bkg_range_max - bkg_range_min) * 1.001,bkg_range_max],PreserveEvents=False)
+           bkgr_ws = self.normalise(bkgr_ws, self.normalise_method, time_shift)
 
 
         return bkgr_ws
@@ -1652,10 +1429,10 @@
             self._do_mono_ISIS(run,ei_guess,\
                               white_run, map_file, spectra_masks, Tzero)
         else:
-            result_name = run.set_action_suffix('_spe')
+          result_name = run.set_action_suffix('_spe')
             self._do_mono_SNS(run,result_name,ei_guess,\
                          white_run, map_file, spectra_masks, Tzero)
-            run.synchronize_ws()
+          run.synchronize_ws()
 
         prop_man = self.prop_man
         ws = run.get_workspace()
@@ -1669,8 +1446,8 @@
 
         # Make sure that our binning is consistent
         if prop_man.energy_bins:
-            bins = PropertyManager.energy_bins.get_abs_range(prop_man)
-            Rebin(InputWorkspace=result_name,OutputWorkspace= result_name,Params=bins)
+           bins = PropertyManager.energy_bins.get_abs_range(prop_man)
+           Rebin(InputWorkspace=result_name,OutputWorkspace= result_name,Params=bins)
 
         # Masking and grouping
         result_ws = mtd[result_name]
@@ -1706,10 +1483,10 @@
                 old_log_val = targ_ws.getRun().getLogData(done_Log).value
                 done_log_VAL = self._build_white_tag()
                 if old_log_val == done_log_VAL:
-                    run.synchronize_ws(targ_ws)
-                    if self._keep_wb_workspace:
+                   run.synchronize_ws(targ_ws)
+                   if self._keep_wb_workspace:
                         result = run.get_ws_clone()
-                    else:
+                   else:
                         result = run.get_workspace()
                     return result
                 else:
@@ -1762,7 +1539,7 @@
     #TODO: get rid of this and use data, obtained form diagnostics
     failed_spectra = []
     if masked_wksp is None:
-        return (failed_spectra,0)
+       return (failed_spectra,0)
 
     masking_wksp,sp_list = ExtractMask(masked_wksp)
     DeleteWorkspace(masking_wksp)
