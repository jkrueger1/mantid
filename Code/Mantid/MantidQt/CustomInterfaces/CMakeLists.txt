--- conflicted
+++ resolved
@@ -99,12 +99,7 @@
 	inc/MantidQtCustomInterfaces/Indirect/ConvFit.h
   inc/MantidQtCustomInterfaces/Indirect/DensityOfStates.h
 	inc/MantidQtCustomInterfaces/Indirect/Elwin.h
-<<<<<<< HEAD
-	inc/MantidQtCustomInterfaces/Indirect/Fury.h
-	inc/MantidQtCustomInterfaces/Indirect/FuryFit.h
   inc/MantidQtCustomInterfaces/Indirect/ILLCalibration.h
-=======
->>>>>>> 3085c1f1
   inc/MantidQtCustomInterfaces/Indirect/ILLEnergyTransfer.h
 	inc/MantidQtCustomInterfaces/Indirect/IndirectBayes.h
 	inc/MantidQtCustomInterfaces/Indirect/IndirectBayesTab.h
@@ -202,12 +197,7 @@
                 inc/MantidQtCustomInterfaces/Indirect/ConvFit.h
                 inc/MantidQtCustomInterfaces/Indirect/DensityOfStates.h
                 inc/MantidQtCustomInterfaces/Indirect/Elwin.h
-<<<<<<< HEAD
-                inc/MantidQtCustomInterfaces/Indirect/Fury.h
-                inc/MantidQtCustomInterfaces/Indirect/FuryFit.h
                 inc/MantidQtCustomInterfaces/Indirect/ILLCalibration.h
-=======
->>>>>>> 3085c1f1
                 inc/MantidQtCustomInterfaces/Indirect/ILLEnergyTransfer.h
                 inc/MantidQtCustomInterfaces/Indirect/IndirectBayes.h
                 inc/MantidQtCustomInterfaces/Indirect/IndirectBayesTab.h
@@ -282,12 +272,7 @@
                inc/MantidQtCustomInterfaces/Indirect/ConvFit.ui
                inc/MantidQtCustomInterfaces/Indirect/DensityOfStates.ui
                inc/MantidQtCustomInterfaces/Indirect/Elwin.ui
-<<<<<<< HEAD
-               inc/MantidQtCustomInterfaces/Indirect/Fury.ui
-               inc/MantidQtCustomInterfaces/Indirect/FuryFit.ui
                inc/MantidQtCustomInterfaces/Indirect/ILLCalibration.ui
-=======
->>>>>>> 3085c1f1
                inc/MantidQtCustomInterfaces/Indirect/ILLEnergyTransfer.ui
                inc/MantidQtCustomInterfaces/Indirect/IndirectBayes.ui
                inc/MantidQtCustomInterfaces/Indirect/IndirectDataAnalysis.ui
