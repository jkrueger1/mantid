--- conflicted
+++ resolved
@@ -18,20 +18,18 @@
   QString getPythonSuccessKeyword();
   QString getPythonEmptyKeyword();
   QString getPythonTrueKeyword();
-<<<<<<< HEAD
   QString getPythonFalseKeyword();
 
   QString getQResolutionH1ToolTipText();
   QString getQResolutionH2ToolTipText();
   QString getQResolutionA1ToolTipText();
   QString getQResolutionA2ToolTipText();
-=======
-
+  
   // Input related
   double getMaxDoubleValue();
   int getMaxIntValue();
   int getDecimals();
->>>>>>> 179e43f5
+  
 };
 
 }
