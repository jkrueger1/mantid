--- conflicted
+++ resolved
@@ -64,7 +64,12 @@
     m_rangeSelectors["ConvFitHWHM"]->setColour(Qt::red);
 
     // Populate Property Widget
-<<<<<<< HEAD
+
+    // Option to convolve members
+    m_cfProp["Convolve"] = m_blnManager->addProperty("Convolve");
+    m_cfTree->addProperty(m_properties["Convolve"]);
+    m_blnManager->setValue(m_properties["Convolve"], true);
+
     m_properties["FitRange"] = m_grpManager->addProperty("Fitting Range");
     m_properties["StartX"] = m_dblManager->addProperty("StartX");
     m_dblManager->setDecimals(m_properties["StartX"], NUM_DECIMALS);
@@ -82,33 +87,6 @@
     m_properties["LinearBackground"]->addSubProperty(m_properties["BGA0"]);
     m_properties["LinearBackground"]->addSubProperty(m_properties["BGA1"]);
     m_cfTree->addProperty(m_properties["LinearBackground"]);
-=======
-
-    // Option to convolve members
-    m_cfProp["Convolve"] = m_cfBlnMng->addProperty("Convolve");
-    m_cfTree->addProperty(m_cfProp["Convolve"]);
-    m_cfBlnMng->setValue(m_cfProp["Convolve"], true);
-
-    // Fit Range
-    m_cfProp["FitRange"] = m_cfGrpMng->addProperty("Fitting Range");
-    m_cfProp["StartX"] = m_cfDblMng->addProperty("StartX");
-    m_cfDblMng->setDecimals(m_cfProp["StartX"], NUM_DECIMALS);
-    m_cfProp["EndX"] = m_cfDblMng->addProperty("EndX");
-    m_cfDblMng->setDecimals(m_cfProp["EndX"], NUM_DECIMALS);
-    m_cfProp["FitRange"]->addSubProperty(m_cfProp["StartX"]);
-    m_cfProp["FitRange"]->addSubProperty(m_cfProp["EndX"]);
-    m_cfTree->addProperty(m_cfProp["FitRange"]);
-
-    // Background Range
-    m_cfProp["LinearBackground"] = m_cfGrpMng->addProperty("Background");
-    m_cfProp["BGA0"] = m_cfDblMng->addProperty("A0");
-    m_cfDblMng->setDecimals(m_cfProp["BGA0"], NUM_DECIMALS);
-    m_cfProp["BGA1"] = m_cfDblMng->addProperty("A1");
-    m_cfDblMng->setDecimals(m_cfProp["BGA1"], NUM_DECIMALS);
-    m_cfProp["LinearBackground"]->addSubProperty(m_cfProp["BGA0"]);
-    m_cfProp["LinearBackground"]->addSubProperty(m_cfProp["BGA1"]);
-    m_cfTree->addProperty(m_cfProp["LinearBackground"]);
->>>>>>> 248d17fd
 
     // Delta Function
     m_properties["DeltaFunction"] = m_grpManager->addProperty("Delta Function");
