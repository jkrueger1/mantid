--- conflicted
+++ resolved
@@ -414,12 +414,9 @@
       g_log.warning("No result workspaces, cannot plot preview.");
       return;
     }
-<<<<<<< HEAD
-=======
 
     // Set workspace for Python export as the first result workspace
     m_pythonExportWsName = sliceWs->getName();
->>>>>>> a8378509
 
     // Plot result spectrum
     plotMiniPlot(sliceWs, 0, "SlicePreviewPlot", "SlicePreviewCurve");
