#include "MantidQtCustomInterfaces/IndirectCalibration.h"

#include "MantidKernel/Logger.h"

#include <QFileInfo>

using namespace Mantid::API;

namespace
{
  Mantid::Kernel::Logger g_log("IndirectCalibration");
}

using namespace Mantid::API;
using MantidQt::API::BatchAlgorithmRunner;

namespace MantidQt
{
namespace CustomInterfaces
{
  //----------------------------------------------------------------------------------------------
  /** Constructor
   */
  IndirectCalibration::IndirectCalibration(Ui::IndirectDataReduction& uiForm, QWidget * parent) :
      IndirectDataReductionTab(uiForm, parent), m_lastCalPlotFilename("")
  {
    DoubleEditorFactory *doubleEditorFactory = new DoubleEditorFactory();

    // CAL PROPERTY TREE
    m_propTrees["CalPropTree"] = new QtTreePropertyBrowser();
    m_propTrees["CalPropTree"]->setFactoryForManager(m_dblManager, doubleEditorFactory);
    m_uiForm.cal_treeCal->addWidget(m_propTrees["CalPropTree"]);

    // Cal Property Tree: Peak/Background
    m_properties["CalPeakMin"] = m_dblManager->addProperty("Peak Min");
    m_properties["CalPeakMax"] = m_dblManager->addProperty("Peak Max");
    m_properties["CalBackMin"] = m_dblManager->addProperty("Back Min");
    m_properties["CalBackMax"] = m_dblManager->addProperty("Back Max");

    m_propTrees["CalPropTree"]->addProperty(m_properties["CalPeakMin"]);
    m_propTrees["CalPropTree"]->addProperty(m_properties["CalPeakMax"]);
    m_propTrees["CalPropTree"]->addProperty(m_properties["CalBackMin"]);
    m_propTrees["CalPropTree"]->addProperty(m_properties["CalBackMax"]);

    // CAL PLOT
    m_plots["CalPlot"] = new QwtPlot(m_parentWidget);
    m_plots["CalPlot"]->setAxisFont(QwtPlot::xBottom, parent->font());
    m_plots["CalPlot"]->setAxisFont(QwtPlot::yLeft, parent->font());
    m_plots["CalPlot"]->setCanvasBackground(Qt::white);
    m_uiForm.cal_plotCal->addWidget(m_plots["CalPlot"]);

    // Cal plot range selectors
    m_rangeSelectors["CalPeak"] = new MantidWidgets::RangeSelector(m_plots["CalPlot"]);
    m_rangeSelectors["CalBackground"] = new MantidWidgets::RangeSelector(m_plots["CalPlot"]);
    m_rangeSelectors["CalBackground"]->setColour(Qt::darkGreen); //Dark green to signify background range

    // RES PROPERTY TREE
    m_propTrees["ResPropTree"] = new QtTreePropertyBrowser();
    m_propTrees["ResPropTree"]->setFactoryForManager(m_dblManager, doubleEditorFactory);
    m_uiForm.cal_treeRes->addWidget(m_propTrees["ResPropTree"]);

    // Res Property Tree: Spectra Selection
    m_properties["ResSpecMin"] = m_dblManager->addProperty("Spectra Min");
    m_propTrees["ResPropTree"]->addProperty(m_properties["ResSpecMin"]);
    m_dblManager->setDecimals(m_properties["ResSpecMin"], 0);

    m_properties["ResSpecMax"] = m_dblManager->addProperty("Spectra Max");
    m_propTrees["ResPropTree"]->addProperty(m_properties["ResSpecMax"]);
    m_dblManager->setDecimals(m_properties["ResSpecMax"], 0);

    // Res Property Tree: Background Properties
    QtProperty* resBG = m_grpManager->addProperty("Background");
    m_propTrees["ResPropTree"]->addProperty(resBG);

    m_properties["ResStart"] = m_dblManager->addProperty("Start");
    resBG->addSubProperty(m_properties["ResStart"]);

    m_properties["ResEnd"] = m_dblManager->addProperty("End");
    resBG->addSubProperty(m_properties["ResEnd"]);

    // Res Property Tree: Rebinning
    const int NUM_DECIMALS = 3;
    QtProperty* resRB = m_grpManager->addProperty("Rebinning");
    m_propTrees["ResPropTree"]->addProperty(resRB);

    m_properties["ResELow"] = m_dblManager->addProperty("Low");
    m_dblManager->setDecimals(m_properties["ResELow"], NUM_DECIMALS);
    m_dblManager->setValue(m_properties["ResELow"], -0.2);
    resRB->addSubProperty(m_properties["ResELow"]);

    m_properties["ResEWidth"] = m_dblManager->addProperty("Width");
    m_dblManager->setDecimals(m_properties["ResEWidth"], NUM_DECIMALS);
    m_dblManager->setValue(m_properties["ResEWidth"], 0.002);
    m_dblManager->setMinimum(m_properties["ResEWidth"], 0.001);
    resRB->addSubProperty(m_properties["ResEWidth"]);

    m_properties["ResEHigh"] = m_dblManager->addProperty("High");
    m_dblManager->setDecimals(m_properties["ResEHigh"], NUM_DECIMALS);
    m_dblManager->setValue(m_properties["ResEHigh"], 0.2);
    resRB->addSubProperty(m_properties["ResEHigh"]);

    // RES PLOT
    m_plots["ResPlot"] = new QwtPlot(m_parentWidget);
    m_plots["ResPlot"]->setAxisFont(QwtPlot::xBottom, parent->font());
    m_plots["ResPlot"]->setAxisFont(QwtPlot::yLeft, parent->font());
    m_plots["ResPlot"]->setCanvasBackground(Qt::white);
    m_uiForm.cal_plotRes->addWidget(m_plots["ResPlot"]);

    // Res plot range selectors
    // Create ResBackground first so ResPeak is drawn above it
    m_rangeSelectors["ResBackground"] = new MantidWidgets::RangeSelector(m_plots["ResPlot"],
        MantidQt::MantidWidgets::RangeSelector::XMINMAX, true, false);
    m_rangeSelectors["ResBackground"]->setColour(Qt::darkGreen);
    m_rangeSelectors["ResPeak"] = new MantidWidgets::RangeSelector(m_plots["ResPlot"],
        MantidQt::MantidWidgets::RangeSelector::XMINMAX, true, true);

    // MISC UI
    m_uiForm.cal_leIntensityScaleMultiplier->setValidator(m_valDbl);
    m_uiForm.cal_leResScale->setValidator(m_valDbl);
    m_uiForm.cal_valIntensityScaleMultiplier->setText(" ");

    // SIGNAL/SLOT CONNECTIONS
    // Update instrument information when a new instrument config is selected
    connect(this, SIGNAL(newInstrumentConfiguration()), this, SLOT(setDefaultInstDetails()));

    connect(m_rangeSelectors["ResPeak"], SIGNAL(rangeChanged(double, double)), m_rangeSelectors["ResBackground"], SLOT(setRange(double, double)));

    // Update property map when a range seclector is moved
    connect(m_rangeSelectors["CalPeak"], SIGNAL(minValueChanged(double)), this, SLOT(calMinChanged(double)));
    connect(m_rangeSelectors["CalPeak"], SIGNAL(maxValueChanged(double)), this, SLOT(calMaxChanged(double)));
    connect(m_rangeSelectors["CalBackground"], SIGNAL(minValueChanged(double)), this, SLOT(calMinChanged(double)));
    connect(m_rangeSelectors["CalBackground"], SIGNAL(maxValueChanged(double)), this, SLOT(calMaxChanged(double)));
    connect(m_rangeSelectors["ResPeak"], SIGNAL(minValueChanged(double)), this, SLOT(calMinChanged(double)));
    connect(m_rangeSelectors["ResPeak"], SIGNAL(maxValueChanged(double)), this, SLOT(calMaxChanged(double)));
    connect(m_rangeSelectors["ResBackground"], SIGNAL(minValueChanged(double)), this, SLOT(calMinChanged(double)));
    connect(m_rangeSelectors["ResBackground"], SIGNAL(maxValueChanged(double)), this, SLOT(calMaxChanged(double)));
    // Update range selctor positions when a value in the double manager changes
    connect(m_dblManager, SIGNAL(valueChanged(QtProperty*, double)), this, SLOT(calUpdateRS(QtProperty*, double)));
    // Plot miniplots after a file has loaded
    connect(m_uiForm.cal_leRunNo, SIGNAL(filesFound()), this, SLOT(calPlotRaw()));
    // Plot miniplots when the user clicks Plot Raw
    connect(m_uiForm.cal_pbPlot, SIGNAL(clicked()), this, SLOT(calPlotRaw()));
    // Toggle RES file options when user toggles Create RES File checkbox
    connect(m_uiForm.cal_ckRES, SIGNAL(toggled(bool)), this, SLOT(resCheck(bool)));
    // Enable/disable RES scaling option when user toggles Scale RES checkbox
    connect(m_uiForm.cal_ckResScale, SIGNAL(toggled(bool)), m_uiForm.cal_leResScale, SLOT(setEnabled(bool)));
    // Enable/dosable scale factor option when user toggles Intensity Scale Factor checkbox
    connect(m_uiForm.cal_ckIntensityScaleMultiplier, SIGNAL(toggled(bool)), this, SLOT(intensityScaleMultiplierCheck(bool)));
    // Validate the value entered in scale factor option whenever it changes
    connect(m_uiForm.cal_leIntensityScaleMultiplier, SIGNAL(textChanged(const QString &)), this, SLOT(calibValidateIntensity(const QString &)));

    // Shows message on run buton when user is inputting a run number
    connect(m_uiForm.cal_leRunNo, SIGNAL(fileTextChanged(const QString &)), this, SLOT(pbRunEditing()));
    // Shows message on run button when Mantid is finding the file for a given run number
    connect(m_uiForm.cal_leRunNo, SIGNAL(findingFiles()), this, SLOT(pbRunFinding()));
    // Reverts run button back to normal when file finding has finished
    connect(m_uiForm.cal_leRunNo, SIGNAL(fileFindingFinished()), this, SLOT(pbRunFinished()));

    // Nudge resCheck to ensure res range selectors are only shown when Create RES file is checked
    resCheck(m_uiForm.cal_ckRES->isChecked());
  }

  //----------------------------------------------------------------------------------------------
  /** Destructor
   */
  IndirectCalibration::~IndirectCalibration()
  {
  }

  void IndirectCalibration::setup()
  {
  }

  void IndirectCalibration::run()
  {
    connect(m_batchAlgoRunner, SIGNAL(batchComplete(bool)), this, SLOT(algorithmsComplete(bool)));

<<<<<<< HEAD
    using namespace Mantid::API;
    using MantidQt::API::BatchAlgorithmRunner;

=======
>>>>>>> 248d17fd
    // Get properties
    QString firstFile = m_uiForm.cal_leRunNo->getFirstFilename();
    QString filenames = m_uiForm.cal_leRunNo->getFilenames().join(",");

<<<<<<< HEAD
    QString detectorRange = m_uiForm.leSpectraMin->text() + "," + m_uiForm.leSpectraMax->text();
=======
    auto instDetails = getInstrumentDetails();
    QString detectorRange = instDetails["spectra-min"] + "," + instDetails["spectra-max"];

>>>>>>> 248d17fd
    QString peakRange = m_properties["CalPeakMin"]->valueText() + "," + m_properties["CalPeakMax"]->valueText();
    QString backgroundRange = m_properties["CalBackMin"]->valueText() + "," + m_properties["CalBackMax"]->valueText();

    QFileInfo firstFileInfo(firstFile);
    QString outputWorkspaceName = firstFileInfo.baseName() + "_" + m_uiForm.cbAnalyser->currentText() + m_uiForm.cbReflection->currentText() + "_calib";

    // Configure the calibration algorithm
    IAlgorithm_sptr calibrationAlg = AlgorithmManager::Instance().create("CreateCalibrationWorkspace", -1);
    calibrationAlg->initialize();

    calibrationAlg->setProperty("InputFiles", filenames.toStdString());
    calibrationAlg->setProperty("OutputWorkspace", outputWorkspaceName.toStdString());

    calibrationAlg->setProperty("DetectorRange", detectorRange.toStdString());
    calibrationAlg->setProperty("PeakRange", peakRange.toStdString());
    calibrationAlg->setProperty("BackgroundRange", backgroundRange.toStdString());

    calibrationAlg->setProperty("Plot", m_uiForm.cal_ckPlotResult->isChecked());

    if(m_uiForm.cal_ckIntensityScaleMultiplier->isChecked())
    {
      QString scale = m_uiForm.cal_leIntensityScaleMultiplier->text();
      if(scale.isEmpty())
        scale = "1.0";
      calibrationAlg->setProperty("ScaleFactor", scale.toStdString());
    }
    m_batchAlgoRunner->addAlgorithm(calibrationAlg);

    // Properties for algorithms that use data from calibration as an input
    BatchAlgorithmRunner::AlgorithmRuntimeProps inputFromCalProps;
    inputFromCalProps["InputWorkspace"] = outputWorkspaceName.toStdString();

    // Add save algorithm to queue if ticked
    if( m_uiForm.cal_ckSave->isChecked() )
    {
      IAlgorithm_sptr saveAlg = AlgorithmManager::Instance().create("SaveNexus", -1);
      saveAlg->initialize();
      saveAlg->setProperty("Filename", outputWorkspaceName.toStdString() + ".nxs");

      m_batchAlgoRunner->addAlgorithm(saveAlg, inputFromCalProps);
    }

    m_batchAlgoRunner->executeBatchAsync();
  }

  void IndirectCalibration::algorithmsComplete(bool error)
  {
    if(error)
      return;

    if(m_uiForm.cal_ckRES->isChecked())
    {
<<<<<<< HEAD
      QString filenames = "['" + m_uiForm.cal_leRunNo->getFilenames().join("','") + "']";
=======
      QString filenames = m_uiForm.cal_leRunNo->getFilenames().join(",");
>>>>>>> 248d17fd
      createRESfile(filenames);
    }

    /* m_uiForm.ind_calibFile->setFileTextWithSearch(pyOutput + ".nxs"); */
    m_uiForm.ckUseCalib->setChecked(true);

    disconnect(m_batchAlgoRunner, SIGNAL(batchComplete(bool)), this, SLOT(algorithmsComplete(bool)));
  }

  bool IndirectCalibration::validate()
  {
    MantidQt::CustomInterfaces::UserInputValidator uiv;

    uiv.checkMWRunFilesIsValid("Run", m_uiForm.cal_leRunNo);

    auto peakRange = std::make_pair(m_dblManager->value(m_properties["CalPeakMin"]), m_dblManager->value(m_properties["CalPeakMax"]));
    auto backRange = std::make_pair(m_dblManager->value(m_properties["CalBackMin"]), m_dblManager->value(m_properties["CalBackMax"]));

    uiv.checkValidRange("Peak Range", peakRange);
    uiv.checkValidRange("Back Range", backRange);
    uiv.checkRangesDontOverlap(peakRange, backRange);

    if ( m_uiForm.cal_ckRES->isChecked() )
    {
      auto backgroundRange = std::make_pair(m_dblManager->value(m_properties["ResStart"]), m_dblManager->value(m_properties["ResEnd"]));
      uiv.checkValidRange("Background", backgroundRange);

      double eLow   = m_dblManager->value(m_properties["ResELow"]);
      double eHigh  = m_dblManager->value(m_properties["ResEHigh"]);
      double eWidth = m_dblManager->value(m_properties["ResEWidth"]);

      uiv.checkBins(eLow, eWidth, eHigh);
    }

    if( m_uiForm.cal_ckIntensityScaleMultiplier->isChecked()
        && m_uiForm.cal_leIntensityScaleMultiplier->text().isEmpty() )
    {
      uiv.addErrorMessage("You must enter a scale for the calibration file");
    }

    if( m_uiForm.cal_ckResScale->isChecked() && m_uiForm.cal_leResScale->text().isEmpty() )
    {
      uiv.addErrorMessage("You must enter a scale for the resolution file");
    }

    QString error = uiv.generateErrorMessage();

    if(error != "")
      g_log.warning(error.toStdString());

    return (error == "");
  }

  /**
   * Sets default spectra, peak and background ranges.
   */
  void IndirectCalibration::setDefaultInstDetails()
  {
    //Get spectra, peak and background details
    std::map<QString, QString> instDetails = getInstrumentDetails();

    //Set spectra range
    m_dblManager->setValue(m_properties["ResSpecMin"], instDetails["spectra-min"].toDouble());
    m_dblManager->setValue(m_properties["ResSpecMax"], instDetails["spectra-max"].toDouble());

    //Set peak and background ranges
    std::map<std::string, double> ranges = getRangesFromInstrument();

    std::pair<double, double> peakRange(ranges["peak-start-tof"], ranges["peak-end-tof"]);
    std::pair<double, double> backgroundRange(ranges["back-start-tof"], ranges["back-end-tof"]);

    setMiniPlotGuides("CalPeak", m_properties["CalPeakMin"], m_properties["CalPeakMax"], peakRange);
    setMiniPlotGuides("CalBackground", m_properties["CalBackMin"], m_properties["CalBackMax"], backgroundRange);
  }

  /**
   * Replots the raw data mini plot and the energy mini plot
   */
  void IndirectCalibration::calPlotRaw()
  {
    setDefaultInstDetails();

    QString filename = m_uiForm.cal_leRunNo->getFirstFilename();

    // Don't do anything if the file we would plot has not changed
    if(filename == m_lastCalPlotFilename)
      return;

    m_lastCalPlotFilename = filename;

    if ( filename.isEmpty() )
    {
      emit showMessageBox("Cannot plot raw data without filename");
      return;
    }

    QFileInfo fi(filename);
    QString wsname = fi.baseName();

    auto instDetails = getInstrumentDetails();
    int specMin = instDetails["spectra-min"].toInt();
    int specMax = instDetails["spectra-max"].toInt();

    if(!loadFile(filename, wsname, specMin, specMax))
    {
      emit showMessageBox("Unable to load file.\nCheck whether your file exists and matches the selected instrument in the Energy Transfer tab.");
      return;
    }

    Mantid::API::MatrixWorkspace_sptr input = boost::dynamic_pointer_cast<Mantid::API::MatrixWorkspace>(
        Mantid::API::AnalysisDataService::Instance().retrieve(wsname.toStdString()));

    const Mantid::MantidVec & dataX = input->readX(0);
    std::pair<double, double> range(dataX.front(), dataX.back());

    plotMiniPlot(input, 0, "CalPlot", "CalCurve");
    setXAxisToCurve("CalPlot", "CalCurve");

    setPlotRange("CalPeak", m_properties["CalELow"], m_properties["CalEHigh"], range);
    setPlotRange("CalBackground", m_properties["CalStart"], m_properties["CalEnd"], range);

    replot("CalPlot");

    //Also replot the energy
    calPlotEnergy();
  }

  /**
   * Replots the energy mini plot
   */
  void IndirectCalibration::calPlotEnergy()
  {
    if ( ! m_uiForm.cal_leRunNo->isValid() )
    {
      emit showMessageBox("Run number not valid.");
      return;
    }

    QString files = m_uiForm.cal_leRunNo->getFilenames().join(",");

    QFileInfo fi(m_uiForm.cal_leRunNo->getFirstFilename());
    QString outWS = fi.baseName() + "_" + m_uiForm.cbAnalyser->currentText() +
        m_uiForm.cbReflection->currentText() + "_red";

    QString detRange = QString::number(m_dblManager->value(m_properties["ResSpecMin"])) + ","
        + QString::number(m_dblManager->value(m_properties["ResSpecMax"]));

    IAlgorithm_sptr reductionAlg = AlgorithmManager::Instance().create("InelasticIndirectReduction");
    reductionAlg->initialize();
    reductionAlg->setProperty("Instrument", m_uiForm.cbInst->currentText().toStdString());
    reductionAlg->setProperty("Analyser", m_uiForm.cbAnalyser->currentText().toStdString());
    reductionAlg->setProperty("Reflection", m_uiForm.cbReflection->currentText().toStdString());
    reductionAlg->setProperty("InputFiles", files.toStdString());
    reductionAlg->setProperty("DetectorRange", detRange.toStdString());
    reductionAlg->execute();

    Mantid::API::MatrixWorkspace_sptr input = boost::dynamic_pointer_cast<Mantid::API::MatrixWorkspace>(
        Mantid::API::AnalysisDataService::Instance().retrieve(outWS.toStdString()));

    const Mantid::MantidVec & dataX = input->readX(0);
    std::pair<double, double> range(dataX.front(), dataX.back());

    setPlotRange("ResBackground", m_properties["ResStart"], m_properties["ResEnd"], range);

    plotMiniPlot(input, 0, "ResPlot", "ResCurve");
    setXAxisToCurve("ResPlot", "ResCurve");

    calSetDefaultResolution(input);

    replot("ResPlot");
  }

  /**
   * Set default background and rebinning properties for a given instument
   * and analyser
   *
   * @param ws :: Mantid workspace containing the loaded instument
   */
  void IndirectCalibration::calSetDefaultResolution(Mantid::API::MatrixWorkspace_const_sptr ws)
  {
    auto inst = ws->getInstrument();
    auto analyser = inst->getStringParameter("analyser");

    if(analyser.size() > 0)
    {
      auto comp = inst->getComponentByName(analyser[0]);

      if(!comp)
        return;

      auto params = comp->getNumberParameter("resolution", true);

      //Set the default instrument resolution
      if(params.size() > 0)
      {
        double res = params[0];

        //Set default rebinning bounds
        std::pair<double, double> peakRange(-res*10, res*10);
        setMiniPlotGuides("ResPeak", m_properties["ResELow"], m_properties["ResEHigh"], peakRange);

        //Set default background bounds
        std::pair<double, double> backgroundRange(-res*9, -res*8);
        setMiniPlotGuides("ResBackground", m_properties["ResStart"], m_properties["ResEnd"], backgroundRange);
      }
    }
  }

  /**
   * Handles a range selector having it's minumum value changed.
   * Updates property in property map.
   *
   * @param val :: New minumum value
   */
  void IndirectCalibration::calMinChanged(double val)
  {
    MantidWidgets::RangeSelector* from = qobject_cast<MantidWidgets::RangeSelector*>(sender());
    if ( from == m_rangeSelectors["CalPeak"] )
    {
      m_dblManager->setValue(m_properties["CalPeakMin"], val);
    }
    else if ( from == m_rangeSelectors["CalBackground"] )
    {
      m_dblManager->setValue(m_properties["CalBackMin"], val);
    }
    else if ( from == m_rangeSelectors["ResPeak"] )
    {
      m_dblManager->setValue(m_properties["ResELow"], val);
    }
    else if ( from == m_rangeSelectors["ResBackground"] )
    {
      m_dblManager->setValue(m_properties["ResStart"], val);
    }
  }

  /**
   * Handles a range selector having it's maxumum value changed.
   * Updates property in property map.
   *
   * @param val :: New maxumum value
   */
  void IndirectCalibration::calMaxChanged(double val)
  {
    MantidWidgets::RangeSelector* from = qobject_cast<MantidWidgets::RangeSelector*>(sender());
    if ( from == m_rangeSelectors["CalPeak"] )
    {
      m_dblManager->setValue(m_properties["CalPeakMax"], val);
    }
    else if ( from == m_rangeSelectors["CalBackground"] )
    {
      m_dblManager->setValue(m_properties["CalBackMax"], val);
    }
    else if ( from == m_rangeSelectors["ResPeak"] )
    {
      m_dblManager->setValue(m_properties["ResEHigh"], val);
    }
    else if ( from == m_rangeSelectors["ResBackground"] )
    {
      m_dblManager->setValue(m_properties["ResEnd"], val);
    }
  }

  /**
   * Update a range selector given a QtProperty and new value
   *
   * @param prop :: The property to update
   * @param val :: New value for property
   */
  void IndirectCalibration::calUpdateRS(QtProperty* prop, double val)
  {
    if ( prop == m_properties["CalPeakMin"] ) m_rangeSelectors["CalPeak"]->setMinimum(val);
    else if ( prop == m_properties["CalPeakMax"] ) m_rangeSelectors["CalPeak"]->setMaximum(val);
    else if ( prop == m_properties["CalBackMin"] ) m_rangeSelectors["CalBackground"]->setMinimum(val);
    else if ( prop == m_properties["CalBackMax"] ) m_rangeSelectors["CalBackground"]->setMaximum(val);
    else if ( prop == m_properties["ResStart"] ) m_rangeSelectors["ResBackground"]->setMinimum(val);
    else if ( prop == m_properties["ResEnd"] ) m_rangeSelectors["ResBackground"]->setMaximum(val);
    else if ( prop == m_properties["ResELow"] ) m_rangeSelectors["ResPeak"]->setMinimum(val);
    else if ( prop == m_properties["ResEHigh"] ) m_rangeSelectors["ResPeak"]->setMaximum(val);
  }

  /**
  * This function enables/disables the display of the options involved in creating the RES file.
  *
  * @param state :: whether checkbox is checked or unchecked
  */
  void IndirectCalibration::resCheck(bool state)
  {
    m_rangeSelectors["ResPeak"]->setVisible(state);
    m_rangeSelectors["ResBackground"]->setVisible(state);

    // Toggle scale and smooth options
    m_uiForm.cal_ckResScale->setEnabled(state);
    m_uiForm.cal_ckResScale->setChecked(false);
    m_uiForm.cal_ckSmooth->setEnabled(state);
  }

  /**
   * This function is called after calib has run and creates a RES file for use in later analysis (Fury,etc)
   *
   * @param file :: the input file (WBV run.raw)
   */
  void IndirectCalibration::createRESfile(const QString& file)
  {
    QString scaleFactor("1.0");
    if(m_uiForm.cal_ckResScale->isChecked())
    {
      if(!m_uiForm.cal_leResScale->text().isEmpty())
      {
        scaleFactor = m_uiForm.cal_leResScale->text();
      }
    }

    QFileInfo fi(file);
    QString outWS = fi.baseName() + "_" + m_uiForm.cbAnalyser->currentText() +
        m_uiForm.cbReflection->currentText() + "_res";
    /* outWS = outWS.toLower(); */

    QString detRange = QString::number(m_dblManager->value(m_properties["ResSpecMin"])) + ","
        + QString::number(m_dblManager->value(m_properties["ResSpecMax"]));

    QString rebinString = QString::number(m_dblManager->value(m_properties["ResELow"])) + "," +
      QString::number(m_dblManager->value(m_properties["ResEWidth"])) + "," +
      QString::number(m_dblManager->value(m_properties["ResEHigh"]));

    QString background = QString::number(m_dblManager->value(m_properties["ResStart"])) + ","
        + QString::number(m_dblManager->value(m_properties["ResEnd"]));

    Mantid::API::IAlgorithm_sptr resAlg = Mantid::API::AlgorithmManager::Instance().create("IndirectResolution", -1);
    resAlg->initialize();

    resAlg->setProperty("InputFiles", file.toStdString());
    resAlg->setProperty("OutputWorkspace", outWS.toStdString());

    resAlg->setProperty("Instrument", m_uiForm.cbInst->currentText().toStdString());
    resAlg->setProperty("Analyser", m_uiForm.cbAnalyser->currentText().toStdString());
    resAlg->setProperty("Reflection", m_uiForm.cbReflection->currentText().toStdString());

    resAlg->setProperty("RebinParam", rebinString.toStdString());

    resAlg->setProperty("DetectorRange", detRange.toStdString());
    resAlg->setProperty("BackgroundRange", background.toStdString());

    resAlg->setProperty("ScaleFactor", m_uiForm.cal_leIntensityScaleMultiplier->text().toDouble());
    resAlg->setProperty("Smooth", m_uiForm.cal_ckSmooth->isChecked());

    resAlg->setProperty("Verbose", m_uiForm.cal_ckVerbose->isChecked());
    resAlg->setProperty("Plot", m_uiForm.cal_ckPlotResult->isChecked());
    resAlg->setProperty("Save", m_uiForm.cal_ckSave->isChecked());

    resAlg->execute();

    if(!resAlg->isExecuted())
    {
      emit showMessageBox("Unable to create RES file");
    }
  }

  /**
   * Enables or disables the scale multiplier input box when
   * the check box state changes
   *
   * @param state :: True to enable input, false to disable
   */
  void IndirectCalibration::intensityScaleMultiplierCheck(bool state)
  {
    m_uiForm.cal_leIntensityScaleMultiplier->setEnabled(state);
  }

  /**
   * Hides/shows the required indicator of the scale multiplier
   * input box
   *
   * @param text :: Text currently in box
   */
  void IndirectCalibration::calibValidateIntensity(const QString & text)
  {
    if(!text.isEmpty())
    {
      m_uiForm.cal_valIntensityScaleMultiplier->setText(" ");
    }
    else
    {
      m_uiForm.cal_valIntensityScaleMultiplier->setText("*");
    }
  }

  /**
   * Called when a user starts to type / edit the runs to load.
   */
  void IndirectCalibration::pbRunEditing()
  {
    emit updateRunButton(false, "Editing...", "Run numbers are curently being edited.");
  }

  /**
   * Called when the FileFinder starts finding the files.
   */
  void IndirectCalibration::pbRunFinding()
  {
    emit updateRunButton(false, "Finding files...", "Searchig for data files for the run numbers entered...");
    m_uiForm.cal_leRunNo->setEnabled(false);
  }

  /**
   * Called when the FileFinder has finished finding the files.
   */
  void IndirectCalibration::pbRunFinished()
  {
    if(!m_uiForm.cal_leRunNo->isValid())
    {
      emit updateRunButton(false, "Invalid Run(s)", "Cannot find data files for some of the run numbers enetered.");
    }
    else
    {
      emit updateRunButton();
    }

    m_uiForm.cal_leRunNo->setEnabled(true);
  }

} // namespace CustomInterfaces
} // namespace Mantid<|MERGE_RESOLUTION|>--- conflicted
+++ resolved
@@ -175,23 +175,13 @@
   {
     connect(m_batchAlgoRunner, SIGNAL(batchComplete(bool)), this, SLOT(algorithmsComplete(bool)));
 
-<<<<<<< HEAD
-    using namespace Mantid::API;
-    using MantidQt::API::BatchAlgorithmRunner;
-
-=======
->>>>>>> 248d17fd
     // Get properties
     QString firstFile = m_uiForm.cal_leRunNo->getFirstFilename();
     QString filenames = m_uiForm.cal_leRunNo->getFilenames().join(",");
 
-<<<<<<< HEAD
-    QString detectorRange = m_uiForm.leSpectraMin->text() + "," + m_uiForm.leSpectraMax->text();
-=======
     auto instDetails = getInstrumentDetails();
     QString detectorRange = instDetails["spectra-min"] + "," + instDetails["spectra-max"];
 
->>>>>>> 248d17fd
     QString peakRange = m_properties["CalPeakMin"]->valueText() + "," + m_properties["CalPeakMax"]->valueText();
     QString backgroundRange = m_properties["CalBackMin"]->valueText() + "," + m_properties["CalBackMax"]->valueText();
 
@@ -244,11 +234,7 @@
 
     if(m_uiForm.cal_ckRES->isChecked())
     {
-<<<<<<< HEAD
-      QString filenames = "['" + m_uiForm.cal_leRunNo->getFilenames().join("','") + "']";
-=======
       QString filenames = m_uiForm.cal_leRunNo->getFilenames().join(",");
->>>>>>> 248d17fd
       createRESfile(filenames);
     }
 
