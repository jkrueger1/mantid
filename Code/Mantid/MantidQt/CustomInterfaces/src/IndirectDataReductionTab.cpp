--- conflicted
+++ resolved
@@ -18,16 +18,7 @@
   //----------------------------------------------------------------------------------------------
   /** Constructor
    */
-<<<<<<< HEAD
   IndirectDataReductionTab::IndirectDataReductionTab(Ui::IndirectDataReduction& uiForm, QObject* parent) : IndirectTab(parent),
-=======
-  IndirectDataReductionTab::IndirectDataReductionTab(Ui::IndirectDataReduction& uiForm, QObject* parent) : QObject(parent),
-      m_plots(), m_curves(), m_rangeSelectors(),
-      m_properties(),
-      m_dblManager(new QtDoublePropertyManager()), m_blnManager(new QtBoolPropertyManager()), m_grpManager(new QtGroupPropertyManager()),
-      m_dblEdFac(new DoubleEditorFactory()),
-      m_batchAlgoRunner(NULL),
->>>>>>> c5f9954a
       m_uiForm(uiForm)
   {
   }
@@ -181,301 +172,5 @@
     return instDetails;
   }
 
-<<<<<<< HEAD
-=======
-  /**
-   * Gets the range of the curve plotted in the mini plot
-   *
-   * @param curveID :: The string index of the curve in the m_curves map
-   * @return A pair containing the maximum and minimum points of the curve
-   */
-  std::pair<double, double> IndirectDataReductionTab::getCurveRange(const QString& curveID)
-  {
-    size_t npts = m_curves[curveID]->data().size();
-
-    if( npts < 2 )
-      throw std::invalid_argument("Too few points on data curve to determine range.");
-
-    return std::make_pair(m_curves[curveID]->data().x(0), m_curves[curveID]->data().x(npts-1));
-  }
-
-  /**
-   * Set the range of an axis on a miniplot
-   *
-   * @param plotID :: Index of plot in m_plots map
-   * @param axis :: ID of axis to set range of
-   * @param range :: Pair of double values specifying range
-   */
-  void IndirectDataReductionTab::setAxisRange(const QString& plotID, QwtPlot::Axis axis,
-      std::pair<double, double> range)
-  {
-    m_plots[plotID]->setAxisScale(axis, range.first, range.second);
-  }
-
-  /**
-   * Sets the X axis of a plot to match the range of x values on a curve
-   *
-   * @param plotID :: Index of plot in m_plots map
-   * @param curveID :: Index of curve in m_curves map
-   */
-  void IndirectDataReductionTab::setXAxisToCurve(const QString& plotID, const QString& curveID)
-  {
-    auto range = getCurveRange(curveID);
-    setAxisRange(plotID, QwtPlot::xBottom, range);
-  }
-
-  /**
-   * Plot a workspace to the miniplot given a workspace name and
-   * a specturm index.
-   *
-   * This method uses the analysis data service to retrieve the workspace.
-   *
-   * @param workspace :: The name of the workspace
-   * @param index :: The spectrum index of the workspace
-   * @param plotID :: String index of the plot in the m_plots map
-   * @param curveID :: String index of the curve in the m_curves map, defaults to plot ID
-   */
-  void IndirectDataReductionTab::plotMiniPlot(const QString& workspace, size_t index,
-      const QString& plotID, const QString& curveID)
-  {
-    auto ws = AnalysisDataService::Instance().retrieveWS<const MatrixWorkspace>(workspace.toStdString());
-    plotMiniPlot(ws, index, plotID, curveID);
-  }
-
-  /**
-   * Replot a given mini plot
-   *
-   * @param plotID :: ID of plot in m_plots map
-   */
-  void IndirectDataReductionTab::replot(const QString& plotID)
-  {
-    m_plots[plotID]->replot();
-  }
-
-  /**
-   * Plot a workspace to the miniplot given a workspace pointer and
-   * a specturm index.
-   *
-   * @param workspace :: Pointer to the workspace
-   * @param wsIndex :: The spectrum index of the workspace
-   * @param plotID :: String index of the plot in the m_plots map
-   * @param curveID :: String index of the curve in the m_curves map, defaults to plot ID
-   */
-  void IndirectDataReductionTab::plotMiniPlot(const Mantid::API::MatrixWorkspace_const_sptr & workspace, size_t wsIndex,
-      const QString& plotID, const QString& curveID)
-  {
-    using Mantid::MantidVec;
-
-    QString cID = curveID;
-    if(cID == "")
-      cID = plotID;
-
-    // Check if we can plot
-    if( wsIndex >= workspace->getNumberHistograms() || workspace->readX(0).size() < 2 )
-    {
-      g_log.error("Spectrum index out of range for this workspace");
-      return;
-    }
-
-    QwtWorkspaceSpectrumData wsData(*workspace, static_cast<int>(wsIndex), false);
-
-    if ( m_curves[cID] != NULL )
-    {
-      m_curves[cID]->attach(0);
-      delete m_curves[cID];
-      m_curves[cID] = NULL;
-    }
-
-    size_t nhist = workspace->getNumberHistograms();
-    if ( wsIndex >= nhist )
-    {
-      emit showMessageBox("Error: Workspace index out of range.");
-    }
-    else
-    {
-      m_curves[cID] = new QwtPlotCurve();
-      m_curves[cID]->setData(wsData);
-      m_curves[cID]->attach(m_plots[plotID]);
-
-      m_plots[plotID]->replot();
-    }
-  }
-
-  /**
-   * Sets the edge bounds of plot to prevent the user inputting invalid values
-   * Also sets limits for range selector movement
-   *
-   * @param rsID :: The string index of the range selector in the map m_rangeSelectors
-   * @param min :: The lower bound property in the property browser
-   * @param max :: The upper bound property in the property browser
-   * @param bounds :: The upper and lower bounds to be set
-   */
-  void IndirectDataReductionTab::setPlotRange(const QString& rsID, QtProperty* min, QtProperty* max,
-      const std::pair<double, double>& bounds)
-  {
-    m_dblManager->setMinimum(min, bounds.first);
-    m_dblManager->setMaximum(min, bounds.second);
-    m_dblManager->setMinimum(max, bounds.first);
-    m_dblManager->setMaximum(max, bounds.second);
-    m_rangeSelectors[rsID]->setRange(bounds.first, bounds.second);
-  }
-
-  /**
-   * Set the position of the guides on the mini plot
-   *
-   * @param rsID :: The string index of the range selector in the map m_rangeSelectors
-   * @param lower :: The lower bound property in the property browser
-   * @param upper :: The upper bound property in the property browser
-   * @param bounds :: The upper and lower bounds to be set
-   */
-  void IndirectDataReductionTab::setMiniPlotGuides(const QString& rsID, QtProperty* lower, QtProperty* upper,
-      const std::pair<double, double>& bounds)
-  {
-    m_dblManager->setValue(lower, bounds.first);
-    m_dblManager->setValue(upper, bounds.second);
-    m_rangeSelectors[rsID]->setMinimum(bounds.first);
-    m_rangeSelectors[rsID]->setMaximum(bounds.second);
-  }
-
-  /**
-   * Runs an algorithm async
-   *
-   * @param algorithm :: The algorithm to be run
-   */
-  void IndirectDataReductionTab::runAlgorithm(const Mantid::API::IAlgorithm_sptr algorithm)
-  {
-    algorithm->setRethrows(true);
-
-    // There should never really be unexecuted algorithms in the queue, but it is worth warning in case of possible weirdness
-    size_t batchQueueLength = m_batchAlgoRunner->queueLength();
-    if(batchQueueLength > 0)
-      g_log.warning() << "Batch queue already contains " << batchQueueLength << " algorithms!" << std::endl;
-
-    m_batchAlgoRunner->addAlgorithm(algorithm);
-    m_batchAlgoRunner->executeBatchAsync();
-  }
-
-  /**
-   * Handles getting the results of an algorithm running async
-   *
-   * @param error :: True if execution failed, false otherwise
-   */
-  void IndirectDataReductionTab::algorithmFinished(bool error)
-  {
-    if(error)
-    {
-      emit showMessageBox("Error running algorithm. \nSee results log for details.");
-    }
-  }
-
-  /**
-   * Gets default peak and background ranges for an instrument in time of flight.
-   *
-   * @param instName Name of instrument
-   * @param analyser Analyser component
-   * @param reflection Reflection used
-   *
-   * @returns A map of range ID to value
-   */
-  std::map<std::string, double> IndirectDataReductionTab::getRangesFromInstrument(
-      QString instName, QString analyser, QString reflection)
-  {
-    // Get any unset parameters
-    if(instName.isEmpty())
-      instName = m_uiForm.cbInst->currentText();
-    if(analyser.isEmpty())
-      analyser = m_uiForm.cbAnalyser->currentText();
-    if(reflection.isEmpty())
-      reflection = m_uiForm.cbReflection->currentText();
-
-    std::map<std::string, double> ranges;
-
-    // Get the instrument
-    auto instWs = loadInstrumentIfNotExist(instName.toStdString(), analyser.toStdString(), reflection.toStdString());
-    auto inst = instWs->getInstrument();
-
-    // Get the analyser component
-    auto comp = inst->getComponentByName(analyser.toStdString());
-    if(!comp)
-      return ranges;
-
-    // Get the resolution of the analyser
-    auto resParams = comp->getNumberParameter("resolution", true);
-    if(resParams.size() < 1)
-      return ranges;
-    double resolution = resParams[0];
-
-    std::vector<double> x;
-    x.push_back(-6 * resolution);
-    x.push_back(-5 * resolution);
-    x.push_back(-2 * resolution);
-    x.push_back(0);
-    x.push_back(2 * resolution);
-    std::vector<double> y;
-    y.push_back(1);
-    y.push_back(2);
-    y.push_back(3);
-    y.push_back(4);
-    std::vector<double> e(4, 0);
-
-    IAlgorithm_sptr createWsAlg = AlgorithmManager::Instance().create("CreateWorkspace");
-    createWsAlg->initialize();
-    createWsAlg->setProperty("OutputWorkspace", "__energy");
-    createWsAlg->setProperty("DataX", x);
-    createWsAlg->setProperty("DataY", y);
-    createWsAlg->setProperty("DataE", e);
-    createWsAlg->setProperty("Nspec", 1);
-    createWsAlg->setProperty("UnitX", "DeltaE");
-    createWsAlg->execute();
-
-    IAlgorithm_sptr convertHistAlg = AlgorithmManager::Instance().create("ConvertToHistogram");
-    convertHistAlg->initialize();
-    convertHistAlg->setProperty("InputWorkspace", "__energy");
-    convertHistAlg->setProperty("OutputWorkspace", "__energy");
-    convertHistAlg->execute();
-
-    IAlgorithm_sptr loadInstAlg = AlgorithmManager::Instance().create("LoadInstrument");
-    loadInstAlg->initialize();
-    loadInstAlg->setProperty("Workspace", "__energy");
-    loadInstAlg->setProperty("InstrumentName", instName.toStdString());
-    loadInstAlg->execute();
-
-    QString ipfFilename = instName + "_" + analyser + "_" + reflection + "_Parameters.xml";
-
-    IAlgorithm_sptr loadParamAlg = AlgorithmManager::Instance().create("LoadParameterFile");
-    loadParamAlg->initialize();
-    loadParamAlg->setProperty("Workspace", "__energy");
-    loadParamAlg->setProperty("Filename", ipfFilename.toStdString());
-    loadParamAlg->execute();
-
-    auto energyWs = AnalysisDataService::Instance().retrieveWS<MatrixWorkspace>("__energy");
-    double efixed = energyWs->getInstrument()->getNumberParameter("efixed-val")[0];
-
-    auto spectrum = energyWs->getSpectrum(0);
-    spectrum->setSpectrumNo(3);
-    spectrum->clearDetectorIDs();
-    spectrum->addDetectorID(3);
-
-    IAlgorithm_sptr convUnitsAlg = AlgorithmManager::Instance().create("ConvertUnits");
-    convUnitsAlg->initialize();
-    convUnitsAlg->setProperty("InputWorkspace", "__energy");
-    convUnitsAlg->setProperty("OutputWorkspace", "__tof");
-    convUnitsAlg->setProperty("Target", "TOF");
-    convUnitsAlg->setProperty("EMode", "Indirect");
-    convUnitsAlg->setProperty("EFixed", efixed);
-    convUnitsAlg->execute();
-
-    auto tofWs = AnalysisDataService::Instance().retrieveWS<MatrixWorkspace>("__tof");
-
-    std::vector<double> tofData = tofWs->readX(0);
-    ranges["peak-start-tof"] = tofData[0];
-    ranges["peak-end-tof"] = tofData[2];
-    ranges["back-start-tof"] = tofData[3];
-    ranges["back-end-tof"] = tofData[4];
-
-    return ranges;
-  }
-
->>>>>>> c5f9954a
 } // namespace CustomInterfaces
 } // namespace Mantid