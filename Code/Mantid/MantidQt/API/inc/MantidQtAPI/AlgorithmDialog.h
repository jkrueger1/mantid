--- conflicted
+++ resolved
@@ -146,11 +146,7 @@
   void storePropertyValue(const QString & name, const QString & value);
 
   /// Removes a property (name, value) pair from the stored map
-<<<<<<< HEAD
-  void removePropertyValue(const QString & name);
-=======
   void removePropertyValue(const QString& name);
->>>>>>> ca6beab6
 
   /// Set properties on this algorithm by pulling values from the tied widgets
   bool setPropertyValues(const QStringList & skipList = QStringList());
