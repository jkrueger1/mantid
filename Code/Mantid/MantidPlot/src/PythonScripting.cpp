--- conflicted
+++ resolved
@@ -154,20 +154,7 @@
   {
     if( Py_IsInitialized() ) return true;
     Py_Initialize();
-<<<<<<< HEAD
-    PyEval_InitThreads(); // Acquires the GIL as well
-    // Release the lock & reset the current thread state to NULL
-    // This is necessary to ensure that PyGILState_Ensure/Release can
-    // be used correctly from now on. If not then the current thread-state
-    // blocks the first call to PyGILState_Ensure and a dead-lock ensues
-    // (doesn't seem to happen on Linux though)
-    m_mainThreadState = PyEval_SaveThread();
-
-    // Acquire the GIL in an OO way...
-    GlobalInterpreterLock gil;
-=======
     // Assume this is called at startup by the the main thread so no GIL required...yet
->>>>>>> 87600689
 
     //Keep a hold of the globals, math and sys dictionary objects
     PyObject *mainmod = PyImport_AddModule("__main__");
