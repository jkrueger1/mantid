#ifndef MANTID_VATES_MD_REBINNING_PRESENTER
#define MANTID_VATES_MD_REBINNING_PRESENTER

#include "MantidKernel/System.h"
#include <vector>
#include <string>
#include "vtkDataSet.h"
#include <boost/shared_ptr.hpp>

class vtkUnstructuredGrid;
namespace Mantid
{
  namespace VATES
  {
    class ProgressAction;
    class vtkDataSetFactory;
     /** 
    @class MDRebinningPresenter
    Abstract presenters for multi-dimensional rebinning of various types.
    @author Owen Arnold, Tessella plc
    @date 03/06/2011

    Copyright &copy; 2010 ISIS Rutherford Appleton Laboratory & NScD Oak Ridge National Laboratory

    This file is part of Mantid.

    Mantid is free software; you can redistribute it and/or modify
    it under the terms of the GNU General Public License as published by
    the Free Software Foundation; either version 3 of the License, or
    (at your option) any later version.

    Mantid is distributed in the hope that it will be useful,
    but WITHOUT ANY WARRANTY; without even the implied warranty of
    MERCHANTABILITY or FITNESS FOR A PARTICULAR PURPOSE.  See the
    GNU General Public License for more details.

    You should have received a copy of the GNU General Public License
    along with this program.  If not, see <http://www.gnu.org/licenses/>.

    File change history is stored at: <https://github.com/mantidproject/mantid>
    Code Documentation is available at: <http://doxygen.mantidproject.org>
    */
    class DLLExport MDRebinningPresenter
    {
    public:
      virtual void updateModel() = 0;
      virtual vtkDataSet* execute(vtkDataSetFactory* factory, ProgressAction& rebinningActionReporting, ProgressAction& drawingActionReporting ) = 0;
      virtual const std::string& getAppliedGeometryXML() const = 0;
      virtual bool hasTDimensionAvailable() const = 0;
      virtual std::vector<double> getTimeStepValues() const = 0;
<<<<<<< HEAD
      virtual void setAxisLabels(vtkDataSet* visualDataSet) = 0;
=======
      virtual std::string getTimeStepLabel() const = 0;
>>>>>>> 38f1ba35
      virtual ~MDRebinningPresenter(){}
    };

    typedef boost::shared_ptr<MDRebinningPresenter> MDRebinningPresenter_sptr;
  }
}

#endif<|MERGE_RESOLUTION|>--- conflicted
+++ resolved
@@ -48,11 +48,8 @@
       virtual const std::string& getAppliedGeometryXML() const = 0;
       virtual bool hasTDimensionAvailable() const = 0;
       virtual std::vector<double> getTimeStepValues() const = 0;
-<<<<<<< HEAD
+      virtual std::string getTimeStepLabel() const = 0;
       virtual void setAxisLabels(vtkDataSet* visualDataSet) = 0;
-=======
-      virtual std::string getTimeStepLabel() const = 0;
->>>>>>> 38f1ba35
       virtual ~MDRebinningPresenter(){}
     };
 
