#ifndef MANTID_VATES_MD_LOADING_PRESENTER
#define MANTID_VATES_MD_LOADING_PRESENTER

#include "MantidKernel/System.h"
#include "MantidAPI/IMDWorkspace.h"
#include <vtkDataSet.h>
#include <string>
#include <vector>

class vtkUnstructuredGrid;
namespace Mantid
{
  namespace VATES
  {
    class ProgressAction;
    class vtkDataSetFactory;
     /** 
    @class MDLoadingPresenter
    Abstract presenters for loading conversion of MDEW workspaces into render-able vtk objects.
    @author Owen Arnold, Tessella plc
    @date 05/08/2011

    Copyright &copy; 2011 ISIS Rutherford Appleton Laboratory, NScD Oak Ridge National Laboratory & European Spallation Source

    This file is part of Mantid.

    Mantid is free software; you can redistribute it and/or modify
    it under the terms of the GNU General Public License as published by
    the Free Software Foundation; either version 3 of the License, or
    (at your option) any later version.

    Mantid is distributed in the hope that it will be useful,
    but WITHOUT ANY WARRANTY; without even the implied warranty of
    MERCHANTABILITY or FITNESS FOR A PARTICULAR PURPOSE.  See the
    GNU General Public License for more details.

    You should have received a copy of the GNU General Public License
    along with this program.  If not, see <http://www.gnu.org/licenses/>.

    File change history is stored at: <https://github.com/mantidproject/mantid>
    Code Documentation is available at: <http://doxygen.mantidproject.org>
    */
    class DLLExport MDLoadingPresenter
    {
<<<<<<< HEAD
      public:
        virtual vtkDataSet* execute(vtkDataSetFactory* factory, ProgressAction& rebinningProgressUpdate, ProgressAction& drawingProgressUpdate) = 0;
        virtual void executeLoadMetadata() = 0;
        virtual bool hasTDimensionAvailable() const = 0;
        virtual std::vector<double> getTimeStepValues() const = 0;
        virtual std::string getTimeStepLabel() const = 0;
        virtual void setAxisLabels(vtkDataSet* visualDataSet) = 0;
        virtual void makeNonOrthogonal(vtkDataSet* visualDataSet)
        {
          // This is a no-op function for most loaders.
          UNUSED_ARG(visualDataSet);
        }
        virtual bool canReadFile() const = 0;
        virtual const std::string& getGeometryXML() const = 0;
        virtual ~MDLoadingPresenter(){}
        virtual std::string getWorkspaceTypeName()
        {
          return "NotSet";
        }
        virtual int getSpecialCoordinates()
        {
          return API::None;
        }

        /**
         * Gets the minimum value.
         * @returns The minimum value of the dataset or 0.0
         */
        virtual double getMinValue()
        {
          return 0.0;
        };
=======
    public:
      virtual vtkDataSet* execute(vtkDataSetFactory* factory, ProgressAction& rebinningProgressUpdate, ProgressAction& drawingProgressUpdate) = 0;
      virtual void executeLoadMetadata() = 0;
      virtual bool hasTDimensionAvailable() const = 0;
      virtual std::vector<double> getTimeStepValues() const = 0;
      virtual std::string getTimeStepLabel() const = 0;
      virtual void setAxisLabels(vtkDataSet* visualDataSet) = 0;
      virtual void makeNonOrthogonal(vtkDataSet* visualDataSet)
      {
        // This is a no-op function for most loaders.
        UNUSED_ARG(visualDataSet);
      }
      virtual bool canReadFile() const = 0;
      virtual const std::string& getGeometryXML() const = 0;
      virtual ~MDLoadingPresenter(){}
      virtual std::string getWorkspaceTypeName()
      {
        return "NotSet";
      }
      virtual int getSpecialCoordinates()
      {
        return Kernel::None;
      }
    };
>>>>>>> ca6beab6

        /**
         * Gets the maximum value.
         * @returns The maximum value of the dataset or 0.0
         */
        virtual double getMaxValue()
        {
          return 0.0;	
        };

        /**
         * Gets the instrument associated with the dataset.
         * @returns The instrument associated with the dataset.
         */
        virtual const std::string& getInstrument() = 0;
    };
  }
}

#endif<|MERGE_RESOLUTION|>--- conflicted
+++ resolved
@@ -42,7 +42,6 @@
     */
     class DLLExport MDLoadingPresenter
     {
-<<<<<<< HEAD
       public:
         virtual vtkDataSet* execute(vtkDataSetFactory* factory, ProgressAction& rebinningProgressUpdate, ProgressAction& drawingProgressUpdate) = 0;
         virtual void executeLoadMetadata() = 0;
@@ -64,7 +63,7 @@
         }
         virtual int getSpecialCoordinates()
         {
-          return API::None;
+        return Kernel::None;
         }
 
         /**
@@ -75,32 +74,6 @@
         {
           return 0.0;
         };
-=======
-    public:
-      virtual vtkDataSet* execute(vtkDataSetFactory* factory, ProgressAction& rebinningProgressUpdate, ProgressAction& drawingProgressUpdate) = 0;
-      virtual void executeLoadMetadata() = 0;
-      virtual bool hasTDimensionAvailable() const = 0;
-      virtual std::vector<double> getTimeStepValues() const = 0;
-      virtual std::string getTimeStepLabel() const = 0;
-      virtual void setAxisLabels(vtkDataSet* visualDataSet) = 0;
-      virtual void makeNonOrthogonal(vtkDataSet* visualDataSet)
-      {
-        // This is a no-op function for most loaders.
-        UNUSED_ARG(visualDataSet);
-      }
-      virtual bool canReadFile() const = 0;
-      virtual const std::string& getGeometryXML() const = 0;
-      virtual ~MDLoadingPresenter(){}
-      virtual std::string getWorkspaceTypeName()
-      {
-        return "NotSet";
-      }
-      virtual int getSpecialCoordinates()
-      {
-        return Kernel::None;
-      }
-    };
->>>>>>> ca6beab6
 
         /**
          * Gets the maximum value.
