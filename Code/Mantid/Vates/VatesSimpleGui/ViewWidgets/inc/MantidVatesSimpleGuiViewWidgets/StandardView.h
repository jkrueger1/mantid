--- conflicted
+++ resolved
@@ -95,19 +95,12 @@
 private:
   Q_DISABLE_COPY(StandardView)
 
-<<<<<<< HEAD
+  QString getAlgNameFromMenuLabel(const QString &menuLbl);
+
   bool m_cameraReset;
   QPointer<pqPipelineSource> m_scaler; ///< Holder for the ScaleWorkspace
   Ui::StandardView m_ui; ///< The standard view's UI form
   QPointer<pqRenderView> m_view; ///< The main view
-=======
-  QString getAlgNameFromMenuLabel(const QString &menuLbl);
-
-  bool cameraReset;
-  QPointer<pqPipelineSource> scaler; ///< Holder for the ScaleWorkspace
-  Ui::StandardView ui; ///< The standard view's UI form
-  QPointer<pqRenderView> view; ///< The main view
->>>>>>> 4a8c4e1b
 
   /// Set the rebin and unbin button visibility
   void setRebinAndUnbinButtons();
