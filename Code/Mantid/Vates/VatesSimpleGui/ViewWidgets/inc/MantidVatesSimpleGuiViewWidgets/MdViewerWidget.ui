<?xml version="1.0" encoding="UTF-8"?>
<ui version="4.0">
 <class>MdViewerWidgetClass</class>
 <widget class="QWidget" name="MdViewerWidgetClass">
  <property name="geometry">
   <rect>
    <x>0</x>
    <y>0</y>
<<<<<<< HEAD
    <width>1361</width>
=======
    <width>1057</width>
>>>>>>> a77ee7a4
    <height>710</height>
   </rect>
  </property>
  <property name="minimumSize">
   <size>
    <width>1057</width>
    <height>0</height>
   </size>
  </property>
  <property name="windowTitle">
   <string>Form</string>
  </property>
  <layout class="QVBoxLayout" name="verticalLayout_4" stretch="0,0,0,0">
   <property name="spacing">
    <number>0</number>
   </property>
   <property name="leftMargin">
    <number>1</number>
   </property>
   <property name="topMargin">
    <number>0</number>
   </property>
   <property name="rightMargin">
    <number>1</number>
   </property>
   <property name="bottomMargin">
    <number>0</number>
   </property>
   <item>
    <layout class="QHBoxLayout" name="horizontalLayout_2">
     <property name="spacing">
      <number>1</number>
     </property>
     <item>
      <widget class="Mantid::Vates::SimpleGui::TimeControlWidget" name="timeControlWidget" native="true"/>
     </item>
     <item>
      <spacer name="horizontalSpacer_3">
       <property name="orientation">
        <enum>Qt::Horizontal</enum>
       </property>
       <property name="sizeHint" stdset="0">
        <size>
         <width>40</width>
         <height>20</height>
        </size>
       </property>
      </spacer>
     </item>
     <item>
      <widget class="Mantid::Vates::SimpleGui::ModeControlWidget" name="modeControlWidget" native="true"/>
     </item>
     <item>
      <spacer name="horizontalSpacer_4">
       <property name="orientation">
        <enum>Qt::Horizontal</enum>
       </property>
       <property name="sizeHint" stdset="0">
        <size>
         <width>40</width>
         <height>20</height>
        </size>
       </property>
      </spacer>
     </item>
     <item>
      <widget class="pqCameraToolbar" name="cameraWidget" native="true"/>
     </item>
     <item>
      <widget class="QToolButton" name="parallelProjButton">
       <property name="toolTip">
        <string>Toggle Parallel Projection</string>
       </property>
       <property name="icon">
        <iconset resource="../../icons/ViewWidgetsIcons.qrc">
         <normaloff>:/VatesSimpleGuiViewWidgets/icons/parallel_projection.png</normaloff>:/VatesSimpleGuiViewWidgets/icons/parallel_projection.png</iconset>
       </property>
       <property name="iconSize">
        <size>
         <width>24</width>
         <height>24</height>
        </size>
       </property>
       <property name="checkable">
        <bool>true</bool>
       </property>
      </widget>
     </item>
     <item>
      <spacer name="horizontalSpacer_2">
       <property name="orientation">
        <enum>Qt::Horizontal</enum>
       </property>
       <property name="sizeHint" stdset="0">
        <size>
         <width>40</width>
         <height>20</height>
        </size>
       </property>
      </spacer>
     </item>
    </layout>
   </item>
   <item>
    <layout class="QHBoxLayout" name="horizontalLayout">
     <property name="spacing">
      <number>1</number>
     </property>
     <item>
      <widget class="Mantid::Vates::SimpleGui::ColorSelectionWidget" name="colorSelectionWidget" native="true"/>
     </item>
     <item>
      <spacer name="horizontalSpacer_5">
       <property name="orientation">
        <enum>Qt::Horizontal</enum>
       </property>
       <property name="sizeHint" stdset="0">
        <size>
         <width>40</width>
         <height>20</height>
        </size>
       </property>
      </spacer>
     </item>
     <item>
      <widget class="pqAxesToolbar" name="axesWidget" native="true"/>
     </item>
     <item>
      <widget class="QToolButton" name="resetCenterToPointButton">
       <property name="toolTip">
        <string>Reset Center to Point</string>
       </property>
       <property name="icon">
        <iconset resource="../../icons/ViewWidgetsIcons.qrc">
         <normaloff>:/VatesSimpleGuiViewWidgets/icons/pqResetCenterToPoint24.png</normaloff>:/VatesSimpleGuiViewWidgets/icons/pqResetCenterToPoint24.png</iconset>
       </property>
       <property name="iconSize">
        <size>
         <width>24</width>
         <height>24</height>
        </size>
       </property>
      </widget>
     </item>
     <item>
      <spacer name="horizontalSpacer_6">
       <property name="orientation">
        <enum>Qt::Horizontal</enum>
       </property>
       <property name="sizeHint" stdset="0">
        <size>
         <width>40</width>
         <height>20</height>
        </size>
       </property>
      </spacer>
     </item>
    </layout>
   </item>
   <item>
    <widget class="QSplitter" name="splitter_3">
     <property name="orientation">
      <enum>Qt::Horizontal</enum>
     </property>
     <property name="handleWidth">
      <number>3</number>
     </property>
     <widget class="QSplitter" name="splitter_2">
      <property name="orientation">
       <enum>Qt::Horizontal</enum>
      </property>
<<<<<<< HEAD
      <property name="handleWidth">
       <number>3</number>
      </property>
      <widget class="QSplitter" name="splitter">
       <property name="orientation">
        <enum>Qt::Vertical</enum>
=======
      <widget class="pqPipelineBrowserWidget" name="pipelineBrowser" native="true">
       <property name="minimumSize">
        <size>
         <width>350</width>
         <height>50</height>
        </size>
       </property>
      </widget>
      <widget class="QTabWidget" name="propInfoTabs">
       <property name="currentIndex">
        <number>0</number>
>>>>>>> a77ee7a4
       </property>
       <widget class="pqPipelineBrowserWidget" name="pipelineBrowser" native="true">
        <property name="minimumSize">
         <size>
          <width>150</width>
          <height>50</height>
         </size>
        </property>
       </widget>
<<<<<<< HEAD
       <widget class="QTabWidget" name="propInfoTabs">
        <property name="currentIndex">
         <number>0</number>
        </property>
        <widget class="QWidget" name="properties2">
         <attribute name="title">
          <string>Properties</string>
         </attribute>
         <layout class="QVBoxLayout" name="verticalLayout_3">
          <item>
           <widget class="pqProxiesWidget" name="proxiesPanel" native="true"/>
          </item>
        </layout>
        </widget>
        <widget class="QWidget" name="properties">
         <attribute name="title">
          <string>Properties</string>
         </attribute>
         <layout class="QVBoxLayout" name="verticalLayout_3">
          <item>
           <widget class="pqPropertiesPanel" name="propertiesPanel" native="true"/>
          </item>
         </layout>
        </widget>

        <widget class="QWidget" name="information">
         <attribute name="title">
          <string>Information</string>
         </attribute>
         <layout class="QVBoxLayout" name="verticalLayout_2">
          <item>
           <widget class="QScrollArea" name="scrollArea">
            <property name="widgetResizable">
             <bool>true</bool>
=======
       <widget class="QWidget" name="information">
        <attribute name="title">
         <string>Information</string>
        </attribute>
        <layout class="QVBoxLayout" name="verticalLayout_2">
         <item>
          <widget class="QScrollArea" name="scrollArea">
           <property name="widgetResizable">
            <bool>true</bool>
           </property>
           <widget class="QWidget" name="scrollAreaWidgetContents">
            <property name="geometry">
             <rect>
              <x>0</x>
              <y>0</y>
              <width>274</width>
              <height>370</height>
             </rect>
>>>>>>> a77ee7a4
            </property>
            <widget class="QWidget" name="scrollAreaWidgetContents">
             <property name="geometry">
              <rect>
               <x>0</x>
               <y>0</y>
               <width>105</width>
               <height>387</height>
              </rect>
             </property>
             <layout class="QVBoxLayout" name="verticalLayout">
              <item>
               <widget class="pqProxyInformationWidget" name="proxyInfo" native="true"/>
              </item>
             </layout>
            </widget>
           </widget>
          </item>
         </layout>
        </widget>
       </widget>
      </widget>
      <widget class="QWidget" name="viewWidget" native="true">
       <property name="minimumSize">
        <size>
         <width>800</width>
         <height>600</height>
        </size>
       </property>
      </widget>
     </widget>
<<<<<<< HEAD
     <widget class="QDockWidget" name="colorMapEditorDock">
      <property name="windowTitle">
       <string>Color Map Editor</string>
=======
     <widget class="QWidget" name="viewWidget" native="true">
      <property name="minimumSize">
       <size>
        <width>600</width>
        <height>600</height>
       </size>
>>>>>>> a77ee7a4
      </property>
      <widget class="pqColorMapEditor" name="colorMapEditorPanel">
       <property name="minimumSize">
        <size>
         <width>400</width>
         <height>0</height>
        </size>
       </property>
      </widget>
     </widget>
    </widget>
   </item>
   <item>
    <widget class="pqStatusBar" name="statusBar">
     <property name="sizePolicy">
      <sizepolicy hsizetype="Expanding" vsizetype="Fixed">
       <horstretch>0</horstretch>
       <verstretch>0</verstretch>
      </sizepolicy>
     </property>
    </widget>
   </item>
  </layout>
 </widget>
 <customwidgets>
  <customwidget>
   <class>pqPipelineBrowserWidget</class>
   <extends>QWidget</extends>
   <header>pqPipelineBrowserWidget.h</header>
   <container>1</container>
  </customwidget>
  <customwidget>
   <class>pqStatusBar</class>
   <extends>QStatusBar</extends>
   <header>pqStatusBar.h</header>
   <container>1</container>
  </customwidget>
  <customwidget>
   <class>pqProxyInformationWidget</class>
   <extends>QWidget</extends>
   <header>pqProxyInformationWidget.h</header>
   <container>1</container>
  </customwidget>
  <customwidget>
   <class>pqPropertiesPanel</class>
   <extends>QWidget</extends>
   <header>pqPropertiesPanel.h</header>
   <container>1</container>
  </customwidget>
  <customwidget>
   <class>Mantid::Vates::SimpleGui::ModeControlWidget</class>
   <extends>QWidget</extends>
   <header>MantidVatesSimpleGuiQtWidgets/ModeControlWidget.h</header>
   <container>1</container>
  </customwidget>
  <customwidget>
   <class>Mantid::Vates::SimpleGui::TimeControlWidget</class>
   <extends>QWidget</extends>
   <header>MantidVatesSimpleGuiViewWidgets/TimeControlWidget.h</header>
   <container>1</container>
  </customwidget>
  <customwidget>
   <class>pqCameraToolbar</class>
   <extends>QWidget</extends>
   <header>pqCameraToolbar.h</header>
   <container>1</container>
  </customwidget>
  <customwidget>
   <class>Mantid::Vates::SimpleGui::ColorSelectionWidget</class>
   <extends>QWidget</extends>
   <header>MantidVatesSimpleGuiViewWidgets/ColorSelectionWidget.h</header>
   <container>1</container>
  </customwidget>
  <customwidget>
   <class>pqAxesToolbar</class>
   <extends>QWidget</extends>
   <header>pqAxesToolbar.h</header>
   <container>1</container>
  </customwidget>
  <customwidget>
   <class>pqColorMapEditor</class>
   <extends>QWidget</extends>
   <header>pqColorMapEditor.h</header>
   <container>1</container>
  </customwidget>
  <customwidget>
   <class>pqProxiesWidget</class>
   <extends>QWidget</extends>
   <header>pqproxieswidget.h</header>
  </customwidget>
 </customwidgets>
 <resources>
  <include location="../../icons/ViewWidgetsIcons.qrc"/>
 </resources>
 <connections/>
</ui><|MERGE_RESOLUTION|>--- conflicted
+++ resolved
@@ -6,11 +6,7 @@
    <rect>
     <x>0</x>
     <y>0</y>
-<<<<<<< HEAD
     <width>1361</width>
-=======
-    <width>1057</width>
->>>>>>> a77ee7a4
     <height>710</height>
    </rect>
   </property>
@@ -182,14 +178,13 @@
       <property name="orientation">
        <enum>Qt::Horizontal</enum>
       </property>
-<<<<<<< HEAD
       <property name="handleWidth">
        <number>3</number>
       </property>
       <widget class="QSplitter" name="splitter">
        <property name="orientation">
         <enum>Qt::Vertical</enum>
-=======
+       </property>
       <widget class="pqPipelineBrowserWidget" name="pipelineBrowser" native="true">
        <property name="minimumSize">
         <size>
@@ -201,21 +196,7 @@
       <widget class="QTabWidget" name="propInfoTabs">
        <property name="currentIndex">
         <number>0</number>
->>>>>>> a77ee7a4
-       </property>
-       <widget class="pqPipelineBrowserWidget" name="pipelineBrowser" native="true">
-        <property name="minimumSize">
-         <size>
-          <width>150</width>
-          <height>50</height>
-         </size>
-        </property>
-       </widget>
-<<<<<<< HEAD
-       <widget class="QTabWidget" name="propInfoTabs">
-        <property name="currentIndex">
-         <number>0</number>
-        </property>
+       </property>
         <widget class="QWidget" name="properties2">
          <attribute name="title">
           <string>Properties</string>
@@ -236,7 +217,6 @@
           </item>
          </layout>
         </widget>
-
         <widget class="QWidget" name="information">
          <attribute name="title">
           <string>Information</string>
@@ -246,26 +226,6 @@
            <widget class="QScrollArea" name="scrollArea">
             <property name="widgetResizable">
              <bool>true</bool>
-=======
-       <widget class="QWidget" name="information">
-        <attribute name="title">
-         <string>Information</string>
-        </attribute>
-        <layout class="QVBoxLayout" name="verticalLayout_2">
-         <item>
-          <widget class="QScrollArea" name="scrollArea">
-           <property name="widgetResizable">
-            <bool>true</bool>
-           </property>
-           <widget class="QWidget" name="scrollAreaWidgetContents">
-            <property name="geometry">
-             <rect>
-              <x>0</x>
-              <y>0</y>
-              <width>274</width>
-              <height>370</height>
-             </rect>
->>>>>>> a77ee7a4
             </property>
             <widget class="QWidget" name="scrollAreaWidgetContents">
              <property name="geometry">
@@ -297,18 +257,9 @@
        </property>
       </widget>
      </widget>
-<<<<<<< HEAD
      <widget class="QDockWidget" name="colorMapEditorDock">
       <property name="windowTitle">
        <string>Color Map Editor</string>
-=======
-     <widget class="QWidget" name="viewWidget" native="true">
-      <property name="minimumSize">
-       <size>
-        <width>600</width>
-        <height>600</height>
-       </size>
->>>>>>> a77ee7a4
       </property>
       <widget class="pqColorMapEditor" name="colorMapEditorPanel">
        <property name="minimumSize">
