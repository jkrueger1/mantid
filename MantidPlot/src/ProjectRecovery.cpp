// Mantid Repository : https://github.com/mantidproject/mantid
//
// Copyright &copy; 2018 ISIS Rutherford Appleton Laboratory UKRI,
//     NScD Oak Ridge National Laboratory, European Spallation Source
//     & Institut Laue - Langevin
// SPDX - License - Identifier: GPL - 3.0 +
#include "ProjectRecovery.h"

#include "ApplicationWindow.h"
#include "Folder.h"
#include "Process.h"
#include "ProjectRecoveryGUIs/ProjectRecoveryPresenter.h"
<<<<<<< HEAD
=======
#include "ProjectRecoveryGUIs/ProjectRecoveryView.h"
#include "ProjectRecoveryGUIs/RecoveryFailureView.h"
>>>>>>> 3dc40ac8
#include "ProjectSerialiser.h"
#include "ScriptingWindow.h"

#include "MantidAPI/AlgorithmManager.h"
#include "MantidAPI/AnalysisDataService.h"
#include "MantidAPI/FileProperty.h"
#include "MantidAPI/Workspace.h"
#include "MantidAPI/WorkspaceGroup.h"
#include "MantidAPI/WorkspaceHistory.h"
#include "MantidKernel/ConfigService.h"
#include "MantidKernel/Logger.h"
#include "MantidKernel/UsageService.h"

#include <boost/algorithm/string/classification.hpp>
#include <boost/optional.hpp>
#include <boost/range/algorithm_ext/erase.hpp>

#include <Poco/DirectoryIterator.h>
#include <Poco/Environment.h>
#include <Poco/NObserver.h>
#include <Poco/Path.h>
#include <Poco/Process.h>

#include <QMessageBox>
#include <QMetaObject>
#include <QObject>
#include <QString>

#include <chrono>
#include <condition_variable>
#include <ctime>
#include <iomanip>
#include <iostream>
#include <mutex>
#include <signal.h>
#include <string>
#include <thread>

#ifdef _WIN32
#define pid_t int
#endif
namespace {
Mantid::Kernel::Logger g_log("ProjectRecovery");

// Config helper methods
template <typename T>
boost::optional<T> getConfigValue(const std::string &key) {
  return Mantid::Kernel::ConfigService::Instance().getValue<T>(key);
}

/// Returns a string to the folder it should output to
std::string getRecoveryFolderOutput() {
  static std::string appData =
      Mantid::Kernel::ConfigService::Instance().getAppDataDir();
  static std::string hostname = Poco::Environment::nodeName();
  static std::string pid = std::to_string(Process::getProcessID());

  static std::string recoverFolder =
      appData + "/recovery/" + hostname + '/' + pid + '/';
  return recoverFolder;
}

/// Returns a string to the current top level recovery folder
std::string getRecoveryFolderCheck() {
  static std::string appData =
      Mantid::Kernel::ConfigService::Instance().getAppDataDir();
  static std::string hostname = Poco::Environment::nodeName();

  static std::string recoverFolder = appData + "/recovery/" + hostname + '/';
  return recoverFolder;
}

/// Determines if a process ID is being used
bool isPIDused(pid_t pID) {
  if (pID <= 0) {
    return false;
  }
// For Windows:
#if defined(_WIN32) || defined(_WIN64)
  HANDLE handle = OpenProcess(SYNCHRONIZE, false, pID);
  if (!handle) {
    return false;
  } else {
    CloseHandle(handle);
    return true;
  }
#endif
// For Linux:
#if defined(__linux__) || defined(__APPLE__)
  // check if pid exists
  return (0 == kill(pID, 0));
#endif
}

std::vector<Poco::Path>
getListOfFoldersInDirectory(const std::string &recoveryFolderPath) {
  Poco::Path recoveryPath;

  if (!recoveryPath.tryParse(recoveryFolderPath) ||
      !Poco::File(recoveryPath).exists()) {
    // Folder may not exist yet
    g_log.debug("Project Saving: Working folder does not exist");
    return {};
  }

  std::vector<Poco::Path> folderPaths;

  Poco::DirectoryIterator dirIterator(recoveryFolderPath);
  Poco::DirectoryIterator end;
  // Find all the folders which exist in this folder
  while (dirIterator != end) {
    std::string iterPath = recoveryFolderPath + dirIterator.name() + '/';
    Poco::Path foundPath(iterPath);

    if (foundPath.isDirectory()) {
      folderPaths.emplace_back(std::move(foundPath));
    }
    ++dirIterator;
  }

  return folderPaths;
}

std::vector<int> orderProcessIDs(std::vector<Poco::Path> paths) {
  std::vector<int> returnValues;
  // Sort the paths by last modified
  std::sort(paths.begin(), paths.end(),
            [](const Poco::Path &a, const Poco::Path &b) {
              Poco::File a1(a);
              Poco::File b1(b);
              // Last modified is first!
              return a1.getLastModified() > b1.getLastModified();
            });

  for (auto c : paths) {
    returnValues.emplace_back(std::stoi(c.directory(c.depth() - 1)));
  }
  return returnValues;
}

/// Returns a string to the folder that should be recovered
std::string getRecoveryFolderLoad() {
  std::string recoverFolder = getRecoveryFolderCheck();
  // Get the PIDS
  std::vector<Poco::Path> possiblePidsPaths =
      getListOfFoldersInDirectory(recoverFolder);
  if (possiblePidsPaths.size() == 0) {
    throw std::runtime_error(
        "Project Recovery: Load failed attempted to find potential unused pid "
        "but none were found after successful check");
  }
  // Order pids based on date last modified descending
  std::vector<int> possiblePids = orderProcessIDs(possiblePidsPaths);
  // check if pid exists
  for (auto c : possiblePids) {
    if (!isPIDused(c)) {
      // It doesn't exist so return
      return recoverFolder.append(std::to_string(c) + "/");
    }
  }
  // Throw if it gets to this point and hasn't found one.
  throw std::runtime_error(
      "Project Recovery: Load failed attempted to find potential unused pid "
      "but none were found after successful check");
}

/// Gets a formatted timestamp
std::string getTimeStamp() {
  const char *formatSpecifier = "%Y-%m-%dT%H-%M-%S";
  auto time = std::time(nullptr);
  auto localTime = std::localtime(&time);

#if __GNUG__ && __GNUG__ < 5
  // Have to workaround GCC 4 not having std::put_time on RHEL7
  // this ifdef can be removed when RHEL7 uses a newer compiler
  char timestamp[20];
  if (strftime(timestamp, sizeof(timestamp), formatSpecifier, localTime) > 0) {
    return {timestamp};
  }

  return {};
#else
  std::ostringstream timestamp;
  timestamp << std::put_time(localTime, formatSpecifier);
  return timestamp.str();
#endif
}

/// Returns a string to the current timestamped recovery folder
Poco::Path getOutputPath() {

  auto timestamp = getTimeStamp();
  auto timestampedPath = getRecoveryFolderOutput().append(timestamp);

  return Poco::Path{timestampedPath};
}

std::vector<Poco::Path>
getRecoveryFolderCheckpoints(const std::string &recoveryFolderPath) {
  std::vector<Poco::Path> folderPaths =
      getListOfFoldersInDirectory(recoveryFolderPath);

  // Ensure the oldest is first in the vector
  std::sort(folderPaths.begin(), folderPaths.end(),
            [](const Poco::Path &a, const Poco::Path &b) {
              return a.toString() < b.toString();
            });

  return folderPaths;
}

void removeEmptyFolders(std::vector<Poco::Path> &checkpointPaths) {
  for (auto i = 0u; i < checkpointPaths.size(); ++i) {
    const auto listOfFolders =
        getListOfFoldersInDirectory(checkpointPaths[i].toString());
    if (listOfFolders.size() == 0) {
      // Remove actual folder to stop this happening again in further checks
      Poco::File(checkpointPaths[i]).remove(true);
      // Erase from checkpointPaths vector
      checkpointPaths.erase(checkpointPaths.begin() + i);
    }
  }
}

const std::string LOCK_FILE_NAME = "projectrecovery.lock";

Poco::File addLockFile(const Poco::Path &lockFilePath) {
  Poco::File lockFile(Poco::Path(lockFilePath).append(LOCK_FILE_NAME));

  // If file is already there ignore as it shouldn't be a problem.
  lockFile.createFile();
  return lockFile;
}

/**
 * Checks the passed parameter and if it is an empty group then it returns true.
 *
 * @param ws :: check this workspace to see if it's an empty group
 * @return true :: bool when it is an empty group
 * @return false :: bool when it is not an empty group
 */
bool checkIfEmptyGroup(const Mantid::API::Workspace_sptr &ws) {
  if (auto groupWS =
          boost::dynamic_pointer_cast<Mantid::API::WorkspaceGroup>(ws)) {
    if (groupWS->isEmpty()) {
      g_log.debug("Empty group was present when recovery ran so was removed");
      return true;
    }
  }
  return false;
}

const std::string OUTPUT_PROJ_NAME = "recovery.mantid";

const std::string SAVING_TIME_KEY = "projectRecovery.secondsBetween";
const std::string NO_OF_CHECKPOINTS_KEY = "projectRecovery.numberOfCheckpoints";

const int SAVING_TIME =
    getConfigValue<int>(SAVING_TIME_KEY).get_value_or(60); // Seconds
const int NO_OF_CHECKPOINTS =
    getConfigValue<int>(NO_OF_CHECKPOINTS_KEY).get_value_or(5);

// Implementation variables
const std::chrono::seconds TIME_BETWEEN_SAVING(SAVING_TIME);

} // namespace

namespace MantidQt {

/**
 * Constructs a new ProjectRecovery, a class which encapsulates
 * a background thread to save periodically. This does not start the
 * background thread though
 *
 * @param windowHandle :: Pointer to the main application window
 */
ProjectRecovery::ProjectRecovery(ApplicationWindow *windowHandle)
    : m_backgroundSavingThread(), m_stopBackgroundThread(true),
      m_windowPtr(windowHandle), m_recoveryGui(nullptr) {}

/// Destructor which also stops any background threads currently in progress
ProjectRecovery::~ProjectRecovery() {
  stopProjectSaving();
  delete m_recoveryGui;
}

void ProjectRecovery::attemptRecovery() {
  Mantid::Kernel::UsageService::Instance().registerFeatureUsage(
      "Feature", "ProjectRecovery->AttemptRecovery", true);

  m_recoveryGui = new ProjectRecoveryPresenter(this, m_windowPtr);
  bool failed = m_recoveryGui->startRecoveryView();

  if (failed) {
    while (failed) {
      failed = m_recoveryGui->startRecoveryFailure();
    }
  }
}

bool ProjectRecovery::checkForRecovery() const noexcept {
  try {
    auto checkpointPaths =
        getRecoveryFolderCheckpoints(getRecoveryFolderCheck());
    // Since adding removal of checkpoints before this check it is possible that
    // a PID is there with no checkpoint this loop fixes that issue removing
    // them.
    removeEmptyFolders(checkpointPaths);
    return checkpointPaths.size() != 0 &&
           (checkpointPaths.size() > Process::numberOfMantids());
  } catch (...) {
    g_log.warning("Project Recovery: Caught exception whilst attempting to "
                  "check for existing recovery");
    return false;
  }
}

bool ProjectRecovery::clearAllCheckpoints(Poco::Path path) const noexcept {
  try {
    Poco::File(path).remove(true);
    return true;
  } catch (...) {
    g_log.warning("Project Recovery: Caught exception whilst attempting to "
                  "clear existing checkpoints.");
    return false;
  }
}

bool ProjectRecovery::clearAllUnusedCheckpoints() const noexcept {
  try {
    deleteExistingUnusedCheckpoints(0);
    return true;
  } catch (...) {
    g_log.warning("Project Recovery: Caught exception whilst attempting to "
                  "clear existing checkpoints.");
    return false;
  }
}

/// Returns a background thread with the current object captured inside it
std::thread ProjectRecovery::createBackgroundThread() {
  // Using a lambda helps the compiler deduce the this pointer
  // otherwise the resolution is ambiguous
  return std::thread([this] { projectSavingThreadWrapper(); });
}

void ProjectRecovery::compileRecoveryScript(const Poco::Path &inputFolder,
                                            const Poco::Path &outputFile) {
  const std::string algName = "OrderWorkspaceHistory";
  auto alg =
      Mantid::API::AlgorithmManager::Instance().createUnmanaged(algName, 1);
  alg->initialize();
  alg->setChild(true);
  alg->setRethrows(true);
  alg->setProperty("RecoveryCheckpointFolder", inputFolder.toString());
  alg->setProperty("OutputFilepath", outputFile.toString());
  alg->execute();

  g_log.notice("Saved your recovery script to:\n" + outputFile.toString());
}

/**
 * Deletes existing checkpoints, oldest first, in the recovery
 * folder. This is based on the configuration key which
 * indicates how many points to keep
 */
void ProjectRecovery::deleteExistingCheckpoints(
    size_t checkpointsToKeep) const {
  const auto folderPaths =
      getRecoveryFolderCheckpoints(getRecoveryFolderOutput());

  size_t numberOfDirsPresent = folderPaths.size();
  if (numberOfDirsPresent <= checkpointsToKeep) {
    // Nothing to do
    return;
  }

  size_t checkpointsToRemove = numberOfDirsPresent - checkpointsToKeep;
  bool recurse = true;
  for (size_t i = 0; i < checkpointsToRemove; i++) {
    Poco::File(folderPaths[i]).remove(recurse);
  }
}

void ProjectRecovery::deleteExistingUnusedCheckpoints(
    size_t checkpointsToKeep) const {
  std::string recoverFolder = getRecoveryFolderCheck();
  // Get the PIDS
  std::vector<Poco::Path> possiblePidsPaths =
      getListOfFoldersInDirectory(recoverFolder);
  if (possiblePidsPaths.size() == 0) {
    throw std::runtime_error(
        "Project Recovery: Load failed attempted to find potential unused pid "
        "but none were found after successful check");
  }
  // Order pids based on date last modified descending
  std::vector<int> possiblePids = orderProcessIDs(possiblePidsPaths);
  // check if pid exists
  std::vector<std::string> folderPaths;
  for (auto i = 0u; i < possiblePids.size(); ++i) {
    if (!isPIDused(possiblePids[i])) {
      std::string folder = recoverFolder;
      folder.append(std::to_string(possiblePids[i]) + "/");
      folderPaths.emplace_back(folder);
    }
  }

  size_t numberOfDirsPresent = folderPaths.size();
  if (numberOfDirsPresent <= checkpointsToKeep) {
    // Nothing to do
    return;
  }

  size_t checkpointsToRemove = numberOfDirsPresent - checkpointsToKeep;
  bool recurse = true;
  for (size_t i = 0; i < checkpointsToRemove; i++) {
    Poco::File(folderPaths[i]).remove(recurse);
  }
}

/// Starts a background thread which saves out the project periodically
void ProjectRecovery::startProjectSaving() {
  // Close the existing thread first
  stopProjectSaving();

  // Spin up a new thread
  {
    std::lock_guard<std::mutex> lock(m_notifierMutex);
    m_stopBackgroundThread = false;
  }

  m_backgroundSavingThread = createBackgroundThread();
}

/// Stops any existing background threads which are running
void ProjectRecovery::stopProjectSaving() {
  {

    std::lock_guard<std::mutex> lock(m_notifierMutex);
    m_stopBackgroundThread = true;
    m_threadNotifier.notify_all();
  }

  if (m_backgroundSavingThread.joinable()) {
    m_backgroundSavingThread.detach();
  }
}

/**
 * Asynchronously loads a recovery checkpoint by opening
 * a scripting window to the ordered workspace
 * history file, then execute it. When this finishes the
 * project loading mechanism is invoked in the main GUI thread
 * to recreate all Qt objects / widgets
 *
 * @param recoveryFolder : The checkpoint folder
 */
bool ProjectRecovery::loadRecoveryCheckpoint(const Poco::Path &recoveryFolder) {
  ScriptingWindow *scriptWindow = m_windowPtr->getScriptWindowHandle();
  if (!scriptWindow) {
    throw std::runtime_error("Could not get handle to scripting window");
  }

  m_recoveryGui->connectProgressBarToRecoveryView();

  // Ensure the window repaints so it doesn't appear frozen before exec
  scriptWindow->executeCurrentTab(Script::ExecutionMode::Serialised);
  if (scriptWindow->getSynchronousErrorFlag()) {
    // We failed to run the whole script
    // Note: We must NOT throw from the method for excepted failures,
    // since doing so will cause the application to terminate from a uncaught
    // exception
    g_log.error("Project recovery script did not finish. Your work has been "
                "partially recovered.");
    // This has failed so terminate the thread
    return false;
  }
  g_log.notice("Re-opening GUIs");

  auto projectFile = Poco::Path(recoveryFolder).append(OUTPUT_PROJ_NAME);

  if (!QMetaObject::invokeMethod(
<<<<<<< HEAD
          m_windowPtr, "loadProjectRecovery", Qt::DirectConnection,
          Q_RETURN_ARG(bool, loadCompleted),
          Q_ARG(const std::string, projectFile.toString()))) {
=======
          m_windowPtr, "loadProjectRecovery", Qt::QueuedConnection,
          Q_ARG(const std::string, projectFile.toString()),
          Q_ARG(const std::string, recoveryFolder.toString()))) {
>>>>>>> 3dc40ac8
    throw std::runtime_error("Project Recovery: Failed to load project "
                             "windows - Qt binding failed");
  }
  g_log.notice("Project Recovery workspace loading finished");

<<<<<<< HEAD
  if (!loadCompleted) {
    g_log.warning("Loading failed to recovery everything completely");
    // This has failed so terminate the thread
    return loadCompleted;
  }
  g_log.notice("Project Recovery finished");

  // Restart project recovery when the async part finishes
  Poco::Path deletePath = recoveryFolder;
  deletePath.setFileName("");
  clearAllCheckpoints(deletePath);
  startProjectSaving();

  return loadCompleted;
=======
  return true;
>>>>>>> 3dc40ac8
}

/**
 * Compiles the project recovery script from a given checkpoint
 * folder and opens this in the script editor
 *
 * @param inputFolder : The folder containing the checkpoint to recover
 * @param historyDest : Where to save the ordered history
 * @throws If a handle to the scripting window cannot be obtained
 */
void ProjectRecovery::openInEditor(const Poco::Path &inputFolder,
                                   const Poco::Path &historyDest) {
  compileRecoveryScript(inputFolder, historyDest);

  // Get length of recovery script
  std::ifstream fileCount(historyDest.toString());
  const int lineLength =
      static_cast<int>(std::count(std::istreambuf_iterator<char>(fileCount),
                                  std::istreambuf_iterator<char>(), '\n'));
  fileCount.close();

  // Update Progress bar
  m_recoveryGui->setUpProgressBar(lineLength);

  // Force application window to create the script window first
  const bool forceVisible = true;
  m_windowPtr->showScriptWindow(forceVisible);

  ScriptingWindow *scriptWindow = m_windowPtr->getScriptWindowHandle();
  if (!scriptWindow) {
    throw std::runtime_error("Could not get handle to scripting window");
  }

  scriptWindow->open(QString::fromStdString(historyDest.toString()));
}

/// Top level thread wrapper which catches all exceptions to gracefully handle
/// them
void ProjectRecovery::projectSavingThreadWrapper() {
  try {
    projectSavingThread();
  } catch (Mantid::API::Algorithm::CancelException &) {
    return;
  } catch (std::exception const &e) {
    std::string preamble("Project recovery has stopped. Please report"
                         " this to the development team.\nException:\n");
    g_log.warning(preamble + e.what());
  } catch (...) {
    g_log.warning("Project recovery has stopped. Please report"
                  " this to the development team.");
  }
}

/**
 * Main thread body which is run to save out projects. A member mutex is
 * locked and monitored on a timeout to indicate if the thread should
 * exit early. After the timeout elapses, if the thread has not been
 * requested to exit, it will save the project out
 */
void ProjectRecovery::projectSavingThread() {
  while (!m_stopBackgroundThread) {
    { // Ensure the lock only exists as long as the conditional variable
      std::unique_lock<std::mutex> lock(m_notifierMutex);
      // The condition variable releases the lock until the var changes
      if (m_threadNotifier.wait_for(lock, TIME_BETWEEN_SAVING, [this]() {
            return m_stopBackgroundThread.load();
          })) {
        // Exit thread
        g_log.debug("Project Recovery: Stopping background saving thread");
        return;
      }
    }
    this->saveAll();
  }
}
/**
 * Saves open all open windows using the main GUI thread
 *
 * @param projectDestFile :: The full path to write to
 * @throws If saving fails in the main GUI thread
 */
void ProjectRecovery::saveOpenWindows(const std::string &projectDestFile,
                                      bool autoSave) {
  bool saveCompleted = false;
  if (autoSave) {
    if (!QMetaObject::invokeMethod(m_windowPtr, "saveProjectRecovery",
                                   Qt::BlockingQueuedConnection,
                                   Q_RETURN_ARG(bool, saveCompleted),
                                   Q_ARG(const std::string, projectDestFile))) {
      throw std::runtime_error("Project Recovery: Failed to save project "
                               "windows - Qt binding failed");
    }
  } else {
    // Only use this if it is called from the python interface/error reporter
    saveCompleted = m_windowPtr->saveProjectRecovery(projectDestFile);
  }

  if (!saveCompleted) {
    throw std::runtime_error(
        "Project Recovery: Failed to write out project file");
  }
}

/**
 * Saves all workspace histories by using an external python script
 *
 * @param historyDestFolder:: The folder to write all histories to
 * @throw If saving fails in the script
 */
void ProjectRecovery::saveWsHistories(const Poco::Path &historyDestFolder) {
  const auto &ads = Mantid::API::AnalysisDataService::Instance();

  // Hold a copy to the shared pointers so they do not get deleted under us
  auto wsHandles = ads.getObjects(Mantid::Kernel::DataServiceHidden::Include);

  if (wsHandles.empty()) {
    return;
  }

  static auto startTime =
      Mantid::Kernel::UsageService::Instance().getStartTime().toISO8601String();

  const std::string algName = "GeneratePythonScript";
  auto alg =
      Mantid::API::AlgorithmManager::Instance().createUnmanaged(algName, 1);
  alg->setChild(true);
  alg->setLogging(false);

  for (auto i = 0u; i < wsHandles.size(); ++i) {
    // Check if workspace is an empty worksapce group and remove it if it is as
    // well as skip
    if (checkIfEmptyGroup(wsHandles[i]))
      continue;

    std::string filename = std::to_string(i) + ".py";

    Poco::Path destFilename = historyDestFolder;
    destFilename.append(filename);

    alg->initialize();
    alg->setLogging(false);
    alg->setProperty("AppendTimestamp", true);
    alg->setProperty("InputWorkspace", wsHandles[i]);
    alg->setPropertyValue("Filename", destFilename.toString());
    alg->setPropertyValue("StartTimestamp", startTime);
    alg->setProperty("IgnoreTheseAlgs", m_algsToIgnore);

    alg->execute();
  }
}

bool ProjectRecovery::olderThanAGivenTime(const Poco::Path &path,
                                          int64_t elapsedTime) {
  return Poco::File(path).getLastModified().isElapsed(elapsedTime);
}

/**
 * @brief A function that brings the two separate save methods together
 * This won't run if it is locked by the background thread but then it saving
 * Anyway so that's no issue.
 */
void ProjectRecovery::saveAll(bool autoSave) {
  // "Timeout" - Save out again
  const auto &ads = Mantid::API::AnalysisDataService::Instance();
  if (ads.size() == 0) {
    g_log.debug("Nothing to save");
    return;
  }

  g_log.debug("Project Recovery: Saving started");

  const auto basePath = getOutputPath();
  Poco::File(basePath).createDirectories();

  auto lockFile = addLockFile(basePath);

  saveWsHistories(basePath);
  auto projectFile = Poco::Path(basePath).append(OUTPUT_PROJ_NAME);
  saveOpenWindows(projectFile.toString(), autoSave);

  // Purge any excessive folders
  deleteExistingCheckpoints(NO_OF_CHECKPOINTS);
  g_log.debug("Project Recovery: Saving finished");

  // Remove lock file
  lockFile.remove(true);
}

std::string ProjectRecovery::getRecoveryFolderOutputPR() {
  return getRecoveryFolderOutput();
}
std::vector<Poco::Path> ProjectRecovery::getListOfFoldersInDirectoryPR(
    const std::string &recoveryFolderPath) {
  return getListOfFoldersInDirectory(recoveryFolderPath);
}

std::string ProjectRecovery::getRecoveryFolderCheckPR() {
  return getRecoveryFolderCheck();
}

std::string ProjectRecovery::getRecoveryFolderLoadPR() {
  return getRecoveryFolderLoad();
}

std::vector<Poco::Path> ProjectRecovery::getRecoveryFolderCheckpointsPR(
    const std::string &recoveryFolderPath) {
  return getRecoveryFolderCheckpoints(recoveryFolderPath);
}

<<<<<<< HEAD
std::vector<std::string>
ProjectRecovery::findOlderCheckpoints(const std::string &recoverFolder,
                                      const std::vector<int> &possiblePids) {
  // Currently set to a month in microseconds
  const int64_t timeToDeleteAfter = 2592000000000;
  std::vector<std::string> folderPaths;
  for (auto i = 0u; i < possiblePids.size(); ++i) {
    std::string folder = recoverFolder;
    folder.append(std::to_string(possiblePids[i]) + "/");
    // check if the checkpoint is too old
    if (olderThanAGivenTime(Poco::Path(folder), timeToDeleteAfter)) {
      folderPaths.emplace_back(folder);
    }
  }
  return folderPaths;
}

std::vector<std::string>
ProjectRecovery::findLockedCheckpoints(const std::string &recoverFolder,
                                       const std::vector<int> &possiblePids) {
  std::vector<std::string> files;
  for (auto i = 0u; i < possiblePids.size(); ++i) {
    std::string folder = recoverFolder;
    folder.append(std::to_string(possiblePids[i]) + "/");
    auto checkpointsInsidePIDs = getListOfFoldersInDirectory(folder);
    for (auto c : checkpointsInsidePIDs) {
      if (Poco::File(c.setFileName(LOCK_FILE_NAME)).exists()) {
        files.emplace_back(c.setFileName("").toString());
      }
    }
  }
  return files;
}

std::vector<std::string> ProjectRecovery::findLegacyCheckpoints(
    const std::vector<Poco::Path> &checkpoints) {
  std::vector<std::string> vectorToDelete;
  for (auto c : checkpoints) {
    const std::string PID = c.directory(c.depth() - 1);
    // If char 11 is a T then it is a date saved as a PID which is a legacy
    // checkpoint
    if (PID.size() >= 11 && PID[10] == 'T') {
      vectorToDelete.emplace_back(c.toString());
    }
  }
  return vectorToDelete;
}

void ProjectRecovery::checkPIDsAreNotInUse(std::vector<int> &possiblePids) {
  for (auto i = 0u; i < possiblePids.size(); ++i) {
    if (isPIDused(possiblePids[i])) {
      possiblePids.erase(possiblePids.begin() + i);
    }
  }
}

void ProjectRecovery::repairCheckpointDirectory() {
  const std::string recoverFolder = getRecoveryFolderCheck();
  std::vector<std::string> vectorToDelete;
  std::vector<Poco::Path> checkpoints =
      getListOfFoldersInDirectory(recoverFolder);
  try {
    // Grab Unused PIDs from retrieved directories
    std::vector<int> possiblePids = orderProcessIDs(checkpoints);
    checkPIDsAreNotInUse(possiblePids);

    std::vector<std::string> tempVec = findLegacyCheckpoints(checkpoints);
    vectorToDelete.insert(vectorToDelete.end(), tempVec.begin(), tempVec.end());

    tempVec = findLockedCheckpoints(recoverFolder, possiblePids);
    vectorToDelete.insert(vectorToDelete.end(), tempVec.begin(), tempVec.end());

    tempVec = findOlderCheckpoints(recoverFolder, possiblePids);
    vectorToDelete.insert(vectorToDelete.end(), tempVec.begin(), tempVec.end());

  } catch (...) {
    // Errors here are likely caused by older versions of mantid having crashed
    // previously (Even though removeLegacyCheckpoints() should handle this)
    g_log.debug("Project Recovery: During repair of checkpoint directory, "
                "mantid has been unable to successfully handle repair so "
                "checkpoints may be invalid");
  }
  bool recurse = true;
  for (auto c : vectorToDelete) {
    Poco::File(c).remove(recurse);
  }

  // Handle removing empty checkpoint folders
  checkpoints = getListOfFoldersInDirectory(recoverFolder);
  removeEmptyFolders(checkpoints);
}

=======
>>>>>>> 3dc40ac8
} // namespace MantidQt<|MERGE_RESOLUTION|>--- conflicted
+++ resolved
@@ -10,11 +10,8 @@
 #include "Folder.h"
 #include "Process.h"
 #include "ProjectRecoveryGUIs/ProjectRecoveryPresenter.h"
-<<<<<<< HEAD
-=======
 #include "ProjectRecoveryGUIs/ProjectRecoveryView.h"
 #include "ProjectRecoveryGUIs/RecoveryFailureView.h"
->>>>>>> 3dc40ac8
 #include "ProjectSerialiser.h"
 #include "ScriptingWindow.h"
 
@@ -497,38 +494,15 @@
   auto projectFile = Poco::Path(recoveryFolder).append(OUTPUT_PROJ_NAME);
 
   if (!QMetaObject::invokeMethod(
-<<<<<<< HEAD
-          m_windowPtr, "loadProjectRecovery", Qt::DirectConnection,
-          Q_RETURN_ARG(bool, loadCompleted),
-          Q_ARG(const std::string, projectFile.toString()))) {
-=======
           m_windowPtr, "loadProjectRecovery", Qt::QueuedConnection,
           Q_ARG(const std::string, projectFile.toString()),
           Q_ARG(const std::string, recoveryFolder.toString()))) {
->>>>>>> 3dc40ac8
     throw std::runtime_error("Project Recovery: Failed to load project "
                              "windows - Qt binding failed");
   }
   g_log.notice("Project Recovery workspace loading finished");
 
-<<<<<<< HEAD
-  if (!loadCompleted) {
-    g_log.warning("Loading failed to recovery everything completely");
-    // This has failed so terminate the thread
-    return loadCompleted;
-  }
-  g_log.notice("Project Recovery finished");
-
-  // Restart project recovery when the async part finishes
-  Poco::Path deletePath = recoveryFolder;
-  deletePath.setFileName("");
-  clearAllCheckpoints(deletePath);
-  startProjectSaving();
-
-  return loadCompleted;
-=======
   return true;
->>>>>>> 3dc40ac8
 }
 
 /**
@@ -738,7 +712,6 @@
   return getRecoveryFolderCheckpoints(recoveryFolderPath);
 }
 
-<<<<<<< HEAD
 std::vector<std::string>
 ProjectRecovery::findOlderCheckpoints(const std::string &recoverFolder,
                                       const std::vector<int> &possiblePids) {
@@ -831,6 +804,4 @@
   removeEmptyFolders(checkpoints);
 }
 
-=======
->>>>>>> 3dc40ac8
 } // namespace MantidQt