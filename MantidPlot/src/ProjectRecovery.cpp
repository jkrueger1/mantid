#include "ProjectRecovery.h"

#include "ApplicationWindow.h"
#include "Folder.h"
#include "ProjectSerialiser.h"
#include "ScriptingWindow.h"

#include "MantidAPI/FileProperty.h"
#include "MantidAPI/FrameworkManager.h"
#include "MantidKernel/ConfigService.h"
#include "MantidKernel/Logger.h"
#include "MantidKernel/UsageService.h"

#include "boost/optional.hpp"

#include "Poco/DirectoryIterator.h"
#include "Poco/NObserver.h"
#include "Poco/Path.h"

#include "qmessagebox.h"
#include "qobject.h"
#include "qstring.h"
#include <QMetaObject>

#include <chrono>
#include <condition_variable>
#include <ctime>
#include <iomanip>
#include <iostream>
#include <mutex>
#include <string>
#include <thread>

namespace {
Mantid::Kernel::Logger g_log("Project Recovery Thread");

// Config helper methods
template <typename T>
boost::optional<T> getConfigValue(const std::string &key) {
  T returnedValue;

  int valueIsGood =
      Mantid::Kernel::ConfigService::Instance().getValue<T>(key, returnedValue);

  if (valueIsGood != 1) {
    return boost::optional<T>{};
  }

  return boost::optional<T>{returnedValue};
}

boost::optional<bool> getConfigBool(const std::string &key) {
  auto returnedValue = getConfigValue<std::string>(key);
  if (!returnedValue.is_initialized()) {
    return boost::optional<bool>{};
  }

  return returnedValue->find("true") != std::string::npos;
}

/// Returns a string to the current top level recovery folder
std::string getRecoveryFolder() {
  static std::string recoverFolder =
      Mantid::Kernel::ConfigService::Instance().getAppDataDir() + "/recovery/";
  return recoverFolder;
}

/// Gets a formatted timestamp
std::string getTimeStamp() {
  const char *formatSpecifier = "%Y-%m-%dT%H-%M-%S";
  auto time = std::time(nullptr);
  auto localTime = std::localtime(&time);

#if __GNUG__ && __GNUG__ < 5
  // Have to workaround GCC 4 not having std::put_time on RHEL7
  // this ifdef can be removed when RHEL7 uses a newer compiler
  char timestamp[20];
  if (strftime(timestamp, sizeof(timestamp), formatSpecifier, localTime) > 0) {
    return {timestamp};
  }

  return {};
#else
  std::ostringstream timestamp;
  timestamp << std::put_time(localTime, formatSpecifier);
  return timestamp.str();
#endif
}

/// Returns a string to the current timestamped recovery folder
Poco::Path getOutputPath() {

  auto timestamp = getTimeStamp();
  auto timestampedPath = getRecoveryFolder().append(timestamp);

  return Poco::Path{timestampedPath};
}

std::vector<Poco::Path>
getRecoveryFolderCheckpoints(const std::string &recoveryFolderPath) {
  Poco::Path recoveryPath;
  if (!recoveryPath.tryParse(recoveryFolderPath)) {
    // Folder may not exist yet
    g_log.debug("Project Saving: Failed to get working folder whilst deleting "
                "checkpoints");
    return {};
  }

  std::vector<Poco::Path> folderPaths;

  Poco::DirectoryIterator dirIterator(recoveryFolderPath);
  Poco::DirectoryIterator end;
  // Find all the folders which exist in this folder
  while (dirIterator != end) {
    std::string iterPath = recoveryFolderPath + dirIterator.name() + '/';
    Poco::Path foundPath(iterPath);

    if (foundPath.isDirectory()) {
      folderPaths.push_back(std::move(foundPath));
    }
    ++dirIterator;
  }

  // Ensure the oldest is first in the vector
  std::sort(folderPaths.begin(), folderPaths.end(),
            [](const Poco::Path &a, const Poco::Path &b) {
              return a.toString() < b.toString();
            });

  return folderPaths;
}

const std::string OUTPUT_PROJ_NAME = "recovery.mantid";

// Config keys
const std::string SAVING_ENABLED_CONFIG_KEY = "projectRecovery.enabled";
const std::string SAVING_TIME_KEY = "projectRecovery.secondsBetween";
const std::string NO_OF_CHECKPOINTS_KEY = "projectRecovery.numberOfCheckpoints";

// Config values
bool SAVING_ENABLED =
    getConfigBool(SAVING_ENABLED_CONFIG_KEY).get_value_or(false);
const int SAVING_TIME =
    getConfigValue<int>(SAVING_TIME_KEY).get_value_or(60); // Seconds
const int NO_OF_CHECKPOINTS =
    getConfigValue<int>(NO_OF_CHECKPOINTS_KEY).get_value_or(5);

// Implementation variables
<<<<<<< HEAD
=======
Mantid::Kernel::Logger g_log("ProjectRecovery");
>>>>>>> 737b1160
const std::chrono::seconds TIME_BETWEEN_SAVING(SAVING_TIME);

} // namespace

namespace MantidQt {

/**
 * Constructs a new ProjectRecovery, a class which encapsulates
 * a background thread to save periodically. This does not start the
 * background thread though
 *
 * @param windowHandle :: Pointer to the main application window
 */
ProjectRecovery::ProjectRecovery(ApplicationWindow *windowHandle)
    : m_backgroundSavingThread(), m_stopBackgroundThread(true),
      m_configKeyObserver(*this, &ProjectRecovery::configKeyChanged),
      m_windowPtr(windowHandle) {}

/// Destructor which also stops any background threads currently in progress
ProjectRecovery::~ProjectRecovery() { stopProjectSaving(); }

bool ProjectRecovery::attemptRecovery() {
  QString recoveryMsg = QObject::tr(
      "Mantid did not close correctly and a recovery"
      " checkpoint has been found. Would you like to attempt recovery?");

  int userChoice = QMessageBox::information(
      m_windowPtr, QObject::tr("Project Recovery"), recoveryMsg,
	  QObject::tr("Open in script editor"), QObject::tr("No"), 0, 1);

  if (userChoice == 1) {
	  // User selected no
	  return true;
  }

  const auto checkpointPaths =
      getRecoveryFolderCheckpoints(getRecoveryFolder());
  auto &mostRecentCheckpoint = checkpointPaths.back();

  // TODO automated recovery 
  switch (userChoice){
  case 0:
	  return openInEditor(mostRecentCheckpoint);
  default:
	  throw std::runtime_error("Unknown choice in ProjectRecovery");
  }
}

bool ProjectRecovery::checkForRecovery() const {
  const auto checkpointPaths =
      getRecoveryFolderCheckpoints(getRecoveryFolder());
  return checkpointPaths.size() != 0; // Non zero indicates recovery is pending
}

/// Returns a background thread with the current object captured inside it
std::thread ProjectRecovery::createBackgroundThread() {
  // Using a lambda helps the compiler deduce the this pointer
  // otherwise the resolution is ambiguous
  return std::thread([this] { projectSavingThreadWrapper(); });
}

/// Callback for POCO when a config change had fired for the enabled key
void ProjectRecovery::configKeyChanged(
    Mantid::Kernel::ConfigValChangeNotification_ptr notif) {
  if (notif->key() != (SAVING_ENABLED_CONFIG_KEY)) {
    return;
  }

  if (notif->curValue() == "True") {
    SAVING_ENABLED = true;
    startProjectSaving();
  } else {
    SAVING_ENABLED = false;
    stopProjectSaving();
  }
}

void ProjectRecovery::compileRecoveryScript(const Poco::Path & inputFolder, const Poco::Path & outputFile)
{
	const std::string algName = "OrderWorkspaceHistory";
	auto * alg = Mantid::API::FrameworkManager::Instance().createAlgorithm(algName, 1);
	if (!alg) {
		throw std::runtime_error("Could not get pointer to alg: " + algName);
	}

	alg->initialize();
	alg->setRethrows(true);
	alg->setProperty("RecoveryCheckpointFolder", inputFolder.toString());
	alg->setProperty("OutputFilepath", outputFile.toString());

	alg->execute();
}

/**
 * Deletes existing checkpoints, oldest first, in the recovery
 * folder. This is based on the configuration key which
 * indicates how many points to keep
 */
void ProjectRecovery::deleteExistingCheckpoints(
    size_t checkpointsToKeep) const {
  const auto folderPaths = getRecoveryFolderCheckpoints(getRecoveryFolder());

  size_t numberOfDirsPresent = folderPaths.size();
  if (numberOfDirsPresent <= checkpointsToKeep) {
    // Nothing to do
    return;
  }

  size_t checkpointsToRemove = numberOfDirsPresent - checkpointsToKeep;
  bool recurse = true;
  for (size_t i = 0; i < checkpointsToRemove; i++) {
    Poco::File(folderPaths[i]).remove(recurse);
  }
}

/// Starts a background thread which saves out the project periodically
void ProjectRecovery::startProjectSaving() {
  // Close the existing thread first
  stopProjectSaving();

  if (!SAVING_ENABLED) {
    return;
  }

  // Spin up a new thread
  {
    std::lock_guard<std::mutex> lock(m_notifierMutex);
    m_stopBackgroundThread = false;
  }

  m_backgroundSavingThread = createBackgroundThread();
}

/// Stops any existing background threads which are running
void ProjectRecovery::stopProjectSaving() {
  {
    std::lock_guard<std::mutex> lock(m_notifierMutex);
    m_stopBackgroundThread = true;
    m_threadNotifier.notify_all();
  }

  if (m_backgroundSavingThread.joinable()) {
    m_backgroundSavingThread.join();
  }
}

bool ProjectRecovery::openInEditor(const Poco::Path & inputFolder)
{
	auto destFilename = Poco::Path(Mantid::Kernel::ConfigService::Instance().getAppDataDir());
	destFilename.append("ordered_recovery.py");
	compileRecoveryScript(inputFolder, destFilename);

	// Force application window to create the script window first
	const bool forceVisible = true;
	m_windowPtr->showScriptWindow(forceVisible);

	ScriptingWindow *scriptWindow = m_windowPtr->getScriptWindowHandle();
	if (!scriptWindow) {
		throw std::runtime_error("Could not get handle to scripting window");
	}

	scriptWindow->open(QString::fromStdString(destFilename.toString()));
	return true;
}

/// Top level thread wrapper which catches all exceptions to gracefully handle
/// them
void ProjectRecovery::projectSavingThreadWrapper() {
  try {
    projectSavingThread();
  } catch (std::exception const &e) {
    std::string preamble("Project recovery has stopped. Please report"
                         " this to the development team.\nException:\n");
    g_log.warning(preamble + e.what());
  } catch (...) {
    g_log.warning("Project recovery has stopped. Please report"
                  " this to the development team.");
  }
}

/**
 * Main thread body which is run to save out projects. A member mutex is
 * locked and monitored on a timeout to indicate if the thread should
 * exit early. After the timeout elapses, if the thread has not been
 * requested to exit, it will save the project out
 */
void ProjectRecovery::projectSavingThread() {
  while (!m_stopBackgroundThread) {
    std::unique_lock<std::mutex> lock(m_notifierMutex);
    // The condition variable releases the lock until the var changes
    if (m_threadNotifier.wait_for(lock, TIME_BETWEEN_SAVING, [this]() {
          return m_stopBackgroundThread.load();
        })) {
      // Exit thread
      g_log.debug("Project Recovery: Stopping background saving thread");
      return;
    }

    // "Timeout" - Save out again
	const auto &ads = Mantid::API::AnalysisDataService::Instance();
	if (ads.size() == 0) {
		g_log.debug("Nothing to save");
		continue;
	}
    
	g_log.debug("Project Recovery: Saving started");
    const auto basePath = getOutputPath();
<<<<<<< HEAD
    Poco::File(basePath).createDirectory();
=======

    Poco::File(basePath).createDirectories();
>>>>>>> 737b1160

    auto projectFile = Poco::Path(basePath).append(OUTPUT_PROJ_NAME);

    saveWsHistories(basePath);
    saveOpenWindows(projectFile.toString());

    // Purge any excessive folders
    deleteExistingCheckpoints(NO_OF_CHECKPOINTS);
    g_log.debug("Project Recovery: Saving finished");
  }
}

/**
 * Saves open all open windows using the main GUI thread
 *
 * @param projectDestFile :: The full path to write to
 * @throws If saving fails in the main GUI thread
 */
void ProjectRecovery::saveOpenWindows(const std::string &projectDestFile) {
  bool saveCompleted = false;
  if (!QMetaObject::invokeMethod(m_windowPtr, "saveProjectRecovery",
                                 Qt::BlockingQueuedConnection,
                                 Q_RETURN_ARG(bool, saveCompleted),
                                 Q_ARG(const std::string, projectDestFile))) {
    throw std::runtime_error(
        "Project Recovery: Failed to save project windows - Qt binding failed");
  }

  if (!saveCompleted) {
    throw std::runtime_error(
        "Project Recovery: Failed to write out project file");
  }
}

/**
 * Saves all workspace histories by using an external python script
 *
 * @param historyDestFolder:: The folder to write all histories to
 * @throw If saving fails in the script
 */
void ProjectRecovery::saveWsHistories(const Poco::Path &historyDestFolder) {
  const auto &ads = Mantid::API::AnalysisDataService::Instance();
  using Mantid::Kernel::DataServiceHidden;
  using Mantid::Kernel::DataServiceSort;

  const auto wsHandles =
      ads.getObjectNames(DataServiceSort::Unsorted, DataServiceHidden::Include);

  if (wsHandles.empty()) {
    return;
  }

  static auto startTime =
      Mantid::Kernel::UsageService::Instance().getStartTime().toISO8601String();

  const std::string algName = "GeneratePythonScript";
  auto *alg =
      Mantid::API::FrameworkManager::Instance().createAlgorithm(algName, 1);

  if (!alg) {
    throw std::runtime_error("Could not get pointer to alg: " + algName);
  }

  alg->setLogging(false);

  for (const auto &ws : wsHandles) {
    std::string filename = ws;
    filename.append(".py");

    Poco::Path destFilename = historyDestFolder;
    destFilename.append(filename);

    alg->initialize();
	alg->setProperty("AppendTimestamp", true);
    alg->setPropertyValue("InputWorkspace", ws);
    alg->setPropertyValue("Filename", destFilename.toString());
    alg->setPropertyValue("StartTimestamp", startTime);

    alg->execute();
  }
}

} // namespace MantidQt<|MERGE_RESOLUTION|>--- conflicted
+++ resolved
@@ -32,7 +32,7 @@
 #include <thread>
 
 namespace {
-Mantid::Kernel::Logger g_log("Project Recovery Thread");
+Mantid::Kernel::Logger g_log("ProjectRecovery");
 
 // Config helper methods
 template <typename T>
@@ -146,10 +146,6 @@
     getConfigValue<int>(NO_OF_CHECKPOINTS_KEY).get_value_or(5);
 
 // Implementation variables
-<<<<<<< HEAD
-=======
-Mantid::Kernel::Logger g_log("ProjectRecovery");
->>>>>>> 737b1160
 const std::chrono::seconds TIME_BETWEEN_SAVING(SAVING_TIME);
 
 } // namespace
@@ -178,23 +174,23 @@
 
   int userChoice = QMessageBox::information(
       m_windowPtr, QObject::tr("Project Recovery"), recoveryMsg,
-	  QObject::tr("Open in script editor"), QObject::tr("No"), 0, 1);
+      QObject::tr("Open in script editor"), QObject::tr("No"), 0, 1);
 
   if (userChoice == 1) {
-	  // User selected no
-	  return true;
+    // User selected no
+    return true;
   }
 
   const auto checkpointPaths =
       getRecoveryFolderCheckpoints(getRecoveryFolder());
   auto &mostRecentCheckpoint = checkpointPaths.back();
 
-  // TODO automated recovery 
-  switch (userChoice){
+  // TODO automated recovery
+  switch (userChoice) {
   case 0:
-	  return openInEditor(mostRecentCheckpoint);
+    return openInEditor(mostRecentCheckpoint);
   default:
-	  throw std::runtime_error("Unknown choice in ProjectRecovery");
+    throw std::runtime_error("Unknown choice in ProjectRecovery");
   }
 }
 
@@ -227,20 +223,21 @@
   }
 }
 
-void ProjectRecovery::compileRecoveryScript(const Poco::Path & inputFolder, const Poco::Path & outputFile)
-{
-	const std::string algName = "OrderWorkspaceHistory";
-	auto * alg = Mantid::API::FrameworkManager::Instance().createAlgorithm(algName, 1);
-	if (!alg) {
-		throw std::runtime_error("Could not get pointer to alg: " + algName);
-	}
-
-	alg->initialize();
-	alg->setRethrows(true);
-	alg->setProperty("RecoveryCheckpointFolder", inputFolder.toString());
-	alg->setProperty("OutputFilepath", outputFile.toString());
-
-	alg->execute();
+void ProjectRecovery::compileRecoveryScript(const Poco::Path &inputFolder,
+                                            const Poco::Path &outputFile) {
+  const std::string algName = "OrderWorkspaceHistory";
+  auto *alg =
+      Mantid::API::FrameworkManager::Instance().createAlgorithm(algName, 1);
+  if (!alg) {
+    throw std::runtime_error("Could not get pointer to alg: " + algName);
+  }
+
+  alg->initialize();
+  alg->setRethrows(true);
+  alg->setProperty("RecoveryCheckpointFolder", inputFolder.toString());
+  alg->setProperty("OutputFilepath", outputFile.toString());
+
+  alg->execute();
 }
 
 /**
@@ -296,23 +293,23 @@
   }
 }
 
-bool ProjectRecovery::openInEditor(const Poco::Path & inputFolder)
-{
-	auto destFilename = Poco::Path(Mantid::Kernel::ConfigService::Instance().getAppDataDir());
-	destFilename.append("ordered_recovery.py");
-	compileRecoveryScript(inputFolder, destFilename);
-
-	// Force application window to create the script window first
-	const bool forceVisible = true;
-	m_windowPtr->showScriptWindow(forceVisible);
-
-	ScriptingWindow *scriptWindow = m_windowPtr->getScriptWindowHandle();
-	if (!scriptWindow) {
-		throw std::runtime_error("Could not get handle to scripting window");
-	}
-
-	scriptWindow->open(QString::fromStdString(destFilename.toString()));
-	return true;
+bool ProjectRecovery::openInEditor(const Poco::Path &inputFolder) {
+  auto destFilename =
+      Poco::Path(Mantid::Kernel::ConfigService::Instance().getAppDataDir());
+  destFilename.append("ordered_recovery.py");
+  compileRecoveryScript(inputFolder, destFilename);
+
+  // Force application window to create the script window first
+  const bool forceVisible = true;
+  m_windowPtr->showScriptWindow(forceVisible);
+
+  ScriptingWindow *scriptWindow = m_windowPtr->getScriptWindowHandle();
+  if (!scriptWindow) {
+    throw std::runtime_error("Could not get handle to scripting window");
+  }
+
+  scriptWindow->open(QString::fromStdString(destFilename.toString()));
+  return true;
 }
 
 /// Top level thread wrapper which catches all exceptions to gracefully handle
@@ -349,21 +346,16 @@
     }
 
     // "Timeout" - Save out again
-	const auto &ads = Mantid::API::AnalysisDataService::Instance();
-	if (ads.size() == 0) {
-		g_log.debug("Nothing to save");
-		continue;
-	}
-    
-	g_log.debug("Project Recovery: Saving started");
+    const auto &ads = Mantid::API::AnalysisDataService::Instance();
+    if (ads.size() == 0) {
+      g_log.debug("Nothing to save");
+      continue;
+    }
+
+    g_log.debug("Project Recovery: Saving started");
     const auto basePath = getOutputPath();
-<<<<<<< HEAD
-    Poco::File(basePath).createDirectory();
-=======
 
     Poco::File(basePath).createDirectories();
->>>>>>> 737b1160
-
     auto projectFile = Poco::Path(basePath).append(OUTPUT_PROJ_NAME);
 
     saveWsHistories(basePath);
@@ -436,7 +428,7 @@
     destFilename.append(filename);
 
     alg->initialize();
-	alg->setProperty("AppendTimestamp", true);
+    alg->setProperty("AppendTimestamp", true);
     alg->setPropertyValue("InputWorkspace", ws);
     alg->setPropertyValue("Filename", destFilename.toString());
     alg->setPropertyValue("StartTimestamp", startTime);
