--- conflicted
+++ resolved
@@ -173,7 +173,6 @@
 
     def __init__(self, canvas, axes):
         super(YAxisEditor, self).__init__(canvas, axes, 'y')
-<<<<<<< HEAD
         self.create_model()
 
 
@@ -198,7 +197,6 @@
         memento.grid = False
 
         self._fill(memento)
-=======
 
 
 class MarkerEditor(QWidget):
@@ -309,5 +307,4 @@
 
     def update_marker_data(self, idx):
         """When changing the selected marker update the properties displayed in the editor window"""
-        self._widget.set_defaults(self.markers[idx])
->>>>>>> 9d7a949d
+        self._widget.set_defaults(self.markers[idx])