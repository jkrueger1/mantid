--- conflicted
+++ resolved
@@ -287,36 +287,7 @@
             for wsName in mtd.getObjectNames(contain=workspaceName):
                 if isinstance(mtd[wsName], WorkspaceGroup):
                     continue
-<<<<<<< HEAD
-                filename = os.path.join(
-                        exportPath,
-                        wsName + RundexSettings.EXPORT_ALGO_EXTENSION[algo])
-                name = wsName + ":" + filename
-                if wsName not in self._exports:
-                    self._exports[wsName] = set()
-                self._exports[wsName].add(filename)
-                kwargs = {}
-                if 'Ascii' in algo:
-                    log_list = mtd[wsName].getInstrument().getStringParameter('log_list_to_save')
-                    if log_list:
-                        log_list = log_list[0].split(',')
-                        kwargs['LogList'] = [log.strip() for log in log_list] # removes white spaces
-                    if 'Reflectometry' in algo:
-                        kwargs['WriteHeader'] = True
-                        kwargs['FileExtension'] = 'custom'
-                    else:
-                        kwargs['WriteXError'] = True
-                task = DrillTask(name, algo, InputWorkspace=wsName,
-                                 FileName=filename, **kwargs)
-                task.addSuccessCallback(lambda wsName=wsName, filename=filename:
-                                        self._onTaskSuccess(wsName, filename))
-                task.addErrorCallback(lambda msg, wsName=wsName,
-                                             filename=filename:
-                                      self._onTaskError(wsName, filename, msg))
-                tasks.append(task)
-=======
                 extension = RundexSettings.EXPORT_ALGO_EXTENSION[algo]
                 tasks.extend(self._createTasks(wsName, algo, exportPath, extension))
->>>>>>> 26821dfb
 
         self._pool.addProcesses(tasks)