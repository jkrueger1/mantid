# Mantid Repository : https://github.com/mantidproject/mantid
#
# Copyright &copy; 2018 ISIS Rutherford Appleton Laboratory UKRI,
#   NScD Oak Ridge National Laboratory, European Spallation Source,
#   Institut Laue - Langevin & CSNS, Institute of High Energy Physics, CAS
# SPDX - License - Identifier: GPL - 3.0 +
#  This file is part of the mantid workbench.

import os.path
from qtpy.QtCore import *

<<<<<<< HEAD
from mantid.simpleapi import config, mtd, Plus, RenameWorkspace, DeleteWorkspace
from mantid.api import AlgorithmManager
=======
from mantid.simpleapi import Load, config, mtd, Plus, RenameWorkspace, DeleteWorkspace
>>>>>>> 98f29e22
from mantid.kernel import logger

from ...utils.asynchronous import set_interval
from ..memorywidget.memoryinfo import get_memory_info
from .PreviewFinder import PreviewFinder, AcquisitionType


class PreviewModel(QObject):

    """
    Type of the preview.
    """
    _type = None

    """
    Name of the current workspace.
    """
    _workspace_name = None

    """
    Sent when the workspace is changed.
    """
    sig_workspace_changed = Signal()

    sig_request_close = Signal()

    def __init__(self, preview_type, workspace_name):
        super().__init__()
        self._type = preview_type
        self._workspace_name = workspace_name

    def get_preview_type(self):
        """
        Get the type of the preview.
        @return (PreviewType): preview type
        """
        return self._type

    def set_workspace_name(self, workspace_name):
        """
        Set the workspace. This function raises the corresponding signal.
        @param workspace_name (str): name of the workspace
        """
        self._workspace_name = workspace_name
        self.sig_workspace_changed.emit()

    def get_workspace_name(self):
        """
        Get the name of the current workspace.
        @return (str): name
        """
        return self._workspace_name


class MemoryManager(QObject):
    """
    Gets system memory usage information and manages the caching of the workspaces loaded by the raw data explorer.
    It keeps track of the loaded workspaces and delete the oldest ones if the memory goes above MEMORY_THRESHOLD percent
    Update is made every TIME_INTERVAL_MEMORY_USAGE_UPDATE (s) using threading.Timer;
    """

    TIME_INTERVAL_MEMORY_USAGE_UPDATE = 5.000  # in s
    MEMORY_THRESHOLD = 80  # in percentage of the total

    sig_free_memory = Signal()

    def __init__(self, rdexp_model):
        super().__init__()

        self.rdexp_model = rdexp_model
        self._current_workspaces = []

        self.update_allowed = True
        self.update_memory_usage()
        self.thread_stopper = self.update_memory_usage_threaded()
        self.sig_free_memory.connect(self.on_free_requested)

    def __del__(self):
        self.cancel_memory_update()

    @set_interval(TIME_INTERVAL_MEMORY_USAGE_UPDATE)
    def update_memory_usage_threaded(self):
        """
        Calls update_memory_usage once every TIME_INTERVAL_MEMORY_USAGE_UPDATE
        If the memory is too high, ask for workspace deletion.
        """
        mem_used_percent = self.update_memory_usage()
<<<<<<< HEAD
        if mem_used_percent is None:
            return

=======
>>>>>>> 98f29e22
        if mem_used_percent > self.MEMORY_THRESHOLD:
            self.sig_free_memory.emit()

    def update_memory_usage(self):
        """
        Gets memory usage information and passes it to the view
        """
        if self.update_allowed:
            mem_used_percent, mem_used, mem_avail = get_memory_info()
            return mem_used_percent

    def cancel_memory_update(self):
        """
        Ensures that the thread will not restart after it finishes next, as well as attempting to cancel it.
        """
        self.update_allowed = False
        self.thread_stopper.set()

    def workspace_interacted_with(self, ws_name):
        """
        If a workspace is used for a preview, it is considered interacted with and
        thus moved at the end of the queue for deletion
        @param ws_name: the name of the workspace
        """
        try:
            # if the workspace already exists, we remove it
            self._current_workspaces.remove(ws_name)
        except ValueError:
            pass
        self._current_workspaces.append(ws_name)

    def on_free_requested(self):
        """
        Slot called when a workspace needs to be deleted to free memory.
        It will delete the oldest workspace managed by the raw data explorer that is not currently shown in a preview.
        """
        index = 0
        while index < len(self._current_workspaces):
            ws_name = self._current_workspaces[index]
            if self.rdexp_model.can_delete_workspace(ws_name):
                self._current_workspaces.pop(index)
                if mtd.doesExist(ws_name):
                    logger.information("Deleting cached workspace ", ws_name)
                    DeleteWorkspace(Workspace=ws_name)
                    break
            index += 1


class RawDataExplorerModel(QObject):
    """
    Model for the RawDataExplorer widget
    """

    """
    Signal that a preview model has been added.
    Args:
        PreviewModel: the new preview model
    """
    sig_new_preview = Signal(PreviewModel)

    """
    List of the current previews.
    """
    _previews = None

    def __init__(self, presenter):
        """
        Initialise the model
        @param presenter: The presenter controlling this model
        """
        super().__init__()
        self.presenter = presenter

        self._previews = list()

        self.instrument = config["default.instrument"]

        self.memory_manager = MemoryManager(self)

    def on_instrument_changed(self, new_instrument):
        """
        Slot triggered by changing the instrument
        @param new_instrument: the name of the instrument, from the instrument selector
        """
        self.instrument = new_instrument
        self.presenter.populate_acquisitions()

    def modify_preview(self, filename):
        """
        Modify the last preview of the same type. If none is found, a new preview is opened.
        @param filename: the full path to the file to show
        """

        ws_name = os.path.basename(filename)[:-4]

        if not mtd.doesExist(ws_name):
            load_alg = AlgorithmManager.create("Load")
            load_alg.setLogging(True)
            load_alg.setProperty("Filename", filename)
            load_alg.setProperty("OutputWorkspace", ws_name)
            load_alg.execute()
            if not load_alg.isExecuted():
                raise TypeError("Failed to load " + filename)

        self.memory_manager.workspace_interacted_with(ws_name)

        self.memory_manager.workspace_interacted_with(ws_name)

        # determine the preview given the prepared data
        preview = self.choose_preview(ws_name)

        if preview is None:
            return

        for current_preview in reversed(self._previews):
            if current_preview.get_preview_type() == preview:
                if self.presenter.is_accumulate_checked():
                    ws_name = self.accumulate(current_preview.get_workspace_name(), ws_name)
                    if ws_name is None:
                        return
                    self.memory_manager.workspace_interacted_with(ws_name)
                current_preview.set_workspace_name(ws_name)
                return

        preview_model = PreviewModel(preview, ws_name)

        previews = [preview for preview in self._previews]
        for preview in previews:
            preview.sig_request_close.emit()
            self.del_preview(preview)

        self._previews.append(preview_model)
        self.sig_new_preview.emit(preview_model)

    def del_preview(self, previewModel):
        """
        Delete a preview model.
        @param previewModel(PreviewModel): reference to the model.
        """
        if previewModel in self._previews:
            self._previews.remove(previewModel)

    def can_delete_workspace(self, ws_name):
        """
        Checks if a workspace is not shown in any preview and thus can be deleted.
        @param ws_name: the name of the workspace
        @return whether the workspace can safely be deleted
        """
        for preview in self._previews:
            if preview.get_workspace_name() == ws_name:
                return False
        return True

    def can_delete_workspace(self, ws_name):
        """
        Checks if a workspace is not shown in any preview and thus can be deleted.
        @param ws_name: the name of the workspace
        @return whether the workspace can safely be deleted
        """
        for preview in self._previews:
            if preview.get_workspace_name() == ws_name:
                return False
        return True

    def choose_preview(self, ws_name):
        """
        Reading the dimensions of the data, this determines the plot to use to show it.
        @param ws_name: the name of the workspace which data are to be shown
        @return the preview type if it was determined, else None
        """
        workspace = mtd[ws_name]

        preview_finder = PreviewFinder()

        if workspace.isGroup():
            # that's probably D7 or some processed data
            if workspace.size() == 0:
                return

            workspace = workspace.getItem(0)
        instrument_name = workspace.getInstrument().getName()
        is_acquisition_type_needed = preview_finder.need_acquisition_mode(instrument_name)
        if is_acquisition_type_needed:
            acquisition_mode = self.determine_acquisition_mode(workspace)
            return preview_finder.get_preview(instrument_name, acquisition_mode)
        else:
            return preview_finder.get_preview(instrument_name)

    @staticmethod
    def determine_acquisition_mode(workspace):
        """
        Reading the workspace run's parameters, attempts to find what kind of acquisition was used to get this data.
        @param workspace: the workspace to check
        @return (AcquisitionType) the predicted acquisition type
        """
        if workspace.blocksize() > 1:
            # TODO FIND A BETTER WAY TO DISSOCIATE THE 2
            # particularly, TOF can also be only channels -> what then ?
            if str(workspace.getAxis(0).getUnit().symbol()) == "microsecond":
                # TOF case
                return AcquisitionType.TOF
            else:
                # SCAN case
                return AcquisitionType.SCAN
        else:
            return AcquisitionType.MONO

    @staticmethod
    def accumulate(target_ws, ws_to_add):
        """
        Accumulate the new workspace on the currently relevant opened workspace
        @param target_ws: the workspace on which to sum
        @param ws_to_add: the new workspace to add
        @return the name of the workspace containing the accumulation, that is to be shown
        """

        final_ws = RawDataExplorerModel.accumulate_name(target_ws, ws_to_add)

        try:
            Plus(LHSWorkspace=target_ws, RHSWorkspace=ws_to_add, OutputWorkspace=target_ws)
        except ValueError as e:
            logger.error("Unable to accumulate: {0}".format(e))
            return None

        RenameWorkspace(InputWorkspace=target_ws, OutputWorkspace=final_ws)
        return final_ws

    @staticmethod
    def accumulate_name(last_ws, ws_to_add):
        """
        Create the name of a workspace created through accumulation
        @param last_ws: the name of the workspace on which to accumulate
        @param ws_to_add: the name of the workspace that will be added
        @return the name of the accumulated workspace
        """
        split = last_ws.split("_")
        if len(split) >= 2:
            ws_name = split[0] + "_..._" + ws_to_add
        elif len(split) == 1:
            ws_name = last_ws + "_" + ws_to_add
        else:
            # shouldn't reach this case with the naming convention, but if it happens, default to the new name
            ws_name = ws_to_add
        return ws_name<|MERGE_RESOLUTION|>--- conflicted
+++ resolved
@@ -9,12 +9,8 @@
 import os.path
 from qtpy.QtCore import *
 
-<<<<<<< HEAD
 from mantid.simpleapi import config, mtd, Plus, RenameWorkspace, DeleteWorkspace
 from mantid.api import AlgorithmManager
-=======
-from mantid.simpleapi import Load, config, mtd, Plus, RenameWorkspace, DeleteWorkspace
->>>>>>> 98f29e22
 from mantid.kernel import logger
 
 from ...utils.asynchronous import set_interval
@@ -102,12 +98,9 @@
         If the memory is too high, ask for workspace deletion.
         """
         mem_used_percent = self.update_memory_usage()
-<<<<<<< HEAD
         if mem_used_percent is None:
             return
 
-=======
->>>>>>> 98f29e22
         if mem_used_percent > self.MEMORY_THRESHOLD:
             self.sig_free_memory.emit()
 
@@ -249,17 +242,6 @@
         """
         if previewModel in self._previews:
             self._previews.remove(previewModel)
-
-    def can_delete_workspace(self, ws_name):
-        """
-        Checks if a workspace is not shown in any preview and thus can be deleted.
-        @param ws_name: the name of the workspace
-        @return whether the workspace can safely be deleted
-        """
-        for preview in self._previews:
-            if preview.get_workspace_name() == ws_name:
-                return False
-        return True
 
     def can_delete_workspace(self, ws_name):
         """
