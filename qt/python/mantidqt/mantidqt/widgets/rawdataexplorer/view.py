--- conflicted
+++ resolved
@@ -183,25 +183,8 @@
         self.setAttribute(Qt.WA_DeleteOnClose, True)
         self.setup_connections()
 
-<<<<<<< HEAD
         self.fileTree.sig_new_current.connect(self.on_file_clicked, Qt.QueuedConnection)
-=======
-        # tree widget setup
-        file_model = QFileSystemModel()
-        file_model.setNameFilters(self._FILE_SYSTEM_FILTERS)
-        file_model.setNameFilterDisables(0)
-        file_model.setRootPath("/")
-        self.fileTree.setModel(file_model)
-        self.fileTree.header().hideSection(2)
-        self.fileTree.setSelectionMode(QAbstractItemView.SingleSelection)
-        self.fileTree.header().setSectionResizeMode(0, QHeaderView.Stretch)
-        self.fileTree.header().setSectionResizeMode(1, QHeaderView.ResizeToContents)
-        self.fileTree.header().setSectionResizeMode(3, QHeaderView.ResizeToContents)
-        self.fileTree.header().setStretchLastSection(False)
-        # self.fileTree.clicked.connect(self.on_file_clicked)
-        self.fileTree.sig_new_current.connect(self.on_file_clicked, Qt.QueuedConnection)
-        #self.fileTree.activated.connect(self.on_file_clicked)
->>>>>>> 98f29e22
+
         self.is_busy = False
 
     def closeEvent(self, event):
