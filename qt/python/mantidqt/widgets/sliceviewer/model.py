# Mantid Repository : https://github.com/mantidproject/mantid
#
# Copyright &copy; 2018 ISIS Rutherford Appleton Laboratory UKRI,
#   NScD Oak Ridge National Laboratory, European Spallation Source,
#   Institut Laue - Langevin & CSNS, Institute of High Energy Physics, CAS
# SPDX - License - Identifier: GPL - 3.0 +
#  This file is part of the mantid workbench.
#
from enum import Enum
from typing import Dict, List

from mantid.api import MatrixWorkspace, MultipleExperimentInfos, SpecialCoordinateSystem
from mantid.plots.datafunctions import get_indices
from mantid.simpleapi import BinMD
import numpy as np

from .sliceinfo import SliceInfo
from .transform import NonOrthogonalTransform

# Constants
PROJ_MATRIX_LOG_NAME = "W_MATRIX"


class WS_TYPE(Enum):
    MDE = 0
    MDH = 1
    MATRIX = 2


class SliceViewerModel:
    """Store the workspace to be plotted. Can be MatrixWorkspace, MDEventWorkspace or MDHistoWorkspace"""
    def __init__(self, ws):
        if isinstance(ws, MatrixWorkspace):
            if ws.getNumberHistograms() < 2:
                raise ValueError("workspace must contain at least 2 spectrum")
            if ws.getDimension(0).getNBins() < 2:  # Check number of x bins
                raise ValueError("workspace must contain at least 2 bin")
        elif isinstance(ws, MultipleExperimentInfos):
            if ws.isMDHistoWorkspace():
                if len(ws.getNonIntegratedDimensions()) < 2:
                    raise ValueError("workspace must have at least 2 non-integrated dimensions")
            else:
                if ws.getNumDims() < 2:
                    raise ValueError("workspace must have at least 2 dimensions")
        else:
            raise ValueError("only works for MatrixWorkspace and MDWorkspace")

        self._ws = ws

        if self.get_ws_type() == WS_TYPE.MDE:
            self.get_ws = self.get_ws_MDE
            self.get_data = self.get_data_MDE
        else:
            self.get_ws = self._get_ws
            self.get_data = self.get_data_MDH

    def can_normalize_workspace(self) -> bool:
        if self.get_ws_type() == WS_TYPE.MATRIX and not self._get_ws().isDistribution():
            return True
        return False

    def can_support_nonorthogonal_axes(self) -> bool:
        """
        Query if the workspace can support non-orthogonal axes.
        Workspace must be an MD workspace, in HKL coordinate system
        and have a defined oriented lattice on the first experiment info.
        """
        ws_type = self.get_ws_type()
        if ws_type == WS_TYPE.MDE or ws_type == WS_TYPE.MDH:
            if self.get_frame() != SpecialCoordinateSystem.HKL:
                return False
<<<<<<< HEAD

            sample = self._get_ws().getExperimentInfo(0).sample()
            if not sample.hasOrientedLattice():
                return False

            return True
        else:
            return False

=======

            sample = self._get_ws().getExperimentInfo(0).sample()
            if not sample.hasOrientedLattice():
                return False

            return True
        else:
            return False

    def can_support_peaks_overlays(self) -> bool:
        """
        Check if the given workspace can support peaks overlay
        """
        try:
            if self._get_ws().getNumDims() > 2:
                return True
        except AttributeError:
            pass

        return False

>>>>>>> 52db9778
    def get_frame(self) -> SpecialCoordinateSystem:
        """Return the coordinate system of the workspace"""
        return self._ws.getSpecialCoordinateSystem()

    def get_ws_MDE(self, slicepoint, bin_params):
        params = {}
        for n in range(self._get_ws().getNumDims()):
            if slicepoint[n] is None:
                params['AlignedDim{}'.format(n)] = '{},{},{},{}'.format(
                    self._get_ws().getDimension(n).name,
                    self._get_ws().getDimension(n).getMinimum(),
                    self._get_ws().getDimension(n).getMaximum(), bin_params[n])
            else:
                params['AlignedDim{}'.format(n)] = '{},{},{},{}'.format(
                    self._get_ws().getDimension(n).name, slicepoint[n] - bin_params[n] / 2,
                    slicepoint[n] + bin_params[n] / 2, 1)
        return BinMD(InputWorkspace=self._get_ws(),
                     OutputWorkspace=self._get_ws().name() + '_rebinned',
                     **params)

    def get_data_MDH(self, slicepoint, transpose=False):
        indices, _ = get_indices(self.get_ws(), slicepoint=slicepoint)
        if transpose:
            return np.ma.masked_invalid(self.get_ws().getSignalArray()[indices]).T
        else:
            return np.ma.masked_invalid(self.get_ws().getSignalArray()[indices])

    def get_data_MDE(self, slicepoint, bin_params, transpose=False):
        if transpose:
            return np.ma.masked_invalid(
                self.get_ws_MDE(slicepoint, bin_params).getSignalArray().squeeze()).T
        else:
            return np.ma.masked_invalid(
                self.get_ws_MDE(slicepoint, bin_params).getSignalArray().squeeze())

    def get_dim_info(self, n: int) -> dict:
        """
        returns dict of (minimum, maximun, number_of_bins, width, name, units) for dimension n
        """
        dim = self._get_ws().getDimension(n)
        return {
            'minimum': dim.getMinimum(),
            'maximum': dim.getMaximum(),
            'number_of_bins': dim.getNBins(),
            'width': dim.getBinWidth(),
            'name': dim.name,
            'units': dim.getUnits(),
            'type': self.get_ws_type().name
        }

    def get_dimensions_info(self) -> List[Dict]:
        """
        returns a list of dict for each dimension containing dim_info
        """
        return [self.get_dim_info(n) for n in range(self._get_ws().getNumDims())]

    def get_ws_type(self) -> WS_TYPE:
        if isinstance(self._get_ws(), MatrixWorkspace):
            return WS_TYPE.MATRIX
        elif isinstance(self._get_ws(), MultipleExperimentInfos):
            if self._get_ws().isMDHistoWorkspace():
                return WS_TYPE.MDH
            else:
                return WS_TYPE.MDE
        else:
            raise ValueError("Unsupported workspace type")

    def create_nonorthogonal_transform(self, slice_info: SliceInfo):
        """
        Calculate the transform object for nonorthogonal axes.
        :param slice_info: SliceInfoType object giving information on the slice
        :raises: RuntimeError if model does not support nonorthogonal axes
        """
        if not self.can_support_nonorthogonal_axes():
            raise RuntimeError("Workspace cannot support non-orthogonal axes view")

        expt_info = self._get_ws().getExperimentInfo(0)
        lattice = expt_info.sample().getOrientedLattice()
        try:
            proj_matrix = np.array(expt_info.run().get(PROJ_MATRIX_LOG_NAME).value)
            proj_matrix = proj_matrix.reshape(3, 3)
        except KeyError:
            # assume orthogonal projection
            proj_matrix = np.diag([1., 1., 1.])

        display_indices = slice_info.transform([0, 1, 2])
        return NonOrthogonalTransform.from_lattice(lattice,
                                                   x_proj=proj_matrix[:, display_indices[0]],
                                                   y_proj=proj_matrix[:, display_indices[1]])

    # private api
    def _get_ws(self):
        return self._ws<|MERGE_RESOLUTION|>--- conflicted
+++ resolved
@@ -69,17 +69,6 @@
         if ws_type == WS_TYPE.MDE or ws_type == WS_TYPE.MDH:
             if self.get_frame() != SpecialCoordinateSystem.HKL:
                 return False
-<<<<<<< HEAD
-
-            sample = self._get_ws().getExperimentInfo(0).sample()
-            if not sample.hasOrientedLattice():
-                return False
-
-            return True
-        else:
-            return False
-
-=======
 
             sample = self._get_ws().getExperimentInfo(0).sample()
             if not sample.hasOrientedLattice():
@@ -101,7 +90,6 @@
 
         return False
 
->>>>>>> 52db9778
     def get_frame(self) -> SpecialCoordinateSystem:
         """Return the coordinate system of the workspace"""
         return self._ws.getSpecialCoordinateSystem()
