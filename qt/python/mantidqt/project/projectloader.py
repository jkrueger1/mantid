--- conflicted
+++ resolved
@@ -62,17 +62,7 @@
 
             # Load interfaces
             if self.project_reader.interface_list is not None:
-<<<<<<< HEAD
-                for interface in self.project_reader.interface_list:
-                    # Find decoder
-                    decoder = self.decoder_factory.find_decoder(interface["tag"])
-
-                    # Decode and Show the interface
-                    decoded_interface = decoder.decode(interface, directory)
-                    decoded_interface.show()
-=======
                 self.load_interfaces(directory)
->>>>>>> cf57ef92
 
         return workspace_success
 
@@ -111,11 +101,7 @@
                 self.workspace_names = json_data["workspaces"]
                 self.plot_list = json_data["plots"]
                 self.interface_list = json_data["interfaces"]
-<<<<<<< HEAD
-        except Exception:
-=======
         except Exception as e:
             if isinstance(e, KeyboardInterrupt):
                 raise KeyboardInterrupt(e)
->>>>>>> cf57ef92
             logger.warning("JSON project file unable to be loaded/read")