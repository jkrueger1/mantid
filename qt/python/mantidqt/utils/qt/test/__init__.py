# Mantid Repository : https://github.com/mantidproject/mantid
#
# Copyright &copy; 2017 ISIS Rutherford Appleton Laboratory UKRI,
#     NScD Oak Ridge National Laboratory, European Spallation Source
#     & Institut Laue - Langevin
# SPDX - License - Identifier: GPL - 3.0 +
#  This file is part of the mantid workbench.
#
#
# flake8: noqa
"""A selection of utility functions related to testing of Qt-based GUI elements.
"""
from __future__ import absolute_import

from unittest import TestCase

from qtpy.QtCore import Qt

from .application import get_application
from .modal_tester import ModalTester
from .gui_window_test import GuiWindowTest
<<<<<<< HEAD

# Hold on to QAPP reference to avoid garbage collection
_QAPP = None
=======
>>>>>>> 6c76672b


class GuiTest(TestCase):
    """Base class for tests that require a QApplication instance
    GuiTest ensures that a QApplication exists before tests are run
    """
    @classmethod
    def setUpClass(cls):
        """Prepare for test execution.
        Ensure that a (single copy of) QApplication has been created
        """
        get_application(cls.__name__)


def select_item_in_tree(tree, item_label):
    """
    Select an item in a QTreeWidget with a given label.
    :param tree: A QTreeWidget
    :param item_label: A label text on the item to select.
    """
    items = tree.findItems(item_label, Qt.MatchExactly | Qt.MatchRecursive)
    tree.setCurrentItem(items[0])


def select_item_in_combo_box(combo_box, item_text):
    """
    Select an item in a QComboBox with a given text.
    :param combo_box: A QComboBox.
    :param item_text: A text of the item to select.
    """
    i = combo_box.findText(item_text)
    combo_box.setCurrentIndex(i)<|MERGE_RESOLUTION|>--- conflicted
+++ resolved
@@ -19,12 +19,6 @@
 from .application import get_application
 from .modal_tester import ModalTester
 from .gui_window_test import GuiWindowTest
-<<<<<<< HEAD
-
-# Hold on to QAPP reference to avoid garbage collection
-_QAPP = None
-=======
->>>>>>> 6c76672b
 
 
 class GuiTest(TestCase):
