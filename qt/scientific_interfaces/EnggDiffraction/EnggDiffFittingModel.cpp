--- conflicted
+++ resolved
@@ -16,74 +16,68 @@
 using namespace Mantid;
 
 namespace { // helpers
-<<<<<<< HEAD
-
-template <typename T> void insertInOrder(const T &item, std::vector<T> &vec) {
-  vec.insert(std::upper_bound(vec.begin(), vec.end(), item), item);
-}
-=======
->>>>>>> 10b02868
 
 bool isDigit(const std::string &text) {
   return std::all_of(text.cbegin(), text.cend(), ::isdigit);
 }
 
-template <typename T, size_t S>
-T getFromRunMap(const int runNumber, const size_t bank,
-                const RunMap<S, T> map) {
-  if (bank < 1 || bank > map.size()) {
-    throw std::invalid_argument("Tried to access invalid bank: " +
-                                std::to_string(bank));
-  }
-  if (map[bank - 1].find(runNumber) == map[bank - 1].end()) {
-    throw std::invalid_argument("Tried to access invalid run number " +
-                                std::to_string(runNumber) + " for bank " +
-                                std::to_string(bank));
-  }
-  return map[bank - 1].at(runNumber);
-}
-
-template <typename T, size_t S>
-void addToRunMap(const int runNumber, const size_t bank, RunMap<S, T> &map,
-                 const T itemToAdd) {
-  map[bank - 1][runNumber] = itemToAdd;
-}
-
 } // anonymous namespace
 
 namespace MantidQt {
 namespace CustomInterfaces {
 
 void EnggDiffFittingModel::addFocusedWorkspace(
-<<<<<<< HEAD
-    const int runNumber, const size_t bank, const API::MatrixWorkspace_sptr ws,
+    const RunLabel &runLabel, const API::MatrixWorkspace_sptr ws,
     const std::string &filename) {
-  addToRunMap(runNumber, bank, m_focusedWorkspaceMap, ws);
-  addToRunMap(runNumber, bank, m_wsFilenameMap, filename);
+  m_focusedWorkspaceMap.add(runLabel, ws);
+  m_wsFilenameMap.add(runLabel, filename);
 }
 
 void EnggDiffFittingModel::addFitResults(
-    const int runNumber, const size_t bank,
-    const Mantid::API::ITableWorkspace_sptr ws) {
-  addToRunMap(runNumber, bank, m_fitParamsMap, ws);
-}
-
-std::string
-EnggDiffFittingModel::getWorkspaceFilename(const int runNumber,
-                                           const size_t bank) const {
-  return getFromRunMap(runNumber, bank, m_wsFilenameMap);
+    const RunLabel &runLabel, const Mantid::API::ITableWorkspace_sptr ws) {
+  m_fitParamsMap.add(runLabel, ws);
+}
+
+const std::string &
+EnggDiffFittingModel::getWorkspaceFilename(const RunLabel &runLabel) const {
+  return m_wsFilenameMap.get(runLabel);
 }
 
 Mantid::API::ITableWorkspace_sptr
-EnggDiffFittingModel::getFitResults(const int runNumber,
-                                    const size_t bank) const {
-  return getFromRunMap(runNumber, bank, m_fitParamsMap);
+EnggDiffFittingModel::getFitResults(const RunLabel &runLabel) const {
+  return m_fitParamsMap.get(runLabel);
+}
+
+namespace {
+
+template <size_t S, typename T>
+void removeFromRunMapAndADS(const RunLabel &runLabel, RunMap<S, T> &map,
+                            Mantid::API::AnalysisDataServiceImpl &ADS) {
+  if (map.contains(runLabel)) {
+    const auto &name = map.get(runLabel)->getName();
+    map.remove(runLabel);
+    if (ADS.doesExist(name)) {
+      ADS.remove(name);
+    }
+  }
+}
+
+} // anonymous namespace
+
+void EnggDiffFittingModel::removeRun(const RunLabel &runLabel) {
+  m_wsFilenameMap.remove(runLabel);
+
+  auto &ADS = Mantid::API::AnalysisDataService::Instance();
+  removeFromRunMapAndADS(runLabel, m_focusedWorkspaceMap, ADS);
+  removeFromRunMapAndADS(runLabel, m_fittedPeaksMap, ADS);
+  removeFromRunMapAndADS(runLabel, m_alignedWorkspaceMap, ADS);
+  removeFromRunMapAndADS(runLabel, m_fitParamsMap, ADS);
 }
 
 void EnggDiffFittingModel::setDifcTzero(
-    const int runNumber, const size_t bank,
+    const RunLabel &runLabel,
     const std::vector<GSASCalibrationParms> &calibParams) {
-  auto ws = getFocusedWorkspace(runNumber, bank);
+  auto ws = getFocusedWorkspace(runLabel);
   auto &run = ws->mutableRun();
   const std::string units = "none";
 
@@ -94,7 +88,7 @@
   } else {
     GSASCalibrationParms params(0, 0.0, 0.0, 0.0);
     for (const auto &paramSet : calibParams) {
-      if (paramSet.bankid == bank) {
+      if (paramSet.bankid == runLabel.bank) {
         params = paramSet;
         break;
       }
@@ -109,49 +103,43 @@
   }
 }
 
-void EnggDiffFittingModel::enggFitPeaks(const int runNumber, const size_t bank,
+void EnggDiffFittingModel::enggFitPeaks(const RunLabel &runLabel,
                                         const std::string &expectedPeaks) {
-  const auto ws = getFocusedWorkspace(runNumber, bank);
+  const auto ws = getFocusedWorkspace(runLabel);
   auto enggFitPeaksAlg =
       Mantid::API::AlgorithmManager::Instance().create("EnggFitPeaks");
 
-  try {
-    enggFitPeaksAlg->initialize();
-    enggFitPeaksAlg->setProperty("InputWorkspace", ws);
-    if (!expectedPeaks.empty()) {
-      enggFitPeaksAlg->setProperty("ExpectedPeaks", expectedPeaks);
-    }
-    enggFitPeaksAlg->setProperty("FittedPeaks", FIT_RESULTS_TABLE_NAME);
-    enggFitPeaksAlg->execute();
-
-    API::AnalysisDataServiceImpl &ADS = API::AnalysisDataService::Instance();
-    const auto fitResultsTable =
-        ADS.retrieveWS<API::ITableWorkspace>(FIT_RESULTS_TABLE_NAME);
-    addFitResults(runNumber, bank, fitResultsTable);
-  } catch (std::exception) {
-    throw std::runtime_error(
-        "Could not run the algorithm EnggFitPeaks successfully.");
-  }
+  enggFitPeaksAlg->initialize();
+  enggFitPeaksAlg->setProperty("InputWorkspace", ws);
+  if (!expectedPeaks.empty()) {
+    enggFitPeaksAlg->setProperty("ExpectedPeaks", expectedPeaks);
+  }
+  enggFitPeaksAlg->setProperty("FittedPeaks", FIT_RESULTS_TABLE_NAME);
+  enggFitPeaksAlg->execute();
+
+  API::AnalysisDataServiceImpl &ADS = API::AnalysisDataService::Instance();
+  const auto fitResultsTable =
+      ADS.retrieveWS<API::ITableWorkspace>(FIT_RESULTS_TABLE_NAME);
+  addFitResults(runLabel, fitResultsTable);
 }
 
 void EnggDiffFittingModel::saveDiffFittingAscii(
-    const int runNumber, const size_t bank, const std::string &filename) const {
-  const auto ws = getFitResults(runNumber, bank);
+    const RunLabel &runLabel, const std::string &filename) const {
+  const auto ws = getFitResults(runLabel);
   auto saveAlg =
       Mantid::API::AlgorithmManager::Instance().create("SaveDiffFittingAscii");
   saveAlg->initialize();
   saveAlg->setProperty("InputWorkspace", ws);
-  saveAlg->setProperty("RunNumber", std::to_string(runNumber));
-  saveAlg->setProperty("Bank", std::to_string(bank));
+  saveAlg->setProperty("RunNumber", std::to_string(runLabel.runNumber));
+  saveAlg->setProperty("Bank", std::to_string(runLabel.bank));
   saveAlg->setProperty("OutMode", "AppendToExistingFile");
   saveAlg->setProperty("Filename", filename);
   saveAlg->execute();
 }
 
-void EnggDiffFittingModel::createFittedPeaksWS(const int runNumber,
-                                               const size_t bank) {
-  const auto fitFunctionParams = getFitResults(runNumber, bank);
-  const auto focusedWS = getFocusedWorkspace(runNumber, bank);
+void EnggDiffFittingModel::createFittedPeaksWS(const RunLabel &runLabel) {
+  const auto fitFunctionParams = getFitResults(runLabel);
+  const auto focusedWS = getFocusedWorkspace(runLabel);
 
   const size_t numberOfPeaks = fitFunctionParams->rowCount();
 
@@ -168,8 +156,7 @@
 
     cropWorkspace(singlePeakWSName, singlePeakWSName, 1, 1);
 
-    rebinToFocusedWorkspace(singlePeakWSName, runNumber, bank,
-                            singlePeakWSName);
+    rebinToFocusedWorkspace(singlePeakWSName, runLabel, singlePeakWSName);
 
     if (i == 0) {
       cloneWorkspace(focusedWS, FITTED_PEAKS_WS_NAME);
@@ -194,38 +181,30 @@
 
   const auto fittedPeaksWS =
       ADS.retrieveWS<Mantid::API::MatrixWorkspace>(FITTED_PEAKS_WS_NAME);
-  addToRunMap(runNumber, bank, m_fittedPeaksMap, fittedPeaksWS);
+  m_fittedPeaksMap.add(runLabel, fittedPeaksWS);
 
   const auto alignedFocusedWS =
       ADS.retrieveWS<Mantid::API::MatrixWorkspace>(alignedWSName);
-  addToRunMap(runNumber, bank, m_alignedWorkspaceMap, alignedFocusedWS);
+  m_alignedWorkspaceMap.add(runLabel, alignedFocusedWS);
 }
 
 size_t EnggDiffFittingModel::getNumFocusedWorkspaces() const {
-  size_t numWorkspaces = 0;
-
-  for (const auto &bank : m_focusedWorkspaceMap) {
-    numWorkspaces += bank.size();
-  }
-  return numWorkspaces;
-}
-
-bool EnggDiffFittingModel::hasFittedPeaksForRun(const int runNumber,
-                                                const size_t bank) const {
-  return m_fittedPeaksMap[bank - 1].find(runNumber) !=
-         m_fittedPeaksMap[bank - 1].end();
+  return m_focusedWorkspaceMap.size();
+}
+
+bool EnggDiffFittingModel::hasFittedPeaksForRun(
+    const RunLabel &runLabel) const {
+  return m_fittedPeaksMap.contains(runLabel);
 }
 
 Mantid::API::MatrixWorkspace_sptr
-EnggDiffFittingModel::getAlignedWorkspace(const int runNumber,
-                                          const size_t bank) const {
-  return getFromRunMap(runNumber, bank, m_alignedWorkspaceMap);
+EnggDiffFittingModel::getAlignedWorkspace(const RunLabel &runLabel) const {
+  return m_alignedWorkspaceMap.get(runLabel);
 }
 
 Mantid::API::MatrixWorkspace_sptr
-EnggDiffFittingModel::getFittedPeaksWS(const int runNumber,
-                                       const size_t bank) const {
-  return getFromRunMap(runNumber, bank, m_fittedPeaksMap);
+EnggDiffFittingModel::getFittedPeaksWS(const RunLabel &runLabel) const {
+  return m_fittedPeaksMap.get(runLabel);
 }
 
 void EnggDiffFittingModel::evaluateFunction(
@@ -259,15 +238,15 @@
 }
 
 void EnggDiffFittingModel::rebinToFocusedWorkspace(
-    const std::string &wsToRebinName, const int runNumberToMatch,
-    const size_t bankToMatch, const std::string &outputWSName) {
+    const std::string &wsToRebinName, const RunLabel &runLabelToMatch,
+    const std::string &outputWSName) {
   auto rebinToWSAlg =
       Mantid::API::AlgorithmManager::Instance().create("RebinToWorkspace");
 
   rebinToWSAlg->initialize();
   rebinToWSAlg->setProperty("WorkspaceToRebin", wsToRebinName);
 
-  const auto wsToMatch = getFocusedWorkspace(runNumberToMatch, bankToMatch);
+  const auto wsToMatch = getFocusedWorkspace(runLabelToMatch);
   rebinToWSAlg->setProperty("WorkspaceToMatch", wsToMatch);
   rebinToWSAlg->setProperty("OutputWorkspace", outputWSName);
   rebinToWSAlg->execute();
@@ -401,117 +380,10 @@
 }
 
 API::MatrixWorkspace_sptr
-EnggDiffFittingModel::getFocusedWorkspace(const int runNumber,
-                                          const size_t bank) const {
-  return getFromRunMap(runNumber, bank, m_focusedWorkspaceMap);
-=======
-    const RunLabel &runLabel, const API::MatrixWorkspace_sptr ws,
-    const std::string &filename) {
-  m_focusedWorkspaceMap.add(runLabel, ws);
-  m_wsFilenameMap.add(runLabel, filename);
-}
-
-void EnggDiffFittingModel::addFitResults(
-    const RunLabel &runLabel, const Mantid::API::ITableWorkspace_sptr ws) {
-  m_fitParamsMap.add(runLabel, ws);
-}
-
-const std::string &
-EnggDiffFittingModel::getWorkspaceFilename(const RunLabel &runLabel) const {
-  return m_wsFilenameMap.get(runLabel);
-}
-
-Mantid::API::ITableWorkspace_sptr
-EnggDiffFittingModel::getFitResults(const RunLabel &runLabel) const {
-  return m_fitParamsMap.get(runLabel);
-}
-
-namespace {
-
-template <size_t S, typename T>
-void removeFromRunMapAndADS(const RunLabel &runLabel, RunMap<S, T> &map,
-                            Mantid::API::AnalysisDataServiceImpl &ADS) {
-  if (map.contains(runLabel)) {
-    const auto &name = map.get(runLabel)->getName();
-    map.remove(runLabel);
-    if (ADS.doesExist(name)) {
-      ADS.remove(name);
-    }
-  }
->>>>>>> 10b02868
-}
-
-} // anonymous namespace
-
-void EnggDiffFittingModel::removeRun(const RunLabel &runLabel) {
-  m_wsFilenameMap.remove(runLabel);
-
-  auto &ADS = Mantid::API::AnalysisDataService::Instance();
-  removeFromRunMapAndADS(runLabel, m_focusedWorkspaceMap, ADS);
-  removeFromRunMapAndADS(runLabel, m_fittedPeaksMap, ADS);
-  removeFromRunMapAndADS(runLabel, m_alignedWorkspaceMap, ADS);
-  removeFromRunMapAndADS(runLabel, m_fitParamsMap, ADS);
-}
-
-void EnggDiffFittingModel::setDifcTzero(
-    const RunLabel &runLabel,
-    const std::vector<GSASCalibrationParms> &calibParams) {
-  auto ws = getFocusedWorkspace(runLabel);
-  auto &run = ws->mutableRun();
-  const std::string units = "none";
-
-<<<<<<< HEAD
-  for (const auto &workspaces : m_focusedWorkspaceMap) {
-    for (const auto &kvPair : workspaces) {
-      const auto runNumber = kvPair.first;
-      if (std::find(runNumbers.begin(), runNumbers.end(), runNumber) ==
-          runNumbers.end()) {
-        insertInOrder(runNumber, runNumbers);
-=======
-  if (calibParams.empty()) {
-    run.addProperty<double>("difc", DEFAULT_DIFC, units, true);
-    run.addProperty<double>("difa", DEFAULT_DIFA, units, true);
-    run.addProperty<double>("tzero", DEFAULT_TZERO, units, true);
-  } else {
-    GSASCalibrationParms params(0, 0.0, 0.0, 0.0);
-    for (const auto &paramSet : calibParams) {
-      if (paramSet.bankid == runLabel.bank) {
-        params = paramSet;
-        break;
->>>>>>> 10b02868
-      }
-    }
-    if (params.difc == 0) {
-      params = calibParams.front();
-    }
-
-    run.addProperty<double>("difc", params.difc, units, true);
-    run.addProperty<double>("difa", params.difa, units, false);
-    run.addProperty<double>("tzero", params.tzero, units, false);
-  }
-}
-
-void EnggDiffFittingModel::enggFitPeaks(const RunLabel &runLabel,
-                                        const std::string &expectedPeaks) {
-  const auto ws = getFocusedWorkspace(runLabel);
-  auto enggFitPeaksAlg =
-      Mantid::API::AlgorithmManager::Instance().create("EnggFitPeaks");
-
-  enggFitPeaksAlg->initialize();
-  enggFitPeaksAlg->setProperty("InputWorkspace", ws);
-  if (!expectedPeaks.empty()) {
-    enggFitPeaksAlg->setProperty("ExpectedPeaks", expectedPeaks);
-  }
-  enggFitPeaksAlg->setProperty("FittedPeaks", FIT_RESULTS_TABLE_NAME);
-  enggFitPeaksAlg->execute();
-
-  API::AnalysisDataServiceImpl &ADS = API::AnalysisDataService::Instance();
-  const auto fitResultsTable =
-      ADS.retrieveWS<API::ITableWorkspace>(FIT_RESULTS_TABLE_NAME);
-  addFitResults(runLabel, fitResultsTable);
-}
-
-<<<<<<< HEAD
+EnggDiffFittingModel::getFocusedWorkspace(const RunLabel &runLabel) const {
+  return m_focusedWorkspaceMap.get(runLabel);
+}
+
 void EnggDiffFittingModel::mergeTables(
     const API::ITableWorkspace_sptr tableToCopy,
     API::ITableWorkspace_sptr targetTable) const {
@@ -531,384 +403,6 @@
   auto fitParamsTable = Mantid::API::WorkspaceFactory::Instance().createTable();
   renameWorkspace(fitParamsTable, FIT_RESULTS_TABLE_NAME);
 
-  const auto runNumberBankPairs = getRunNumbersAndBankIDs();
-
-  for (const auto &runNumberBankPair : runNumberBankPairs) {
-    const int runNumber = runNumberBankPair.first;
-    const size_t bank = runNumberBankPair.second;
-
-    const auto singleWSFitResults = getFitResults(runNumber, bank);
-
-    if (runNumberBankPair == *runNumberBankPairs.begin()) {
-      // First element - copy column headings over
-      const auto columnHeaders = singleWSFitResults->getColumnNames();
-      for (const auto &header : columnHeaders) {
-        fitParamsTable->addColumn("double", header);
-      }
-=======
-void EnggDiffFittingModel::saveDiffFittingAscii(
-    const RunLabel &runLabel, const std::string &filename) const {
-  const auto ws = getFitResults(runLabel);
-  auto saveAlg =
-      Mantid::API::AlgorithmManager::Instance().create("SaveDiffFittingAscii");
-  saveAlg->initialize();
-  saveAlg->setProperty("InputWorkspace", ws);
-  saveAlg->setProperty("RunNumber", std::to_string(runLabel.runNumber));
-  saveAlg->setProperty("Bank", std::to_string(runLabel.bank));
-  saveAlg->setProperty("OutMode", "AppendToExistingFile");
-  saveAlg->setProperty("Filename", filename);
-  saveAlg->execute();
-}
-
-void EnggDiffFittingModel::createFittedPeaksWS(const RunLabel &runLabel) {
-  const auto fitFunctionParams = getFitResults(runLabel);
-  const auto focusedWS = getFocusedWorkspace(runLabel);
-
-  const size_t numberOfPeaks = fitFunctionParams->rowCount();
-
-  for (size_t i = 0; i < numberOfPeaks; ++i) {
-    const auto functionDescription = createFunctionString(fitFunctionParams, i);
-    double startX, endX;
-    std::tie(startX, endX) = getStartAndEndXFromFitParams(fitFunctionParams, i);
-
-    const std::string singlePeakWSName =
-        "__engggui_fitting_single_peak_" + std::to_string(i);
-
-    evaluateFunction(functionDescription, focusedWS, singlePeakWSName, startX,
-                     endX);
-
-    cropWorkspace(singlePeakWSName, singlePeakWSName, 1, 1);
-
-    rebinToFocusedWorkspace(singlePeakWSName, runLabel, singlePeakWSName);
-
-    if (i == 0) {
-      cloneWorkspace(focusedWS, FITTED_PEAKS_WS_NAME);
-      setDataToClonedWS(singlePeakWSName, FITTED_PEAKS_WS_NAME);
-    } else {
-      const std::string clonedWSName =
-          "__engggui_cloned_peaks_" + std::to_string(i);
-      cloneWorkspace(focusedWS, clonedWSName);
-      setDataToClonedWS(singlePeakWSName, clonedWSName);
-
-      appendSpectra(FITTED_PEAKS_WS_NAME, clonedWSName);
-    }
-  }
-
-  const std::string alignedWSName = FOCUSED_WS_NAME + "_d";
-  cloneWorkspace(focusedWS, alignedWSName);
-  alignDetectors(alignedWSName, alignedWSName);
-
-  alignDetectors(FITTED_PEAKS_WS_NAME, FITTED_PEAKS_WS_NAME);
-
-  const auto &ADS = Mantid::API::AnalysisDataService::Instance();
-
-  const auto fittedPeaksWS =
-      ADS.retrieveWS<Mantid::API::MatrixWorkspace>(FITTED_PEAKS_WS_NAME);
-  m_fittedPeaksMap.add(runLabel, fittedPeaksWS);
-
-  const auto alignedFocusedWS =
-      ADS.retrieveWS<Mantid::API::MatrixWorkspace>(alignedWSName);
-  m_alignedWorkspaceMap.add(runLabel, alignedFocusedWS);
-}
-
-size_t EnggDiffFittingModel::getNumFocusedWorkspaces() const {
-  return m_focusedWorkspaceMap.size();
-}
-
-bool EnggDiffFittingModel::hasFittedPeaksForRun(
-    const RunLabel &runLabel) const {
-  return m_fittedPeaksMap.contains(runLabel);
-}
-
-Mantid::API::MatrixWorkspace_sptr
-EnggDiffFittingModel::getAlignedWorkspace(const RunLabel &runLabel) const {
-  return m_alignedWorkspaceMap.get(runLabel);
-}
-
-Mantid::API::MatrixWorkspace_sptr
-EnggDiffFittingModel::getFittedPeaksWS(const RunLabel &runLabel) const {
-  return m_fittedPeaksMap.get(runLabel);
-}
-
-void EnggDiffFittingModel::evaluateFunction(
-    const std::string &function,
-    const Mantid::API::MatrixWorkspace_sptr inputWS,
-    const std::string &outputWSName, const double startX, const double endX) {
-
-  auto evalFunctionAlg =
-      Mantid::API::AlgorithmManager::Instance().create("EvaluateFunction");
-  evalFunctionAlg->initialize();
-  evalFunctionAlg->setProperty("Function", function);
-  evalFunctionAlg->setProperty("InputWorkspace", inputWS);
-  evalFunctionAlg->setProperty("OutputWorkspace", outputWSName);
-  evalFunctionAlg->setProperty("StartX", startX);
-  evalFunctionAlg->setProperty("EndX", endX);
-  evalFunctionAlg->execute();
-}
-
-void EnggDiffFittingModel::cropWorkspace(const std::string &inputWSName,
-                                         const std::string &outputWSName,
-                                         const int startWSIndex,
-                                         const int endWSIndex) {
-  auto cropWSAlg =
-      Mantid::API::AlgorithmManager::Instance().create("CropWorkspace");
-  cropWSAlg->initialize();
-  cropWSAlg->setProperty("InputWorkspace", inputWSName);
-  cropWSAlg->setProperty("OutputWorkspace", outputWSName);
-  cropWSAlg->setProperty("StartWorkspaceIndex", startWSIndex);
-  cropWSAlg->setProperty("EndWorkspaceIndex", endWSIndex);
-  cropWSAlg->execute();
-}
-
-void EnggDiffFittingModel::rebinToFocusedWorkspace(
-    const std::string &wsToRebinName, const RunLabel &runLabelToMatch,
-    const std::string &outputWSName) {
-  auto rebinToWSAlg =
-      Mantid::API::AlgorithmManager::Instance().create("RebinToWorkspace");
-
-  rebinToWSAlg->initialize();
-  rebinToWSAlg->setProperty("WorkspaceToRebin", wsToRebinName);
-
-  const auto wsToMatch = getFocusedWorkspace(runLabelToMatch);
-  rebinToWSAlg->setProperty("WorkspaceToMatch", wsToMatch);
-  rebinToWSAlg->setProperty("OutputWorkspace", outputWSName);
-  rebinToWSAlg->execute();
-}
-
-void EnggDiffFittingModel::cloneWorkspace(
-    const Mantid::API::MatrixWorkspace_sptr inputWorkspace,
-    const std::string &outputWSName) const {
-  auto cloneWSAlg =
-      Mantid::API::AlgorithmManager::Instance().create("CloneWorkspace");
-  cloneWSAlg->initialize();
-  cloneWSAlg->setProperty("InputWorkspace", inputWorkspace);
-  cloneWSAlg->setProperty("OutputWorkspace", outputWSName);
-  cloneWSAlg->execute();
-}
-
-void EnggDiffFittingModel::setDataToClonedWS(const std::string &wsToCopyName,
-                                             const std::string &targetWSName) {
-  auto &ADS = Mantid::API::AnalysisDataService::Instance();
-  auto wsToCopy = ADS.retrieveWS<Mantid::API::MatrixWorkspace>(wsToCopyName);
-  auto currentClonedWS =
-      ADS.retrieveWS<Mantid::API::MatrixWorkspace>(targetWSName);
-  currentClonedWS->mutableY(0) = wsToCopy->y(0);
-  currentClonedWS->mutableE(0) = wsToCopy->e(0);
-}
-
-void EnggDiffFittingModel::appendSpectra(const std::string &ws1Name,
-                                         const std::string &ws2Name) const {
-  auto appendSpectraAlg =
-      Mantid::API::AlgorithmManager::Instance().create("AppendSpectra");
-
-  appendSpectraAlg->initialize();
-  appendSpectraAlg->setProperty("InputWorkspace1", ws1Name);
-  appendSpectraAlg->setProperty("InputWorkspace2", ws2Name);
-  appendSpectraAlg->setProperty("OutputWorkspace", ws1Name);
-  appendSpectraAlg->execute();
-}
-
-std::tuple<double, double, double> EnggDiffFittingModel::getDifcDifaTzero(
-    Mantid::API::MatrixWorkspace_const_sptr ws) {
-  const auto run = ws->run();
-
-  const auto difc = run.getPropertyValueAsType<double>("difc");
-  const auto difa = run.getPropertyValueAsType<double>("difa");
-  const auto tzero = run.getPropertyValueAsType<double>("tzero");
-
-  return std::tuple<double, double, double>(difc, difa, tzero);
-}
-
-Mantid::API::ITableWorkspace_sptr
-EnggDiffFittingModel::createCalibrationParamsTable(
-    Mantid::API::MatrixWorkspace_const_sptr inputWS) {
-  double difc, difa, tzero;
-  std::tie(difc, difa, tzero) = getDifcDifaTzero(inputWS);
-
-  auto calibrationParamsTable =
-      Mantid::API::WorkspaceFactory::Instance().createTable();
-
-  calibrationParamsTable->addColumn("int", "detid");
-  calibrationParamsTable->addColumn("double", "difc");
-  calibrationParamsTable->addColumn("double", "difa");
-  calibrationParamsTable->addColumn("double", "tzero");
-
-  Mantid::API::TableRow row = calibrationParamsTable->appendRow();
-  const auto &spectrum = inputWS->getSpectrum(0);
-
-  Mantid::detid_t detID = *(spectrum.getDetectorIDs().cbegin());
-  row << detID << difc << difa << tzero;
-  return calibrationParamsTable;
-}
-
-void EnggDiffFittingModel::convertFromDistribution(
-    Mantid::API::MatrixWorkspace_sptr inputWS) {
-  const auto name = inputWS->getName();
-  auto convertFromDistAlg = Mantid::API::AlgorithmManager::Instance().create(
-      "ConvertFromDistribution");
-  convertFromDistAlg->initialize();
-  convertFromDistAlg->setProperty("Workspace", inputWS);
-  convertFromDistAlg->execute();
-}
-
-void EnggDiffFittingModel::alignDetectors(const std::string &inputWSName,
-                                          const std::string &outputWSName) {
-  const auto &ADS = Mantid::API::AnalysisDataService::Instance();
-  const auto inputWS =
-      ADS.retrieveWS<Mantid::API::MatrixWorkspace>(inputWSName);
-  alignDetectors(inputWS, outputWSName);
-}
-
-void EnggDiffFittingModel::alignDetectors(
-    Mantid::API::MatrixWorkspace_sptr inputWS,
-    const std::string &outputWSName) {
-  const auto calibrationParamsTable = createCalibrationParamsTable(inputWS);
-
-  if (inputWS->isDistribution()) {
-    convertFromDistribution(inputWS);
-  }
-
-  auto alignDetAlg =
-      Mantid::API::AlgorithmManager::Instance().create("AlignDetectors");
-  alignDetAlg->initialize();
-  alignDetAlg->setProperty("InputWorkspace", inputWS);
-  alignDetAlg->setProperty("OutputWorkspace", outputWSName);
-  alignDetAlg->setProperty("CalibrationWorkspace", calibrationParamsTable);
-  alignDetAlg->execute();
-}
-
-void EnggDiffFittingModel::loadWorkspace(const std::string &filename,
-                                         const std::string &wsName) {
-  auto loadAlg = API::AlgorithmManager::Instance().create("Load");
-  loadAlg->setProperty("Filename", filename);
-  loadAlg->setProperty("OutputWorkspace", wsName);
-  loadAlg->execute();
-}
-
-void EnggDiffFittingModel::renameWorkspace(API::Workspace_sptr inputWS,
-                                           const std::string &newName) const {
-  auto renameAlg = API::AlgorithmManager::Instance().create("RenameWorkspace");
-  renameAlg->setProperty("InputWorkspace", inputWS);
-  renameAlg->setProperty("OutputWorkspace", newName);
-  renameAlg->execute();
-}
-
-void EnggDiffFittingModel::groupWorkspaces(
-    const std::vector<std::string> &workspaceNames,
-    const std::string &outputWSName) {
-  auto groupAlg = API::AlgorithmManager::Instance().create("GroupWorkspaces");
-  groupAlg->setProperty("InputWorkspaces", workspaceNames);
-  groupAlg->setProperty("OutputWorkspace", outputWSName);
-  groupAlg->execute();
-}
-
-API::MatrixWorkspace_sptr
-EnggDiffFittingModel::getFocusedWorkspace(const RunLabel &runLabel) const {
-  return m_focusedWorkspaceMap.get(runLabel);
-}
-
-void EnggDiffFittingModel::mergeTables(
-    const API::ITableWorkspace_sptr tableToCopy,
-    API::ITableWorkspace_sptr targetTable) const {
-  for (size_t i = 0; i < tableToCopy->rowCount(); ++i) {
-    API::TableRow rowToCopy = tableToCopy->getRow(i);
-    API::TableRow newRow = targetTable->appendRow();
-
-    for (size_t j = 0; j < tableToCopy->columnCount(); ++j) {
-      double valueToCopy;
-      rowToCopy >> valueToCopy;
-      newRow << valueToCopy;
->>>>>>> 10b02868
-    }
-    mergeTables(singleWSFitResults, fitParamsTable);
-  }
-}
-
-void EnggDiffFittingModel::addAllFittedPeaksToADS() const {
-  const auto runNumberBankPairs = getRunNumbersAndBankIDs();
-  if (runNumberBankPairs.size() < 1) {
-    return;
-  }
-  const auto firstWSLabel = runNumberBankPairs[0];
-  auto fittedPeaksWS =
-      getFittedPeaksWS(firstWSLabel.first, firstWSLabel.second);
-  cloneWorkspace(fittedPeaksWS, FITTED_PEAKS_WS_NAME);
-
-  for (size_t i = 1; i < runNumberBankPairs.size(); ++i) {
-    const auto wsLabel = runNumberBankPairs[i];
-    const int runNumber = wsLabel.first;
-    const size_t bank = wsLabel.second;
-
-    auto wsToAppend = getFittedPeaksWS(runNumber, bank);
-    appendSpectra(FITTED_PEAKS_WS_NAME, wsToAppend->getName());
-  }
-}
-
-namespace {
-
-std::string stripWSNameFromFilename(const std::string &fullyQualifiedFilename) {
-  std::vector<std::string> directories;
-  boost::split(directories, fullyQualifiedFilename, boost::is_any_of("\\/"));
-  const std::string filename = directories.back();
-  std::vector<std::string> filenameSegments;
-  boost::split(filenameSegments, filename, boost::is_any_of("."));
-  return filenameSegments[0];
-}
-}
-
-void EnggDiffFittingModel::loadWorkspaces(const std::string &filenamesString) {
-  std::vector<std::string> filenames;
-  boost::split(filenames, filenamesString, boost::is_any_of(","));
-
-  std::vector<std::pair<int, size_t>> collectedRunBankPairs;
-
-  for (const auto &filename : filenames) {
-    // Set ws name to filename first, in case we need to guess bank ID from it
-    const std::string temporaryWSName = stripWSNameFromFilename(filename);
-    loadWorkspace(filename, temporaryWSName);
-
-    API::AnalysisDataServiceImpl &ADS = API::AnalysisDataService::Instance();
-    const auto ws = ADS.retrieveWS<API::MatrixWorkspace>(temporaryWSName);
-
-    const auto bank = guessBankID(ws);
-    const int runNumber = ws->getRunNumber();
-
-    addFocusedWorkspace(runNumber, bank, ws, filename);
-    collectedRunBankPairs.push_back(std::make_pair(runNumber, bank));
-  }
-
-  if (collectedRunBankPairs.size() == 1) {
-    auto ws = getFocusedWorkspace(collectedRunBankPairs[0].first,
-                                  collectedRunBankPairs[0].second);
-    renameWorkspace(ws, FOCUSED_WS_NAME);
-  } else {
-    std::vector<std::string> workspaceNames;
-    std::transform(collectedRunBankPairs.begin(), collectedRunBankPairs.end(),
-                   std::back_inserter(workspaceNames),
-                   [&](const std::pair<int, size_t> &runBankPair) {
-                     return getFocusedWorkspace(runBankPair.first,
-                                                runBankPair.second)->getName();
-                   });
-    groupWorkspaces(workspaceNames, FOCUSED_WS_NAME);
-  }
-}
-
-<<<<<<< HEAD
-std::vector<std::pair<int, size_t>>
-EnggDiffFittingModel::getRunNumbersAndBankIDs() const {
-  std::vector<std::pair<int, size_t>> pairs;
-
-  const auto runNumbers = getAllRunNumbers();
-  for (const auto runNumber : runNumbers) {
-    for (size_t i = 0; i < m_focusedWorkspaceMap.size(); ++i) {
-      if (m_focusedWorkspaceMap[i].find(runNumber) !=
-          m_focusedWorkspaceMap[i].end()) {
-        pairs.push_back(std::pair<int, size_t>(runNumber, i + 1));
-=======
-void EnggDiffFittingModel::addAllFitResultsToADS() const {
-  auto fitParamsTable = Mantid::API::WorkspaceFactory::Instance().createTable();
-  renameWorkspace(fitParamsTable, FIT_RESULTS_TABLE_NAME);
-
   const auto runLabels = getRunLabels();
 
   for (const auto &runLabel : runLabels) {
@@ -919,7 +413,6 @@
       const auto columnHeaders = singleWSFitResults->getColumnNames();
       for (const auto &header : columnHeaders) {
         fitParamsTable->addColumn("double", header);
->>>>>>> 10b02868
       }
     }
     mergeTables(singleWSFitResults, fitParamsTable);
