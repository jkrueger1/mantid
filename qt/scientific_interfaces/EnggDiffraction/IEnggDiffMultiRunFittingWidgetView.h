#ifndef MANTIDQT_CUSTOMINTERFACES_IENGGDIFFMULTIRUNFITTINGWIDGETVIEW_H_
#define MANTIDQT_CUSTOMINTERFACES_IENGGDIFFMULTIRUNFITTINGWIDGETVIEW_H_

#include "RunLabel.h"

#include "MantidAPI/MatrixWorkspace.h"

#include <boost/optional.hpp>
#include <vector>

class QwtData;

namespace MantidQt {
namespace CustomInterfaces {

class IEnggDiffMultiRunFittingWidgetView {
public:
  virtual ~IEnggDiffMultiRunFittingWidgetView() = default;

  /// Get run number and bank ID of the run currently selected in the list
  virtual std::pair<int, size_t> getSelectedRunLabel() const = 0;

  /// Plot a Qwt curve representing a fitted peaks workspace to the canvas
  virtual void
  plotFittedPeaks(const std::vector<boost::shared_ptr<QwtData>> &curve) = 0;

  /// Plot a Qwt curve representing a focused run to the canvas
  virtual void
  plotFocusedRun(const std::vector<boost::shared_ptr<QwtData>> &curve) = 0;

  /// Clear the plot area to avoid overplotting
  virtual void resetCanvas() = 0;

  /// Get whether the user has selected to overplot fit results
  virtual bool showFitResultsSelected() const = 0;

  /// Update the list of loaded run numbers and bank IDs
<<<<<<< HEAD
  virtual void
  updateRunList(const std::vector<std::pair<int, size_t>> &runLabels) = 0;

  /// Report an error to the user
  virtual void userError(const std::string &errorTitle,
                         const std::string &errorDescription) = 0;
=======
  virtual void updateRunList(const std::vector<RunLabel> &runLabels) = 0;
>>>>>>> 5c8b3899
};

} // CustomInterfaces
} // MantidQt

#endif // MANTIDQT_CUSTOMINTERFACES_IENGGDIFFMULTIRUNFITTINGWIDGETVIEW_H_<|MERGE_RESOLUTION|>--- conflicted
+++ resolved
@@ -18,7 +18,7 @@
   virtual ~IEnggDiffMultiRunFittingWidgetView() = default;
 
   /// Get run number and bank ID of the run currently selected in the list
-  virtual std::pair<int, size_t> getSelectedRunLabel() const = 0;
+  virtual RunLabel getSelectedRunLabel() const = 0;
 
   /// Plot a Qwt curve representing a fitted peaks workspace to the canvas
   virtual void
@@ -35,16 +35,11 @@
   virtual bool showFitResultsSelected() const = 0;
 
   /// Update the list of loaded run numbers and bank IDs
-<<<<<<< HEAD
-  virtual void
-  updateRunList(const std::vector<std::pair<int, size_t>> &runLabels) = 0;
+  virtual void updateRunList(const std::vector<RunLabel> &runLabels) = 0;
 
   /// Report an error to the user
   virtual void userError(const std::string &errorTitle,
                          const std::string &errorDescription) = 0;
-=======
-  virtual void updateRunList(const std::vector<RunLabel> &runLabels) = 0;
->>>>>>> 5c8b3899
 };
 
 } // CustomInterfaces
