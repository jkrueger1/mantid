#include "EnggDiffGSASFittingWorker.h"
#include "EnggDiffGSASFittingModel.h"

#include "MantidAPI/Algorithm.h"

Q_DECLARE_METATYPE(Mantid::API::IAlgorithm_sptr)

namespace MantidQt {
namespace CustomInterfaces {

EnggDiffGSASFittingWorker::EnggDiffGSASFittingWorker(
    EnggDiffGSASFittingModel *model,
    const std::vector<GSASIIRefineFitPeaksParameters> &params)
    : m_model(model), m_refinementParams(params) {}

void EnggDiffGSASFittingWorker::doRefinements() {
  Mantid::API::IAlgorithm_sptr alg;
  std::vector<GSASIIRefineFitPeaksOutputProperties> refinementResultSets;
  try {
<<<<<<< HEAD
    qRegisterMetaType<
        MantidQt::CustomInterfaces::GSASIIRefineFitPeaksOutputProperties>(
        "GSASIIRefineFitPeaksOutputProperties");
    qRegisterMetaType<Mantid::API::IAlgorithm_sptr>("IAlgorithm_sptr");
=======
>>>>>>> 47ad0505
    for (const auto params : m_refinementParams) {
      const auto fitResults = m_model->doGSASRefinementAlgorithm(params);
      alg = fitResults.first;
      refinementResultSets.emplace_back(fitResults.second);
      emit refinementSuccessful(alg, fitResults.second);
    }
<<<<<<< HEAD
    qRegisterMetaType<std::vector<GSASIIRefineFitPeaksOutputProperties>>(
        "std::vector<GSASIIRefineFitPeaksOutputProperties>");
=======
>>>>>>> 47ad0505
    emit refinementsComplete(alg, refinementResultSets);
  } catch (const Mantid::API::Algorithm::CancelException &) {
    emit refinementCancelled();
  } catch (const std::exception &e) {
    emit refinementFailed(e.what());
  }
}

} // CustomInterfaces
} // MantidQt<|MERGE_RESOLUTION|>--- conflicted
+++ resolved
@@ -2,8 +2,6 @@
 #include "EnggDiffGSASFittingModel.h"
 
 #include "MantidAPI/Algorithm.h"
-
-Q_DECLARE_METATYPE(Mantid::API::IAlgorithm_sptr)
 
 namespace MantidQt {
 namespace CustomInterfaces {
@@ -17,24 +15,12 @@
   Mantid::API::IAlgorithm_sptr alg;
   std::vector<GSASIIRefineFitPeaksOutputProperties> refinementResultSets;
   try {
-<<<<<<< HEAD
-    qRegisterMetaType<
-        MantidQt::CustomInterfaces::GSASIIRefineFitPeaksOutputProperties>(
-        "GSASIIRefineFitPeaksOutputProperties");
-    qRegisterMetaType<Mantid::API::IAlgorithm_sptr>("IAlgorithm_sptr");
-=======
->>>>>>> 47ad0505
     for (const auto params : m_refinementParams) {
       const auto fitResults = m_model->doGSASRefinementAlgorithm(params);
       alg = fitResults.first;
       refinementResultSets.emplace_back(fitResults.second);
       emit refinementSuccessful(alg, fitResults.second);
     }
-<<<<<<< HEAD
-    qRegisterMetaType<std::vector<GSASIIRefineFitPeaksOutputProperties>>(
-        "std::vector<GSASIIRefineFitPeaksOutputProperties>");
-=======
->>>>>>> 47ad0505
     emit refinementsComplete(alg, refinementResultSets);
   } catch (const Mantid::API::Algorithm::CancelException &) {
     emit refinementCancelled();
