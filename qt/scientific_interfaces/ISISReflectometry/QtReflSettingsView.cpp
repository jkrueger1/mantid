#include "QtReflSettingsView.h"
#include "ReflSettingsPresenter.h"
#include "MantidQtWidgets/Common/HintingLineEdit.h"
#include "MantidKernel/System.h"

namespace MantidQt {
namespace CustomInterfaces {

using namespace MantidQt::MantidWidgets;

//----------------------------------------------------------------------------------------------
/** Constructor
* @param parent :: [input] The parent of this widget
* @param group :: The number of the group this settings view's settings
* correspond to.
*/
QtReflSettingsView::QtReflSettingsView(int group, QWidget *parent) {

  UNUSED_ARG(parent);
  initLayout();

  m_presenter.reset(new ReflSettingsPresenter(this, group));
}

//----------------------------------------------------------------------------------------------
/** Destructor
*/
QtReflSettingsView::~QtReflSettingsView() {}

/**
Initialise the Interface
*/
void QtReflSettingsView::initLayout() {
  m_ui.setupUi(this);

  connect(m_ui.getExpDefaultsButton, SIGNAL(clicked()), this,
          SLOT(requestExpDefaults()));
  connect(m_ui.getInstDefaultsButton, SIGNAL(clicked()), this,
          SLOT(requestInstDefaults()));
  connect(m_ui.expSettingsGroup, SIGNAL(clicked(bool)), this,
          SLOT(setPolarisationOptionsEnabled(bool)));
<<<<<<< HEAD
  connect(m_ui.correctDetectorsCheckBox, SIGNAL(clicked(bool)), this,
          SLOT(setDetectorCorrectionEnabled(bool)));

  setDetectorCorrectionEnabled(true);
=======
  connect(m_ui.summationTypeComboBox, SIGNAL(currentIndexChanged(int)), this,
          SLOT(summationTypeChanged(int)));
  connect(m_ui.correctDetectorsCheckBox, SIGNAL(clicked(bool)), this,
          SLOT(setDetectorCorrectionEnabled(bool)));

  connectChangeListeners();
}

void QtReflSettingsView::connectSettingsChange(QLineEdit *edit) {
  connect(edit, SIGNAL(textChanged(QString const &)), this,
          SLOT(notifySettingsChanged()));
}

void QtReflSettingsView::connectSettingsChange(QComboBox *edit) {
  connect(edit, SIGNAL(currentIndexChanged(int)), this,
          SLOT(notifySettingsChanged()));
}

void QtReflSettingsView::connectSettingsChange(QCheckBox *edit) {
  connect(edit, SIGNAL(stateChanged(int)), this, SLOT(notifySettingsChanged()));
}

void QtReflSettingsView::connectSettingsChange(QGroupBox *edit) {
  connect(edit, SIGNAL(toggled(bool)), this, SLOT(notifySettingsChanged()));
}

void QtReflSettingsView::connectChangeListeners() {
  connectExperimentSettingsChangeListeners();
  connectInstrumentSettingsChangeListeners();
}

void QtReflSettingsView::connectInstrumentSettingsChangeListeners() {
  connectSettingsChange(m_ui.instSettingsGroup);
  connectSettingsChange(m_ui.intMonCheckBox);
  connectSettingsChange(m_ui.monIntMinEdit);
  connectSettingsChange(m_ui.monIntMaxEdit);
  connectSettingsChange(m_ui.monBgMinEdit);
  connectSettingsChange(m_ui.monBgMaxEdit);
  connectSettingsChange(m_ui.lamMinEdit);
  connectSettingsChange(m_ui.lamMaxEdit);
  connectSettingsChange(m_ui.I0MonIndexEdit);
  connectSettingsChange(m_ui.procInstEdit);
  connectSettingsChange(m_ui.detectorCorrectionTypeComboBox);
  connectSettingsChange(m_ui.correctDetectorsCheckBox);
  connectSettingsChange(m_ui.reductionTypeComboBox);
  connectSettingsChange(m_ui.summationTypeComboBox);
}

void QtReflSettingsView::connectExperimentSettingsChangeListeners() {
  connectSettingsChange(m_ui.expSettingsGroup);
  connectSettingsChange(m_ui.analysisModeComboBox);
  connectSettingsChange(m_ui.transmissionRunsEdit);
  connectSettingsChange(m_ui.startOverlapEdit);
  connectSettingsChange(m_ui.endOverlapEdit);
  connectSettingsChange(m_ui.polCorrComboBox);
  connectSettingsChange(m_ui.CRhoEdit);
  connectSettingsChange(m_ui.CAlphaEdit);
  connectSettingsChange(m_ui.CApEdit);
  connectSettingsChange(m_ui.CPpEdit);
  connectSettingsChange(m_ui.momentumTransferStepEdit);
  connectSettingsChange(m_ui.scaleFactorEdit);
}

void QtReflSettingsView::notifySettingsChanged() {
  m_presenter->notify(IReflSettingsPresenter::SettingsChangedFlag);
}

void QtReflSettingsView::summationTypeChanged(int reductionTypeIndex) {
  UNUSED_ARG(reductionTypeIndex);
  m_presenter->notify(IReflSettingsPresenter::Flag::SummationTypeChanged);
}

void QtReflSettingsView::setReductionTypeEnabled(bool enable) {
  m_ui.reductionTypeComboBox->setEnabled(enable);
>>>>>>> a5bfc263
}

/** Returns the presenter managing this view
* @return :: A pointer to the presenter
*/
IReflSettingsPresenter *QtReflSettingsView::getPresenter() const {
  return m_presenter.get();
}

/** This slot notifies the presenter to fill experiment settings with default
* values.
*/
void QtReflSettingsView::requestExpDefaults() const {
  m_presenter->notify(IReflSettingsPresenter::ExpDefaultsFlag);
}

/** This slot notifies the presenter to fill instrument settings with default
* values.
*/
void QtReflSettingsView::requestInstDefaults() const {
  m_presenter->notify(IReflSettingsPresenter::InstDefaultsFlag);
}

/** This slot sets the value of 'm_isPolCorrEnabled' - whether polarisation
* corrections should be enabled or not.
* @param enable :: Value of experiment settings enable status
*/
void QtReflSettingsView::setIsPolCorrEnabled(bool enable) const {
  m_isPolCorrEnabled = enable;
}

/* Sets default values for all experiment settings given a list of default
* values.
*/
void QtReflSettingsView::setExpDefaults(
    const std::vector<std::string> &defaults) const {

  int amIndex =
      m_ui.analysisModeComboBox->findText(QString::fromStdString(defaults[0]));
  if (amIndex != -1)
    m_ui.analysisModeComboBox->setCurrentIndex(amIndex);

  int pcIndex =
      m_ui.polCorrComboBox->findText(QString::fromStdString(defaults[1]));
  if (pcIndex != -1)
    m_ui.polCorrComboBox->setCurrentIndex(pcIndex);

  m_ui.CRhoEdit->setText(QString::fromStdString(defaults[2]));
  m_ui.CAlphaEdit->setText(QString::fromStdString(defaults[3]));
  m_ui.CApEdit->setText(QString::fromStdString(defaults[4]));
  m_ui.CPpEdit->setText(QString::fromStdString(defaults[5]));
  m_ui.startOverlapEdit->setText(QString::fromStdString(defaults[6]));
  m_ui.endOverlapEdit->setText(QString::fromStdString(defaults[7]));
}

/* Sets default values for all instrument settings given a list of default
* values.
*/
void QtReflSettingsView::setInstDefaults(
    const std::vector<double> &defaults_double,
    const std::vector<std::string> &defaults_str) const {

  auto intMonCheckState =
      (defaults_double[0] != 0) ? Qt::Checked : Qt::Unchecked;
  m_ui.intMonCheckBox->setCheckState(intMonCheckState);
  m_ui.monIntMinEdit->setText(QString::number(defaults_double[1]));
  m_ui.monIntMaxEdit->setText(QString::number(defaults_double[2]));
  m_ui.monBgMinEdit->setText(QString::number(defaults_double[3]));
  m_ui.monBgMaxEdit->setText(QString::number(defaults_double[4]));
  m_ui.lamMinEdit->setText(QString::number(defaults_double[5]));
  m_ui.lamMaxEdit->setText(QString::number(defaults_double[6]));
  m_ui.I0MonIndexEdit->setText(QString::number(defaults_double[7]));

  int ctIndex = m_ui.detectorCorrectionTypeComboBox->findText(
      QString::fromStdString(defaults_str[0]));
  if (ctIndex != -1)
    m_ui.detectorCorrectionTypeComboBox->setCurrentIndex(ctIndex);
}

void QtReflSettingsView::setDetectorCorrectionEnabled(bool enabled) {
  m_ui.detectorCorrectionTypeComboBox->setEnabled(enabled);
}

/* Sets the enabled status of polarisation corrections and parameters
* @param enable :: [input] bool to enable options or not
*/
void QtReflSettingsView::setPolarisationOptionsEnabled(bool enable) {

  if (enable && (!m_isPolCorrEnabled || !experimentSettingsEnabled()))
    return;

  m_ui.polCorrComboBox->setEnabled(enable);
  m_ui.CRhoEdit->setEnabled(enable);
  m_ui.CAlphaEdit->setEnabled(enable);
  m_ui.CApEdit->setEnabled(enable);
  m_ui.CPpEdit->setEnabled(enable);

  if (!enable) {
    // Set polarisation corrections text to 'None' when disabled
    int noneIndex = m_ui.polCorrComboBox->findText("None");
    if (noneIndex != -1)
      m_ui.polCorrComboBox->setCurrentIndex(noneIndex);
    // Clear all parameters as well
    m_ui.CRhoEdit->clear();
    m_ui.CAlphaEdit->clear();
    m_ui.CApEdit->clear();
    m_ui.CPpEdit->clear();
  }
}

/** Returns global options for 'Stitch1DMany'
* @return :: Global options for 'Stitch1DMany'
*/
std::string QtReflSettingsView::getStitchOptions() const {

  auto widget = m_ui.expSettingsLayout0->itemAtPosition(7, 1)->widget();
  return static_cast<HintingLineEdit *>(widget)->text().toStdString();
}

/** Creates hints for 'Stitch1DMany'
* @param hints :: Hints as a map
*/
void QtReflSettingsView::createStitchHints(
    const std::map<std::string, std::string> &hints) {

  m_ui.expSettingsLayout0->addWidget(new HintingLineEdit(this, hints), 7, 1, 1,
                                     3);
}

/** Return selected analysis mode
* @return :: selected analysis mode
*/
std::string QtReflSettingsView::getAnalysisMode() const {

  return m_ui.analysisModeComboBox->currentText().toStdString();
}

/** Return selected transmission run(s)
* @return :: selected transmission run(s)
*/
std::string QtReflSettingsView::getTransmissionRuns() const {

  return m_ui.transmissionRunsEdit->text().toStdString();
}

/** Return start overlap
* @return :: start overlap
*/
std::string QtReflSettingsView::getStartOverlap() const {

  return m_ui.startOverlapEdit->text().toStdString();
}

/** Return end overlap
* @return :: end overlap
*/
std::string QtReflSettingsView::getEndOverlap() const {

  return m_ui.endOverlapEdit->text().toStdString();
}

/** Return selected polarisation corrections
* @return :: selected polarisation corrections
*/
std::string QtReflSettingsView::getPolarisationCorrections() const {

  return m_ui.polCorrComboBox->currentText().toStdString();
}

/** Return CRho
* @return :: polarization correction CRho
*/
std::string QtReflSettingsView::getCRho() const {

  return m_ui.CRhoEdit->text().toStdString();
}

/** Return CAlpha
* @return :: polarization correction CAlpha
*/
std::string QtReflSettingsView::getCAlpha() const {

  return m_ui.CAlphaEdit->text().toStdString();
}

/** Return CAp
* @return :: polarization correction CAp
*/
std::string QtReflSettingsView::getCAp() const {

  return m_ui.CApEdit->text().toStdString();
}

/** Return CPp
* @return :: polarization correction CPp
*/
std::string QtReflSettingsView::getCPp() const {

  return m_ui.CPpEdit->text().toStdString();
}

/** Return momentum transfer limits
* @return :: momentum transfer limits
*/
std::string QtReflSettingsView::getMomentumTransferStep() const {

  return m_ui.momentumTransferStepEdit->text().toStdString();
}

/** Return scale factor
* @return :: scale factor
*/
std::string QtReflSettingsView::getScaleFactor() const {

  return m_ui.scaleFactorEdit->text().toStdString();
}

/** Return integrated monitors option
* @return :: integrated monitors check
*/
std::string QtReflSettingsView::getIntMonCheck() const {

  return m_ui.intMonCheckBox->isChecked() ? "1" : "0";
}

/** Return monitor integral wavelength min
* @return :: monitor integral min
*/
std::string QtReflSettingsView::getMonitorIntegralMin() const {

  return m_ui.monIntMinEdit->text().toStdString();
}

/** Return monitor integral wavelength max
* @return :: monitor integral max
*/
std::string QtReflSettingsView::getMonitorIntegralMax() const {

  return m_ui.monIntMaxEdit->text().toStdString();
}

/** Return monitor background wavelength min
* @return :: monitor background min
*/
std::string QtReflSettingsView::getMonitorBackgroundMin() const {

  return m_ui.monBgMinEdit->text().toStdString();
}

/** Return monitor background wavelength max
* @return :: monitor background max
*/
std::string QtReflSettingsView::getMonitorBackgroundMax() const {

  return m_ui.monBgMaxEdit->text().toStdString();
}

/** Return wavelength min
* @return :: lambda min
*/
std::string QtReflSettingsView::getLambdaMin() const {

  return m_ui.lamMinEdit->text().toStdString();
}

/** Return wavelength max
* @return :: lambda max
*/
std::string QtReflSettingsView::getLambdaMax() const {

  return m_ui.lamMaxEdit->text().toStdString();
}

/** Return I0MonitorIndex
* @return :: I0MonitorIndex
*/
std::string QtReflSettingsView::getI0MonitorIndex() const {

  return m_ui.I0MonIndexEdit->text().toStdString();
}

/** Return processing instructions
* @return :: processing instructions
*/
std::string QtReflSettingsView::getProcessingInstructions() const {

  return m_ui.procInstEdit->text().toStdString();
}

std::string QtReflSettingsView::getReductionType() const {
  return m_ui.reductionTypeComboBox->currentText().toStdString();
}

std::string QtReflSettingsView::getSummationType() const {
  return m_ui.summationTypeComboBox->currentText().toStdString();
}

/** Return selected correction type
* @return :: selected correction type
*/
std::string QtReflSettingsView::getDetectorCorrectionType() const {

  return m_ui.detectorCorrectionTypeComboBox->currentText().toStdString();
}

bool QtReflSettingsView::detectorCorrectionEnabled() const {
  return m_ui.correctDetectorsCheckBox->isChecked();
}

/** Returns the status of experiment settings group
* @return :: the status of the checkable group
*/
bool QtReflSettingsView::experimentSettingsEnabled() const {
  return m_ui.expSettingsGroup->isChecked();
}

/** Returns the status of instrument settings group
* @return :: the status of the checkable group
*/
bool QtReflSettingsView::instrumentSettingsEnabled() const {
  return m_ui.instSettingsGroup->isChecked();
}

} // namespace CustomInterfaces
} // namespace Mantid<|MERGE_RESOLUTION|>--- conflicted
+++ resolved
@@ -39,12 +39,6 @@
           SLOT(requestInstDefaults()));
   connect(m_ui.expSettingsGroup, SIGNAL(clicked(bool)), this,
           SLOT(setPolarisationOptionsEnabled(bool)));
-<<<<<<< HEAD
-  connect(m_ui.correctDetectorsCheckBox, SIGNAL(clicked(bool)), this,
-          SLOT(setDetectorCorrectionEnabled(bool)));
-
-  setDetectorCorrectionEnabled(true);
-=======
   connect(m_ui.summationTypeComboBox, SIGNAL(currentIndexChanged(int)), this,
           SLOT(summationTypeChanged(int)));
   connect(m_ui.correctDetectorsCheckBox, SIGNAL(clicked(bool)), this,
@@ -119,7 +113,6 @@
 
 void QtReflSettingsView::setReductionTypeEnabled(bool enable) {
   m_ui.reductionTypeComboBox->setEnabled(enable);
->>>>>>> a5bfc263
 }
 
 /** Returns the presenter managing this view
