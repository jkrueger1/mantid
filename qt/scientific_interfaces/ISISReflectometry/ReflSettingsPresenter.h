#ifndef MANTID_ISISREFLECTOMETRY_REFLSETTINGSPRESENTER_H
#define MANTID_ISISREFLECTOMETRY_REFLSETTINGSPRESENTER_H

#include "DllConfig.h"
#include "IReflSettingsPresenter.h"
#include "IReflSettingsTabPresenter.h"
#include "MantidAPI/IAlgorithm_fwd.h"
#include "MantidGeometry/Instrument_fwd.h"
#include "MantidQtWidgets/Common/DataProcessorUI/OptionsQMap.h"
#include <vector>
#include <initializer_list>

namespace MantidQt {
namespace CustomInterfaces {

// Forward decs
class IReflSettingsView;

/** @class ReflSettingsPresenter

ReflSettingsPresenter is a presenter class for the widget 'Settings' in the
ISIS Reflectometry Interface.

Copyright &copy; 2011-16 ISIS Rutherford Appleton Laboratory, NScD Oak Ridge
National Laboratory & European Spallation Source

This file is part of Mantid.

Mantid is free software; you can redistribute it and/or modify
it under the terms of the GNU General Public License as published by
the Free Software Foundation; either version 3 of the License, or
(at your option) any later version.

Mantid is distributed in the hope that it will be useful,
but WITHOUT ANY WARRANTY; without even the implied warranty of
MERCHANTABILITY or FITNESS FOR A PARTICULAR PURPOSE.  See the
GNU General Public License for more details.

You should have received a copy of the GNU General Public License
along with this program.  If not, see <http://www.gnu.org/licenses/>.

File change history is stored at: <https://github.com/mantidproject/mantid>.
Code Documentation is available at: <http://doxygen.mantidproject.org>
*/
class MANTIDQT_ISISREFLECTOMETRY_DLL ReflSettingsPresenter
    : public IReflSettingsPresenter {
public:
  /// Constructor
  ReflSettingsPresenter(IReflSettingsView *view, int id);
  /// Destructor
  ~ReflSettingsPresenter() override;
  void notify(IReflSettingsPresenter::Flag flag) override;
  void setInstrumentName(const std::string &instName) override;

<<<<<<< HEAD
  /// Returns values passed for 'Transmission run(s)'
  std::string getTransmissionRuns() const override;
=======
>>>>>>> 205266a3
  /// Returns global options for 'CreateTransmissionWorkspaceAuto'
  MantidWidgets::DataProcessor::OptionsQMap
  getTransmissionOptions() const override;
  /// Returns global options for 'ReflectometryReductionOneAuto'
  MantidWidgets::DataProcessor::OptionsQMap
  getReductionOptions() const override;
  /// Returns global options for 'Stitch1DMany'
  std::string getStitchOptions() const override;
<<<<<<< HEAD
=======
  std::string getTransmissionRuns() const override;

  void acceptTabPresenter(IReflSettingsTabPresenter *tabPresenter) override;
>>>>>>> 205266a3

private:
  void createStitchHints();
  void getExpDefaults();
  void getInstDefaults();
<<<<<<< HEAD
=======
  void handleSettingsChanged();
  bool hasReductionTypes(const std::string &reductionType) const;
  void handleSummationTypeChange();
  static QString asAlgorithmPropertyBool(bool value);
>>>>>>> 205266a3
  Mantid::API::IAlgorithm_sptr createReductionAlg();
  Mantid::Geometry::Instrument_const_sptr
  createEmptyInstrument(const std::string &instName);
  MantidWidgets::DataProcessor::OptionsQMap transmissionOptionsMap() const;
  void addIfNotEmpty(MantidWidgets::DataProcessor::OptionsQMap &options,
                     const QString &key, const QString &value) const;
  void addIfNotEmpty(MantidWidgets::DataProcessor::OptionsQMap &options,
                     const QString &key, const std::string &value) const;
  void setTransmissionOption(MantidWidgets::DataProcessor::OptionsQMap &options,
                             const QString &key, const QString &value) const;
  void setTransmissionOption(MantidWidgets::DataProcessor::OptionsQMap &options,
                             const QString &key,
                             const std::string &value) const;
  void
  addTransmissionOptions(MantidWidgets::DataProcessor::OptionsQMap &options,
                         std::initializer_list<QString> keys) const;

  /// The view we are managing
  IReflSettingsView *m_view;
  IReflSettingsTabPresenter *m_tabPresenter;
  /// Name of the current instrument in use
  std::string m_currentInstrumentName;
  int m_group;
};
}
}
#endif /* MANTID_ISISREFLECTOMETRY_REFLSETTINGSPRESENTER_H */<|MERGE_RESOLUTION|>--- conflicted
+++ resolved
@@ -52,11 +52,6 @@
   void notify(IReflSettingsPresenter::Flag flag) override;
   void setInstrumentName(const std::string &instName) override;
 
-<<<<<<< HEAD
-  /// Returns values passed for 'Transmission run(s)'
-  std::string getTransmissionRuns() const override;
-=======
->>>>>>> 205266a3
   /// Returns global options for 'CreateTransmissionWorkspaceAuto'
   MantidWidgets::DataProcessor::OptionsQMap
   getTransmissionOptions() const override;
@@ -65,24 +60,18 @@
   getReductionOptions() const override;
   /// Returns global options for 'Stitch1DMany'
   std::string getStitchOptions() const override;
-<<<<<<< HEAD
-=======
   std::string getTransmissionRuns() const override;
 
   void acceptTabPresenter(IReflSettingsTabPresenter *tabPresenter) override;
->>>>>>> 205266a3
 
 private:
   void createStitchHints();
   void getExpDefaults();
   void getInstDefaults();
-<<<<<<< HEAD
-=======
   void handleSettingsChanged();
   bool hasReductionTypes(const std::string &reductionType) const;
   void handleSummationTypeChange();
   static QString asAlgorithmPropertyBool(bool value);
->>>>>>> 205266a3
   Mantid::API::IAlgorithm_sptr createReductionAlg();
   Mantid::Geometry::Instrument_const_sptr
   createEmptyInstrument(const std::string &instName);
