#ifndef MANTID_ISISREFLECTOMETRY_REFLRUNSTABPRESENTER_H
#define MANTID_ISISREFLECTOMETRY_REFLRUNSTABPRESENTER_H

#include "DllConfig.h"
#include "GUI/RunsTable/RunsTablePresenter.h"
#include "GUI/RunsTable/RunsTablePresenterFactory.h"
#include "IReflBatchPresenter.h"
#include "IReflRunsTabPresenter.h"
#include "MantidAPI/AlgorithmObserver.h"
#include "MantidAPI/IAlgorithm.h"
#include "MantidQtWidgets/Common/DataProcessorUI/DataProcessorPresenter.h"
#include "MantidQtWidgets/Common/DataProcessorUI/TreeData.h"
#include "Presenters/BatchPresenter.h"
#include "Presenters/BatchPresenterFactory.h"
#include "ReflAutoreduction.h"
#include "SearchResult.h"
#include <boost/shared_ptr.hpp>

class ProgressPresenter;

namespace MantidQt {

namespace MantidWidgets {
// Forward decs
class ProgressableView;
}

namespace CustomInterfaces {

// Forward decs
class IReflRunsTabView;
class IReflMessageHandler;
class IReflSearcher;
class ReflSearchModel;

using MantidWidgets::DataProcessor::DataProcessorPresenter;
using MantidWidgets::ProgressableView;

enum class TransferMatch {
  Any,        // any that match the regex
  ValidTheta, // any that match and have a valid theta value
  Strict      // only those that exactly match all parts of the regex
};

/** @class ReflRunsTabPresenter

ReflRunsTabPresenter is a presenter class for the Reflectometry Interface. It
handles any interface functionality and model manipulation.

Copyright &copy; 2011-14 ISIS Rutherford Appleton Laboratory, NScD Oak Ridge
National Laboratory & European Spallation Source

This file is part of Mantid.

Mantid is free software; you can redistribute it and/or modify
it under the terms of the GNU General Public License as published by
the Free Software Foundation; either version 3 of the License, or
(at your option) any later version.

Mantid is distributed in the hope that it will be useful,
but WITHOUT ANY WARRANTY; without even the implied warranty of
MERCHANTABILITY or FITNESS FOR A PARTICULAR PURPOSE.  See the
GNU General Public License for more details.

You should have received a copy of the GNU General Public License
along with this program.  If not, see <http://www.gnu.org/licenses/>.

File change history is stored at: <https://github.com/mantidproject/mantid>.
Code Documentation is available at: <http://doxygen.mantidproject.org>
*/
class MANTIDQT_ISISREFLECTOMETRY_DLL ReflRunsTabPresenter
    : public IReflRunsTabPresenter,
      public Mantid::API::AlgorithmObserver {
public:
  ReflRunsTabPresenter(IReflRunsTabView *mainView,
                       ProgressableView *progressView,
<<<<<<< HEAD
                       RunsTablePresenterFactory makeRunsTablePresenter,
=======
                       BatchPresenterFactory makeBatchPresenter,
>>>>>>> 65ca42ca
                       WorkspaceNamesFactory workspaceNamesFactory,
                       double thetaTolerance,
                       std::vector<std::string> const &instruments,
                       int defaultInstrumentIndex,
<<<<<<< HEAD
                       IReflMessageHandler *messageHandler,
                       boost::shared_ptr<IReflSearcher> searcher =
                           boost::shared_ptr<IReflSearcher>());

  ReflRunsTabPresenter(ReflRunsTabPresenter const &) = delete;
  ReflRunsTabPresenter const &operator=(ReflRunsTabPresenter const &) = delete;

  ReflRunsTabPresenter(ReflRunsTabPresenter &&) = default;
  ~ReflRunsTabPresenter();
  ReflRunsTabPresenter &operator=(ReflRunsTabPresenter &&) = default;

  void acceptMainPresenter(IReflBatchPresenter *mainPresenter) override;
=======
                       boost::shared_ptr<IReflSearcher> searcher =
                           boost::shared_ptr<IReflSearcher>());
  ReflRunsTabPresenter(ReflRunsTabPresenter const &) = delete;
  ~ReflRunsTabPresenter() override;
  ReflRunsTabPresenter const &operator=(ReflRunsTabPresenter const &) = delete;

  ReflRunsTabPresenter(ReflRunsTabPresenter &&) = default;
  ReflRunsTabPresenter &operator=(ReflRunsTabPresenter &&) = default;

  void acceptMainPresenter(IReflMainWindowPresenter *mainPresenter) override;
>>>>>>> 65ca42ca
  void notify(IReflRunsTabPresenter::Flag flag) override;
  void settingsChanged() override;

  bool isAutoreducing() const override;
  bool isProcessing() const override;

protected:
  /// Information about the autoreduction process
  ReflAutoreduction m_autoreduction;
  void startNewAutoreduction();
  /// The search model
  boost::shared_ptr<ReflSearchModel> m_searchModel;
  /// The current transfer method
  std::string m_currentTransferMethod;

private:
  /// The main view we're managing
  IReflRunsTabView *m_view;
  /// The progress view
  ProgressableView *m_progressView;
<<<<<<< HEAD
  RunsTablePresenterFactory m_makeRunsTablePresenter;
  WorkspaceNamesFactory const &m_workspaceNamesFactory;
  /// The data processor presenters stored in a vector
  std::unique_ptr<RunsTablePresenter> m_tablePresenter;
=======
  BatchPresenterFactory m_makeBatchPresenter;
  WorkspaceNamesFactory const &m_workspaceNamesFactory;
  /// The data processor presenters stored in a vector
  std::vector<std::unique_ptr<BatchPresenter>> m_tablePresenters;
>>>>>>> 65ca42ca
  /// The main presenter
  IReflBatchPresenter *m_mainPresenter;
  /// The message reporting implementation
  IReflMessageHandler *m_messageHandler;
  /// The search implementation
  boost::shared_ptr<IReflSearcher> m_searcher;
  /// Whether the instrument has been changed before a search was made with it
  bool m_instrumentChanged;
  double m_thetaTolerance;
  /// The name to use for the live data workspace
  Mantid::API::IAlgorithm_sptr m_monitorAlg;
  double m_thetaTolerance;

  /// searching
  bool search();
  void icatSearchComplete();
  void populateSearch(Mantid::API::IAlgorithm_sptr searchAlg);
  /// autoreduction
  bool requireNewAutoreduction() const;
  bool setupNewAutoreduction(const std::string &searchString);
  void checkForNewRuns();
  void autoreduceNewRuns();
  void pauseAutoreduction();
  void stopAutoreduction();
  bool shouldUpdateExistingSearchResults() const;

  ProgressPresenter setupProgressBar(const std::set<int> &rowsToTransfer);
  void transfer(const std::set<int> &rowsToTransfer,
                const TransferMatch matchType = TransferMatch::Any);
<<<<<<< HEAD
  void changeInstrument();
  void changeGroup();
  void updateWidgetEnabledState() const;
  RunsTablePresenter *tablePresenter() const;
=======
  void pushCommands(int group);
  void changeInstrument();
  void changeGroup();
  void updateWidgetEnabledState() const;
  BatchPresenter *getTablePresenter(int group) const;
>>>>>>> 65ca42ca
  /// Check that a given set of row indices are valid to transfer
  bool validateRowsToTransfer(const std::set<int> &rowsToTransfer);
  /// Get runs to transfer from row indices
  std::vector<SearchResult>
  getSearchResultRunDetails(const std::set<int> &rowsToTransfer);
  /// Get the data for a cell in the search results table as a string
  std::string searchModelData(const int row, const int column);
  /// Start the live data monitor
  void startMonitor();
  void stopMonitor();
  void startMonitorComplete();
  std::string liveDataReductionAlgorithm();
  std::string liveDataReductionOptions(const std::string &instrument);
  Mantid::API::IAlgorithm_sptr setupLiveDataMonitorAlgorithm();

  void handleError(const std::string &message, const std::exception &e);
  void handleError(const std::string &message);

  void finishHandle(const Mantid::API::IAlgorithm *alg) override;
  void errorHandle(const Mantid::API::IAlgorithm *alg,
                   const std::string &what) override;
  void updateViewWhenMonitorStarting();
  void updateViewWhenMonitorStarted();
  void updateViewWhenMonitorStopped();
};
} // namespace CustomInterfaces
} // namespace MantidQt
#endif /* MANTID_ISISREFLECTOMETRY_REFLRUNSTABPRESENTER_H */<|MERGE_RESOLUTION|>--- conflicted
+++ resolved
@@ -10,8 +10,6 @@
 #include "MantidAPI/IAlgorithm.h"
 #include "MantidQtWidgets/Common/DataProcessorUI/DataProcessorPresenter.h"
 #include "MantidQtWidgets/Common/DataProcessorUI/TreeData.h"
-#include "Presenters/BatchPresenter.h"
-#include "Presenters/BatchPresenterFactory.h"
 #include "ReflAutoreduction.h"
 #include "SearchResult.h"
 #include <boost/shared_ptr.hpp>
@@ -74,21 +72,16 @@
 public:
   ReflRunsTabPresenter(IReflRunsTabView *mainView,
                        ProgressableView *progressView,
-<<<<<<< HEAD
                        RunsTablePresenterFactory makeRunsTablePresenter,
-=======
-                       BatchPresenterFactory makeBatchPresenter,
->>>>>>> 65ca42ca
                        WorkspaceNamesFactory workspaceNamesFactory,
                        double thetaTolerance,
                        std::vector<std::string> const &instruments,
                        int defaultInstrumentIndex,
-<<<<<<< HEAD
                        IReflMessageHandler *messageHandler,
                        boost::shared_ptr<IReflSearcher> searcher =
                            boost::shared_ptr<IReflSearcher>());
-
   ReflRunsTabPresenter(ReflRunsTabPresenter const &) = delete;
+  ~ReflRunsTabPresenter() override;
   ReflRunsTabPresenter const &operator=(ReflRunsTabPresenter const &) = delete;
 
   ReflRunsTabPresenter(ReflRunsTabPresenter &&) = default;
@@ -96,18 +89,6 @@
   ReflRunsTabPresenter &operator=(ReflRunsTabPresenter &&) = default;
 
   void acceptMainPresenter(IReflBatchPresenter *mainPresenter) override;
-=======
-                       boost::shared_ptr<IReflSearcher> searcher =
-                           boost::shared_ptr<IReflSearcher>());
-  ReflRunsTabPresenter(ReflRunsTabPresenter const &) = delete;
-  ~ReflRunsTabPresenter() override;
-  ReflRunsTabPresenter const &operator=(ReflRunsTabPresenter const &) = delete;
-
-  ReflRunsTabPresenter(ReflRunsTabPresenter &&) = default;
-  ReflRunsTabPresenter &operator=(ReflRunsTabPresenter &&) = default;
-
-  void acceptMainPresenter(IReflMainWindowPresenter *mainPresenter) override;
->>>>>>> 65ca42ca
   void notify(IReflRunsTabPresenter::Flag flag) override;
   void settingsChanged() override;
 
@@ -128,17 +109,10 @@
   IReflRunsTabView *m_view;
   /// The progress view
   ProgressableView *m_progressView;
-<<<<<<< HEAD
   RunsTablePresenterFactory m_makeRunsTablePresenter;
   WorkspaceNamesFactory const &m_workspaceNamesFactory;
   /// The data processor presenters stored in a vector
   std::unique_ptr<RunsTablePresenter> m_tablePresenter;
-=======
-  BatchPresenterFactory m_makeBatchPresenter;
-  WorkspaceNamesFactory const &m_workspaceNamesFactory;
-  /// The data processor presenters stored in a vector
-  std::vector<std::unique_ptr<BatchPresenter>> m_tablePresenters;
->>>>>>> 65ca42ca
   /// The main presenter
   IReflBatchPresenter *m_mainPresenter;
   /// The message reporting implementation
@@ -147,7 +121,6 @@
   boost::shared_ptr<IReflSearcher> m_searcher;
   /// Whether the instrument has been changed before a search was made with it
   bool m_instrumentChanged;
-  double m_thetaTolerance;
   /// The name to use for the live data workspace
   Mantid::API::IAlgorithm_sptr m_monitorAlg;
   double m_thetaTolerance;
@@ -168,18 +141,10 @@
   ProgressPresenter setupProgressBar(const std::set<int> &rowsToTransfer);
   void transfer(const std::set<int> &rowsToTransfer,
                 const TransferMatch matchType = TransferMatch::Any);
-<<<<<<< HEAD
   void changeInstrument();
   void changeGroup();
   void updateWidgetEnabledState() const;
   RunsTablePresenter *tablePresenter() const;
-=======
-  void pushCommands(int group);
-  void changeInstrument();
-  void changeGroup();
-  void updateWidgetEnabledState() const;
-  BatchPresenter *getTablePresenter(int group) const;
->>>>>>> 65ca42ca
   /// Check that a given set of row indices are valid to transfer
   bool validateRowsToTransfer(const std::set<int> &rowsToTransfer);
   /// Get runs to transfer from row indices
