#ifndef MANTID_ISISREFLECTOMETRY_REFLRUNSTABPRESENTER_H
#define MANTID_ISISREFLECTOMETRY_REFLRUNSTABPRESENTER_H

#include "DllConfig.h"
#include "GUI/RunsTable/RunsTablePresenter.h"
#include "GUI/RunsTable/RunsTablePresenterFactory.h"
#include "IReflBatchPresenter.h"
#include "IReflRunsTabPresenter.h"
#include "MantidAPI/IAlgorithm.h"
#include "MantidQtWidgets/Common/DataProcessorUI/DataProcessorPresenter.h"
#include "MantidQtWidgets/Common/DataProcessorUI/TreeData.h"
#include "Presenters/BatchPresenter.h"
#include "Presenters/BatchPresenterFactory.h"
#include "ReflAutoreduction.h"
#include "SearchResult.h"
#include <boost/shared_ptr.hpp>

class ProgressPresenter;

namespace MantidQt {

namespace MantidWidgets {
// Forward decs
class ProgressableView;
}

namespace CustomInterfaces {

// Forward decs
class IReflRunsTabView;
class IReflSearcher;
class ReflSearchModel;

using MantidWidgets::DataProcessor::DataProcessorPresenter;
using MantidWidgets::ProgressableView;

enum class TransferMatch {
  Any,        // any that match the regex
  ValidTheta, // any that match and have a valid theta value
  Strict      // only those that exactly match all parts of the regex
};

/** @class ReflRunsTabPresenter

ReflRunsTabPresenter is a presenter class for the Reflectometry Interface. It
handles any interface functionality and model manipulation.

Copyright &copy; 2011-14 ISIS Rutherford Appleton Laboratory, NScD Oak Ridge
National Laboratory & European Spallation Source

This file is part of Mantid.

Mantid is free software; you can redistribute it and/or modify
it under the terms of the GNU General Public License as published by
the Free Software Foundation; either version 3 of the License, or
(at your option) any later version.

Mantid is distributed in the hope that it will be useful,
but WITHOUT ANY WARRANTY; without even the implied warranty of
MERCHANTABILITY or FITNESS FOR A PARTICULAR PURPOSE.  See the
GNU General Public License for more details.

You should have received a copy of the GNU General Public License
along with this program.  If not, see <http://www.gnu.org/licenses/>.

File change history is stored at: <https://github.com/mantidproject/mantid>.
Code Documentation is available at: <http://doxygen.mantidproject.org>
*/
class MANTIDQT_ISISREFLECTOMETRY_DLL ReflRunsTabPresenter
    : public IReflRunsTabPresenter {
public:
  ReflRunsTabPresenter(IReflRunsTabView *mainView,
                       ProgressableView *progressView,
<<<<<<< HEAD
                       RunsTablePresenterFactory makeRunsTablePresenter,
=======
                       BatchPresenterFactory makeBatchPresenter,
>>>>>>> 4586605f
                       WorkspaceNamesFactory workspaceNamesFactory,
                       double thetaTolerance,
                       std::vector<std::string> const &instruments,
                       int defaultInstrumentIndex,
                       boost::shared_ptr<IReflSearcher> searcher =
                           boost::shared_ptr<IReflSearcher>());

<<<<<<< HEAD
  void acceptMainPresenter(IReflBatchPresenter *mainPresenter) override;
=======
  ReflRunsTabPresenter(ReflRunsTabPresenter const &) = delete;
  ReflRunsTabPresenter const &operator=(ReflRunsTabPresenter const &) = delete;

  ReflRunsTabPresenter(ReflRunsTabPresenter &&) = default;
  ReflRunsTabPresenter &operator=(ReflRunsTabPresenter &&) = default;

  void acceptMainPresenter(IReflMainWindowPresenter *mainPresenter) override;
>>>>>>> 4586605f
  void notify(IReflRunsTabPresenter::Flag flag) override;
  void settingsChanged() override;

  bool isAutoreducing() const override;
  bool isProcessing() const override;

protected:
  /// Information about the autoreduction process
  ReflAutoreduction m_autoreduction;
  void startNewAutoreduction();
  /// The search model
  boost::shared_ptr<ReflSearchModel> m_searchModel;
  /// The current transfer method
  std::string m_currentTransferMethod;

private:
  /// The main view we're managing
  IReflRunsTabView *m_view;
  /// The progress view
  ProgressableView *m_progressView;
<<<<<<< HEAD
  RunsTablePresenterFactory m_makeRunsTablePresenter;
  WorkspaceNamesFactory const &m_workspaceNamesFactory;
  /// The data processor presenters stored in a vector
  std::unique_ptr<RunsTablePresenter> m_tablePresenter;
=======
  BatchPresenterFactory m_makeBatchPresenter;
  WorkspaceNamesFactory const &m_workspaceNamesFactory;
  /// The data processor presenters stored in a vector
  std::vector<std::unique_ptr<BatchPresenter>> m_tablePresenters;
>>>>>>> 4586605f
  /// The main presenter
  IReflBatchPresenter *m_mainPresenter;
  /// The search implementation
  boost::shared_ptr<IReflSearcher> m_searcher;
  /// The current search string used for autoreduction
  std::string m_autoSearchString;
  /// Whether the instrument has been changed before a search was made with it
  bool m_instrumentChanged;
  double m_thetaTolerance;

  /// searching
  bool search();
  void icatSearchComplete();
  void populateSearch(Mantid::API::IAlgorithm_sptr searchAlg);
  /// autoreduction
  bool requireNewAutoreduction() const;
  bool setupNewAutoreduction(const std::string &searchString);
  void checkForNewRuns();
  void autoreduceNewRuns();
  void pauseAutoreduction();
  void stopAutoreduction();
  bool shouldUpdateExistingSearchResults() const;

  ProgressPresenter setupProgressBar(const std::set<int> &rowsToTransfer);
  void transfer(const std::set<int> &rowsToTransfer,
                const TransferMatch matchType = TransferMatch::Any);
<<<<<<< HEAD
  void changeInstrument();
  void changeGroup();
  void updateWidgetEnabledState() const;
  RunsTablePresenter *tablePresenter() const;
=======
  void pushCommands(int group);
  void changeInstrument();
  void changeGroup();
  void updateWidgetEnabledState() const;
  BatchPresenter *getTablePresenter(int group) const;
>>>>>>> 4586605f
  /// Check that a given set of row indices are valid to transfer
  bool validateRowsToTransfer(const std::set<int> &rowsToTransfer);
  /// Get runs to transfer from row indices
  std::vector<SearchResult>
  getSearchResultRunDetails(const std::set<int> &rowsToTransfer);
  /// Get the data for a cell in the search results table as a string
  std::string searchModelData(const int row, const int column);
};
} // namespace CustomInterfaces
} // namespace MantidQt
#endif /* MANTID_ISISREFLECTOMETRY_REFLRUNSTABPRESENTER_H */<|MERGE_RESOLUTION|>--- conflicted
+++ resolved
@@ -9,8 +9,6 @@
 #include "MantidAPI/IAlgorithm.h"
 #include "MantidQtWidgets/Common/DataProcessorUI/DataProcessorPresenter.h"
 #include "MantidQtWidgets/Common/DataProcessorUI/TreeData.h"
-#include "Presenters/BatchPresenter.h"
-#include "Presenters/BatchPresenterFactory.h"
 #include "ReflAutoreduction.h"
 #include "SearchResult.h"
 #include <boost/shared_ptr.hpp>
@@ -71,11 +69,7 @@
 public:
   ReflRunsTabPresenter(IReflRunsTabView *mainView,
                        ProgressableView *progressView,
-<<<<<<< HEAD
                        RunsTablePresenterFactory makeRunsTablePresenter,
-=======
-                       BatchPresenterFactory makeBatchPresenter,
->>>>>>> 4586605f
                        WorkspaceNamesFactory workspaceNamesFactory,
                        double thetaTolerance,
                        std::vector<std::string> const &instruments,
@@ -83,17 +77,13 @@
                        boost::shared_ptr<IReflSearcher> searcher =
                            boost::shared_ptr<IReflSearcher>());
 
-<<<<<<< HEAD
-  void acceptMainPresenter(IReflBatchPresenter *mainPresenter) override;
-=======
   ReflRunsTabPresenter(ReflRunsTabPresenter const &) = delete;
   ReflRunsTabPresenter const &operator=(ReflRunsTabPresenter const &) = delete;
 
   ReflRunsTabPresenter(ReflRunsTabPresenter &&) = default;
   ReflRunsTabPresenter &operator=(ReflRunsTabPresenter &&) = default;
 
-  void acceptMainPresenter(IReflMainWindowPresenter *mainPresenter) override;
->>>>>>> 4586605f
+  void acceptMainPresenter(IReflBatchPresenter *mainPresenter) override;
   void notify(IReflRunsTabPresenter::Flag flag) override;
   void settingsChanged() override;
 
@@ -114,23 +104,14 @@
   IReflRunsTabView *m_view;
   /// The progress view
   ProgressableView *m_progressView;
-<<<<<<< HEAD
   RunsTablePresenterFactory m_makeRunsTablePresenter;
   WorkspaceNamesFactory const &m_workspaceNamesFactory;
   /// The data processor presenters stored in a vector
   std::unique_ptr<RunsTablePresenter> m_tablePresenter;
-=======
-  BatchPresenterFactory m_makeBatchPresenter;
-  WorkspaceNamesFactory const &m_workspaceNamesFactory;
-  /// The data processor presenters stored in a vector
-  std::vector<std::unique_ptr<BatchPresenter>> m_tablePresenters;
->>>>>>> 4586605f
   /// The main presenter
   IReflBatchPresenter *m_mainPresenter;
   /// The search implementation
   boost::shared_ptr<IReflSearcher> m_searcher;
-  /// The current search string used for autoreduction
-  std::string m_autoSearchString;
   /// Whether the instrument has been changed before a search was made with it
   bool m_instrumentChanged;
   double m_thetaTolerance;
@@ -151,18 +132,10 @@
   ProgressPresenter setupProgressBar(const std::set<int> &rowsToTransfer);
   void transfer(const std::set<int> &rowsToTransfer,
                 const TransferMatch matchType = TransferMatch::Any);
-<<<<<<< HEAD
   void changeInstrument();
   void changeGroup();
   void updateWidgetEnabledState() const;
   RunsTablePresenter *tablePresenter() const;
-=======
-  void pushCommands(int group);
-  void changeInstrument();
-  void changeGroup();
-  void updateWidgetEnabledState() const;
-  BatchPresenter *getTablePresenter(int group) const;
->>>>>>> 4586605f
   /// Check that a given set of row indices are valid to transfer
   bool validateRowsToTransfer(const std::set<int> &rowsToTransfer);
   /// Get runs to transfer from row indices
