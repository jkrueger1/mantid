#ifndef MANTID_CUSTOMINTERFACES_REFLSAVETABPRESENTER_H
#define MANTID_CUSTOMINTERFACES_REFLSAVETABPRESENTER_H

#include "DllConfig.h"
#include "IReflSaveTabPresenter.h"
#include <vector>
#include <string>
#include <MantidKernel/ConfigPropertyObserver.h>
#include <boost/optional.hpp>

namespace MantidQt {
namespace CustomInterfaces {

// Forward decs
class IReflMainWindowPresenter;
class IReflSaveTabView;

/** @class ReflSaveTabPresenter

ReflSaveTabPresenter is a presenter class for the tab 'Save ASCII' in the
ISIS Reflectometry Interface.

Copyright &copy; 2016 ISIS Rutherford Appleton Laboratory, NScD Oak Ridge
National Laboratory & European Spallation Source

This file is part of Mantid.

Mantid is free software; you can redistribute it and/or modify
it under the terms of the GNU General Public License as published by
the Free Software Foundation; either version 3 of the License, or
(at your option) any later version.

Mantid is distributed in the hope that it will be useful,
but WITHOUT ANY WARRANTY; without even the implied warranty of
MERCHANTABILITY or FITNESS FOR A PARTICULAR PURPOSE.  See the
GNU General Public License for more details.

You should have received a copy of the GNU General Public License
along with this program.  If not, see <http://www.gnu.org/licenses/>.

File change history is stored at: <https://github.com/mantidproject/mantid>.
Code Documentation is available at: <http://doxygen.mantidproject.org>
*/
class MANTIDQT_ISISREFLECTOMETRY_DLL ReflSaveTabPresenter
    : public IReflSaveTabPresenter {
public:
  /// Constructor
  ReflSaveTabPresenter(IReflSaveTabView *view);
  /// Destructor
  ~ReflSaveTabPresenter() override;
  /// Accept a main presenter
  void acceptMainPresenter(IReflMainWindowPresenter *mainPresenter) override;
  void notify(IReflSaveTabPresenter::Flag flag) override;
<<<<<<< HEAD
  void completedGroupReductionSuccessfully(
      MantidWidgets::DataProcessor::GroupData const &group,
      std::string const &workspaceName) override;
  void completedRowReductionSuccessfully(
      MantidWidgets::DataProcessor::GroupData const &group,
      std::vector<std::string> const &workspaceNames) override;
=======
  void onAnyReductionPaused() override;
  void onAnyReductionResumed() override;
>>>>>>> add003e2

private:
  bool isValidSaveDirectory(std::string const &directory);
  void onSavePathChanged();
  void warnInvalidSaveDirectory();
  void errorInvalidSaveDirectory();
  void warn(std::string const &message, std::string const &title);
  void error(std::string const &message, std::string const &title);
  /// Adds all workspace names to the list of workspaces
  void populateWorkspaceList();
  /// Adds all workspace params to the list of logged parameters
  void populateParametersList();
  /// Filter workspaces names
  void filterWorkspaceNames();
  /// Suggest a save directory
  void suggestSaveDir();
  /// Save selected workspaces to a directory
  void saveSelectedWorkspaces();
  /// Save specified workspaces to a directory
  void saveWorkspaces(std::vector<std::string> const &workspaceNames);
  void saveWorkspaces(std::vector<std::string> const &workspaceNames,
                      std::vector<std::string> const &logParameters);
  /// Obtains all available workspace names
  std::vector<std::string> getAvailableWorkspaceNames();

  bool prefixedByOneOf(std::vector<std::string> const &allowedPrefixes,
                       std::string const &workspaceName) const;
  std::vector<std::string>
  filterByPrefix(std::vector<std::string> const &allowedPrefixes,
                 std::vector<std::string> workspaceNames) const;

  void enableAutosave();
  void disableAutosave();
  bool shouldAutosave() const;

  /// The view
  IReflSaveTabView *m_view;
  /// The main presenter
  IReflMainWindowPresenter *m_mainPresenter;
  bool m_shouldAutosave;
  /// Names of possible save algorithms
  std::vector<std::string> m_saveAlgs;
  /// Extensions used for each save algorithm
  std::vector<std::string> m_saveExts;
};
}
}
#endif /* MANTID_CUSTOMINTERFACES_REFLSAVETABPRESENTER_H */<|MERGE_RESOLUTION|>--- conflicted
+++ resolved
@@ -51,17 +51,14 @@
   /// Accept a main presenter
   void acceptMainPresenter(IReflMainWindowPresenter *mainPresenter) override;
   void notify(IReflSaveTabPresenter::Flag flag) override;
-<<<<<<< HEAD
   void completedGroupReductionSuccessfully(
       MantidWidgets::DataProcessor::GroupData const &group,
       std::string const &workspaceName) override;
   void completedRowReductionSuccessfully(
       MantidWidgets::DataProcessor::GroupData const &group,
       std::vector<std::string> const &workspaceNames) override;
-=======
   void onAnyReductionPaused() override;
   void onAnyReductionResumed() override;
->>>>>>> add003e2
 
 private:
   bool isValidSaveDirectory(std::string const &directory);
