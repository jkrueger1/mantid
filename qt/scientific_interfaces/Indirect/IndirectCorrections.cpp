--- conflicted
+++ resolved
@@ -141,11 +141,7 @@
  */
 void IndirectCorrections::help() {
   MantidQt::API::HelpWindow::showCustomInterface(
-<<<<<<< HEAD
-      nullptr, QString("Indirect_Corrections"));
-=======
-      NULL, QString("Indirect Corrections"));
->>>>>>> 2f15ec50
+      nullptr, QString("Indirect Corrections"));
 }
 
 /**
