#ifndef MANTIDQTCUSTOMINTERFACESIDA_IFATAB_H_
#define MANTIDQTCUSTOMINTERFACESIDA_IFATAB_H_

#include "IndirectDataAnalysisTab.h"
#include "IndirectFitDataPresenter.h"
#include "IndirectFitPlotPresenter.h"
#include "IndirectFittingModel.h"
#include "IndirectSpectrumSelectionPresenter.h"
#include "IndirectSpectrumSelectionView.h"

#include "MantidQtWidgets/Common/IndirectFitPropertyBrowser.h"

#include <boost/optional.hpp>

#include <QtCore>

#include <memory>
#include <type_traits>

namespace MantidQt {
namespace CustomInterfaces {
namespace IDA {

class DLLExport IndirectFitAnalysisTab : public IndirectDataAnalysisTab {
  Q_OBJECT

public:
  /// Constructor
  IndirectFitAnalysisTab(IndirectFittingModel *model,
                         QWidget *parent = nullptr);

  void setFitDataPresenter(IndirectFitDataPresenter *presenter);
  void setPlotView(IndirectFitPlotView *view);
  void setSpectrumSelectionView(IndirectSpectrumSelectionView *view);
  void
  setFitPropertyBrowser(MantidWidgets::IndirectFitPropertyBrowser *browser);

  std::size_t getSelectedDataIndex() const;
  std::size_t getSelectedSpectrum() const;
  bool isRangeCurrentlySelected(std::size_t dataIndex,
                                std::size_t spectrum) const;

  QString selectedFitType() const;

  size_t numberOfCustomFunctions(const std::string &functionName) const;

  void setConvolveMembers(bool convolveMembers);

  void updateTies();

  void setCustomSettingEnabled(const QString &customName, bool enabled);

  void setParameterValue(const std::string &functionName,
                         const std::string &parameterName, double value);

  void setDefaultPeakType(const std::string &function);

  void addCheckBoxFunctionGroup(
      const QString &groupName,
      const std::vector<Mantid::API::IFunction_sptr> &functions,
      bool defaultValue = false);

  void addSpinnerFunctionGroup(
      const QString &groupName,
      const std::vector<Mantid::API::IFunction_sptr> &functions,
      int minimum = 0, int maximum = 10, int defaultValue = 0);

  void addComboBoxFunctionGroup(
      const QString &groupName,
      const std::vector<Mantid::API::IFunction_sptr> &functions);

  void setBackgroundOptions(const QStringList &backgrounds);

  bool boolSettingValue(const QString &settingKey) const;

  void setCustomBoolSetting(const QString &settingKey, bool value);

  int intSettingValue(const QString &settingKey) const;

  double doubleSettingValue(const QString &settingKey) const;

  QString enumSettingValue(const QString &settingKey) const;

  void addBoolCustomSetting(const QString &settingKey,
                            const QString &settingName,
                            bool defaultValue = false);

  void addDoubleCustomSetting(const QString &settingKey,
                              const QString &settingName,
                              double defaultValue = 0);

  void addIntCustomSetting(const QString &settingKey,
                           const QString &settingName, int defaultValue = 0);

  void addEnumCustomSetting(const QString &settingKey,
                            const QString &settingName,
                            const QStringList &options);

  void addOptionalDoubleSetting(const QString &settingKey,
                                const QString &settingName,
                                const QString &optionKey,
                                const QString &optionName, bool enabled = false,
                                double defaultValue = 0);

  void setCustomSettingChangesFunction(const QString &settingKey,
                                       bool changesFunction);

protected:
  bool validate() override;
  IndirectFittingModel *fittingModel() const;

  void setSampleWSSuffices(const QStringList &suffices);
  void setSampleFBSuffices(const QStringList &suffices);
  void setResolutionWSSuffices(const QStringList &suffices);
  void setResolutionFBSuffices(const QStringList &suffices);

  void plotResult(const QString &plotType);
  void fillPlotTypeComboBox(QComboBox *comboBox);

  void setAlgorithmProperties(Mantid::API::IAlgorithm_sptr fitAlgorithm) const;
  void runFitAlgorithm(Mantid::API::IAlgorithm_sptr fitAlgorithm);
  void runSingleFit(Mantid::API::IAlgorithm_sptr fitAlgorithm);
  virtual void setupFit(Mantid::API::IAlgorithm_sptr fitAlgorithm);

  void updatePlotOptions(QComboBox *cbPlotType);

  void setPlotOptions(QComboBox *cbPlotType,
                      const std::vector<std::string> &parameters) const;

  void setPlotOptions(QComboBox *cbPlotType,
                      const QSet<QString> &options) const;

  virtual void setPlotResultEnabled(bool enabled) = 0;
  virtual void setSaveResultEnabled(bool enabled) = 0;
<<<<<<< HEAD
=======
  virtual void enablePlotPreview() = 0;
  virtual void disablePlotPreview() = 0;
>>>>>>> 73d8ae93

signals:
  void functionChanged();
  void parameterChanged(const Mantid::API::IFunction *);
  void customBoolChanged(const QString &key, bool value);

protected slots:

  void setModelFitFunction();
  void setModelStartX(double startX);
  void setModelEndX(double startX);
  void setDataTableStartX(double startX);
  void setDataTableEndX(double endX);
  void setDataTableExclude(const std::string &exclude);
  void setBrowserStartX(double startX);
  void setBrowserEndX(double endX);
  void updateBrowserFittingRange();
  void setBrowserWorkspace(std::size_t dataIndex);
  void setBrowserWorkspaceIndex(std::size_t spectrum);
  void tableStartXChanged(double startX, std::size_t dataIndex,
                          std::size_t spectrum);
  void tableEndXChanged(double endX, std::size_t dataIndex,
                        std::size_t spectrum);
  void tableExcludeChanged(const std::string &exclude, std::size_t dataIndex,
                           std::size_t spectrum);

  void updateFitOutput(bool error);
  void updateSingleFitOutput(bool error);
  void fitAlgorithmComplete(bool error);

  void singleFit();
  void singleFit(std::size_t dataIndex, std::size_t spectrum);
  void executeFit();

  void updateFitBrowserParameterValues();
  void updateParameterValues();
  void updateParameterValues(
      const std::unordered_map<std::string, ParameterValue> &parameters);

  virtual void updatePlotOptions() = 0;

  void updateResultOptions();
  void saveResult();

private:
  /// Overidden by child class.
  void setup() override;
  void loadSettings(const QSettings &settings) override;
  virtual void setupFitTab() = 0;
  bool validate() override;
  void run() override;

  void connectDataAndPlotPresenters();
  void connectSpectrumAndPlotPresenters();
  void connectFitBrowserAndPlotPresenter();
  void connectDataAndSpectrumPresenters();
  void connectDataAndFitBrowserPresenters();

  std::unique_ptr<IndirectFittingModel> m_fittingModel;
  MantidWidgets::IndirectFitPropertyBrowser *m_fitPropertyBrowser;
  std::unique_ptr<IndirectFitDataPresenter> m_dataPresenter;
  std::unique_ptr<IndirectFitPlotPresenter> m_plotPresenter;
  std::unique_ptr<IndirectSpectrumSelectionPresenter> m_spectrumPresenter;

  Mantid::API::IAlgorithm_sptr m_fittingAlgorithm;
};

} // namespace IDA
} // namespace CustomInterfaces
} // namespace MantidQt

#endif /* MANTIDQTCUSTOMINTERFACESIDA_IFATAB_H_ */<|MERGE_RESOLUTION|>--- conflicted
+++ resolved
@@ -132,11 +132,6 @@
 
   virtual void setPlotResultEnabled(bool enabled) = 0;
   virtual void setSaveResultEnabled(bool enabled) = 0;
-<<<<<<< HEAD
-=======
-  virtual void enablePlotPreview() = 0;
-  virtual void disablePlotPreview() = 0;
->>>>>>> 73d8ae93
 
 signals:
   void functionChanged();
