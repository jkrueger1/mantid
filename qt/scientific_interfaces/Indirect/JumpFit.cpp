#include "JumpFit.h"
#include "../General/UserInputValidator.h"
#include "MantidAPI/AlgorithmManager.h"
#include "MantidAPI/FunctionFactory.h"
#include "MantidAPI/IFunction.h"
#include "MantidAPI/ITableWorkspace.h"
#include "MantidAPI/Run.h"
#include "MantidAPI/WorkspaceGroup.h"

#include "MantidQtWidgets/Common/SignalBlocker.h"

#include <boost/algorithm/string/join.hpp>
#include <boost/lexical_cast.hpp>

#include <string>

using namespace Mantid::API;

namespace MantidQt {
namespace CustomInterfaces {
namespace IDA {

JumpFit::JumpFit(QWidget *parent)
    : IndirectFitAnalysisTab(parent), m_uiForm(new Ui::JumpFit) {
  m_uiForm->setupUi(parent);
  IndirectFitAnalysisTab::addPropertyBrowserToUI(m_uiForm.get());
}

void JumpFit::setup() {
<<<<<<< HEAD
  // Create range selector
  auto qRangeSelector = m_uiForm.ppPlotTop->addRangeSelector("JumpFitQ");
  connect(qRangeSelector, SIGNAL(selectionChangedLazy(double, double)), this,
          SLOT(qRangeChanged(double, double)));

  // Add the properties browser to the ui form
  m_jfTree = new QtTreePropertyBrowser();
  m_jfTree->setFactoryForManager(m_dblManager, m_dblEdFac);
  m_uiForm.treeSpace->addWidget(m_jfTree);

  // Fitting range
  m_properties["StartX"] = m_dblManager->addProperty("QMin");
  m_properties["EndX"] = m_dblManager->addProperty("QMax");

  m_dblManager->setDecimals(m_properties["StartX"], NUM_DECIMALS);
  m_dblManager->setDecimals(m_properties["EndX"], NUM_DECIMALS);

  m_jfTree->addProperty(m_properties["StartX"]);
  m_jfTree->addProperty(m_properties["EndX"]);

  // Fitting function
  m_properties["FitFunction"] = m_grpManager->addProperty("Fitting Parameters");
  m_jfTree->addProperty(m_properties["FitFunction"]);
=======
  auto chudleyElliot =
      FunctionFactory::Instance().createFunction("ChudleyElliot");
  auto hallRoss = FunctionFactory::Instance().createFunction("HallRoss");
  auto fickDiffusion =
      FunctionFactory::Instance().createFunction("FickDiffusion");
  auto teixeiraWater =
      FunctionFactory::Instance().createFunction("TeixeiraWater");
  addComboBoxFunctionGroup("ChudleyElliot", {chudleyElliot});
  addComboBoxFunctionGroup("HallRoss", {hallRoss});
  addComboBoxFunctionGroup("FickDiffusion", {fickDiffusion});
  addComboBoxFunctionGroup("TeixeiraWater", {teixeiraWater});

  disablePlotGuess();
  disablePlotPreview();

  // Create range selector
  auto qRangeSelector = m_uiForm->ppPlotTop->addRangeSelector("JumpFitQ");
  connect(qRangeSelector, SIGNAL(minValueChanged(double)), this,
          SLOT(xMinSelected(double)));
  connect(qRangeSelector, SIGNAL(maxValueChanged(double)), this,
          SLOT(xMaxSelected(double)));
>>>>>>> 58006918

  m_uiForm->cbWidth->setEnabled(false);

  // Connect data selector to handler method
  connect(m_uiForm->dsSample, SIGNAL(dataReady(const QString &)), this,
          SLOT(handleSampleInputReady(const QString &)));
  // Connect width selector to handler method
  connect(m_uiForm->cbWidth, SIGNAL(currentIndexChanged(const QString &)), this,
          SLOT(handleWidthChange(const QString &)));

  // Handle plotting and saving
  connect(m_uiForm->pbSave, SIGNAL(clicked()), this, SLOT(saveClicked()));
  connect(m_uiForm->pbPlot, SIGNAL(clicked()), this, SLOT(plotClicked()));
  connect(m_uiForm->pbPlotPreview, SIGNAL(clicked()), this,
          SLOT(plotCurrentPreview()));

  connect(m_uiForm->ckPlotGuess, SIGNAL(stateChanged(int)), this,
          SLOT(updatePlotGuess()));
}

bool JumpFit::doPlotGuess() const {
  return m_uiForm->ckPlotGuess->isEnabled() &&
         m_uiForm->ckPlotGuess->isChecked();
}

/**
 * Validate the form to check the program can be run
 *
 * @return :: Whether the form was valid
 */
bool JumpFit::validate() {
  UserInputValidator uiv;
  uiv.checkDataSelectorIsValid("Sample", m_uiForm->dsSample);

  // this workspace doesn't have any valid widths
  if (m_spectraList.size() == 0) {
    uiv.addErrorMessage(
        "Input workspace doesn't appear to contain any width data.");
  }

  if (isEmptyModel())
    uiv.addErrorMessage("No fit function has been selected");

  QString errors = uiv.generateErrorMessage();
  if (!errors.isEmpty()) {
    emit showMessageBox(errors);
    return false;
  }

  return true;
}

/**
 * Collect the settings on the GUI and build a python
 * script that runs JumpFit
 */
void JumpFit::run() {
  const auto widthName = m_uiForm->cbWidth->currentText().toStdString();
  const auto width = static_cast<int>(m_spectraList[widthName]);
  setMinimumSpectrum(width);
  setMaximumSpectrum(width);

<<<<<<< HEAD
  // Fit function to use
  const QString functionName = m_uiForm.cbFunction->currentText();
  const auto sample = m_uiForm.dsSample->getCurrentDataName().toStdString();
  // Setup fit algorithm
  auto fitAlg = createFitAlgorithm(createFunction(functionName));

  m_batchAlgoRunner->addAlgorithm(fitAlg);
  // Connect algorithm runner to completion handler function
  connect(m_batchAlgoRunner, SIGNAL(batchComplete(bool)), this,
          SLOT(fitAlgDone(bool)));
  m_batchAlgoRunner->executeBatchAsync();
=======
  if (validate())
    executeSequentialFit();
>>>>>>> 58006918
}

/**
 * Handles the JumpFit algorithm finishing, used to plot fit in miniplot.
 *
 * @param error True if the algorithm failed, false otherwise
 */
void JumpFit::algorithmComplete(bool error) {
  // Ignore errors
  if (error)
    return;
<<<<<<< HEAD
  m_uiForm.pbPlot->setEnabled(true);
  m_uiForm.pbSave->setEnabled(true);

  // Get output workspace name
  const auto outWsName = m_baseName + "_Workspace";
  IndirectDataAnalysisTab::updatePlot(outWsName, m_uiForm.ppPlotTop,
                                      m_uiForm.ppPlotBottom);
  // Update parameters in UI
  const auto paramTableName = m_baseName + "_Parameters";

  ITableWorkspace_sptr paramTable =
      AnalysisDataService::Instance().retrieveWS<ITableWorkspace>(
          paramTableName);

  const auto plotResult = m_uiForm.ckPlotGuess->isChecked();
  if (plotResult) {
    m_uiForm.ckPlotGuess->setChecked(false);
  }
  for (auto it = m_properties.begin(); it != m_properties.end(); ++it) {
    const QString &propName(it.key());
    if (propName.startsWith("parameter_")) {
      size_t row(0), col(0);
      paramTable->find(propName.split("_")[1].toStdString(), row, col);
      col++;
      double value = paramTable->cell<double>(row, col);
      m_dblManager->setValue(m_properties[propName], value);
    }
  }
=======
  m_uiForm->pbPlot->setEnabled(true);
  m_uiForm->pbSave->setEnabled(true);

  // Process the parameters table
  const auto paramWsName = outputWorkspaceName() + "_Parameters";
  const auto resultWsName = outputWorkspaceName() + "_Result";
  deleteWorkspaceAlgorithm(paramWsName)->execute();
  renameWorkspaceAlgorithm(outputWorkspaceName(), paramWsName)->execute();
  processParametersAlgorithm(paramWsName, resultWsName)->execute();
  IndirectFitAnalysisTab::fitAlgorithmComplete(paramWsName);
>>>>>>> 58006918
}

/**
 * Set the data selectors to use the default save directory
 * when browsing for input files.
 *
 * @param settings :: The current settings
 */
void JumpFit::loadSettings(const QSettings &settings) {
  m_uiForm->dsSample->readSettings(settings.group());
}

/**
 * Plots the loaded file to the miniplot and sets the guides
 * and the range
 *
 * @param filename :: The name of the workspace to plot
 */
void JumpFit::handleSampleInputReady(const QString &filename) {
  // Scale to convert to HWHM
  const auto sample = filename + "_HWHM";
  scaleAlgorithm(filename.toStdString(), sample.toStdString(), 0.5)->execute();

  IndirectFitAnalysisTab::newInputDataLoaded(sample);

  QPair<double, double> res;
  QPair<double, double> range = m_uiForm->ppPlotTop->getCurveRange("Sample");
  auto bounds = getResolutionRangeFromWs(sample, res) ? res : range;
  auto qRangeSelector = m_uiForm->ppPlotTop->getRangeSelector("JumpFitQ");
  qRangeSelector->setMinimum(bounds.first);
  qRangeSelector->setMaximum(bounds.second);

  findAllWidths(inputWorkspace());

  if (m_spectraList.size() > 0) {
<<<<<<< HEAD
    m_uiForm.cbWidth->setEnabled(true);
    std::string currentWidth = m_uiForm.cbWidth->currentText().toStdString();
    setSelectedSpectrum(m_spectraList[currentWidth]);
    m_uiForm.ppPlotBottom->clear();
    plotInput(m_uiForm.ppPlotTop);

    QPair<double, double> res;
    QPair<double, double> range = m_uiForm.ppPlotTop->getCurveRange("Sample");

    // Use the values from the instrument parameter file if we can
    if (getResolutionRangeFromWs(sample, res))
      setRangeSelector(qRangeSelector, m_properties["StartX"],
                       m_properties["EndX"], res);
    else
      setRangeSelector(qRangeSelector, m_properties["StartX"],
                       m_properties["EndX"], range);

    setPlotPropertyRange(qRangeSelector, m_properties["StartX"],
                         m_properties["EndX"], range);
=======
    m_uiForm->cbWidth->setEnabled(true);
    const auto currentWidth = m_uiForm->cbWidth->currentText().toStdString();
    const auto width = static_cast<int>(m_spectraList[currentWidth]);
    setMinimumSpectrum(width);
    setMaximumSpectrum(width);
    setSelectedSpectrum(width);
>>>>>>> 58006918
  } else {
    m_uiForm->cbWidth->setEnabled(false);
    emit showMessageBox("Workspace doesn't appear to contain any width data");
  }
}

/**
 * Find all of the spectra in the workspace that have width data
 *
 * @param ws :: The workspace to search
 */
<<<<<<< HEAD
void JumpFit::findAllWidths(Mantid::API::MatrixWorkspace_const_sptr ws) {
  m_uiForm.cbWidth->blockSignals(true);
  m_uiForm.cbWidth->clear();
  m_spectraList.clear();

  for (size_t i = 0; i < ws->getNumberHistograms(); ++i) {
    auto axis = dynamic_cast<Mantid::API::TextAxis *>(ws->getAxis(1));
    if (!axis)
      return;

    const auto title = axis->label(i);

    // check if the axis labels indicate this spectrum is width data
    size_t qLinesWidthIndex = title.find(".Width");
    size_t convFitWidthIndex = title.find(".FWHM");

    bool qLinesWidth = qLinesWidthIndex != std::string::npos;
    bool convFitWidth = convFitWidthIndex != std::string::npos;

    // if we get a match, add this spectrum to the combobox
    if (convFitWidth || qLinesWidth) {
      std::string cbItemName = "";
      size_t substrIndex = 0;

      if (qLinesWidth) {
        substrIndex = qLinesWidthIndex;
      } else if (convFitWidth) {
        substrIndex = convFitWidthIndex;
      }

      cbItemName = title.substr(0, substrIndex);
      m_spectraList[cbItemName] = static_cast<int>(i);
      m_uiForm.cbWidth->addItem(QString(cbItemName.c_str()));

      // display widths f1.f1, f2.f1 and f2.f2
      if (m_uiForm.cbWidth->count() == 3) {
        return;
      }
    }
=======
void JumpFit::findAllWidths(MatrixWorkspace_const_sptr ws) {
  MantidQt::API::SignalBlocker<QObject> blocker(m_uiForm->cbWidth);
  m_uiForm->cbWidth->clear();

  auto axis = dynamic_cast<TextAxis *>(ws->getAxis(1));

  if (axis) {
    m_spectraList = findAxisLabelsWithSubstrings(axis, {".Width", ".FWHM"}, 3);

    for (const auto &iter : m_spectraList)
      m_uiForm->cbWidth->addItem(QString::fromStdString(iter.first));
  } else {
    m_spectraList.clear();
>>>>>>> 58006918
  }
}

std::map<std::string, size_t> JumpFit::findAxisLabelsWithSubstrings(
    TextAxis *axis, const std::vector<std::string> &substrings,
    const size_t &maximumNumber) const {
  std::map<std::string, size_t> labels;

  for (size_t i = 0u; i < axis->length(); ++i) {
    const auto label = axis->label(i);
    size_t substringIndex = 0;
    size_t foundIndex = std::string::npos;

    while (substringIndex < substrings.size() &&
           foundIndex == std::string::npos && labels.size() < maximumNumber)
      foundIndex = label.find(substrings[substringIndex++]);

    if (foundIndex != std::string::npos)
      labels[label] = i;
  }
  return labels;
}

/**
 * Plots the loaded file to the miniplot when the selected spectrum changes
 *
 * @param text :: The name spectrum index to plot
 */
void JumpFit::handleWidthChange(const QString &text) {
<<<<<<< HEAD
  const auto sampleName = (m_uiForm.dsSample->getCurrentDataName() + "_HWHM");

  if (!sampleName.isEmpty() && m_spectraList.size() > 0) {
    if (validate()) {
      m_uiForm.ppPlotTop->clear();
      m_uiForm.ppPlotTop->addSpectrum("Sample", sampleName,
                                      m_spectraList[text.toStdString()]);
    }
  }
}

/**
 * Updates the property manager when the range selector is moved on the mini
 *plot.
 *
 * @param min :: The new value of the lower guide
 * @param max :: The new value of the upper guide
 */
void JumpFit::qRangeChanged(double min, double max) {
  m_dblManager->setValue(m_properties["StartX"], min);
  m_dblManager->setValue(m_properties["EndX"], max);
=======
  const auto width = text.toStdString();

  if (m_spectraList.find(width) != m_spectraList.end())
    setSelectedSpectrum(static_cast<int>(m_spectraList[width]));
}

void JumpFit::startXChanged(double startX) {
  auto rangeSelector = m_uiForm->ppPlotTop->getRangeSelector("JumpFitQ");
  MantidQt::API::SignalBlocker<QObject> blocker(rangeSelector);
  rangeSelector->setMinimum(startX);
}

void JumpFit::endXChanged(double endX) {
  auto rangeSelector = m_uiForm->ppPlotTop->getRangeSelector("JumpFitQ");
  MantidQt::API::SignalBlocker<QObject> blocker(rangeSelector);
  rangeSelector->setMaximum(endX);
>>>>>>> 58006918
}

void JumpFit::disablePlotGuess() { m_uiForm->ckPlotGuess->setEnabled(false); }

void JumpFit::enablePlotGuess() { m_uiForm->ckPlotGuess->setEnabled(true); }

/**
 * Updates the plot
 */
void JumpFit::updatePreviewPlots() {
  IndirectFitAnalysisTab::updatePlots(m_uiForm->ppPlotTop,
                                      m_uiForm->ppPlotBottom);
}

<<<<<<< HEAD
  if (prop == m_properties["StartX"] || prop == m_properties["EndX"]) {
    auto bounds = qMakePair(m_dblManager->value(m_properties["StartX"]),
                            m_dblManager->value(m_properties["EndX"]));
    setRangeSelector(qRangeSelector, m_properties["StartX"],
                     m_properties["EndX"], bounds);
=======
void JumpFit::updatePlotRange() {
  auto rangeSelector = m_uiForm->ppPlotTop->getRangeSelector("JumpFitQ");
  if (m_uiForm->ppPlotTop->hasCurve("Sample")) {
    const auto range = m_uiForm->ppPlotTop->getCurveRange("Sample");
    rangeSelector->setRange(range.first, range.second);
>>>>>>> 58006918
  }
}

std::string JumpFit::createSingleFitOutputName() const {
  auto outputName = inputWorkspace()->getName();

  // Remove _red
  const auto cutIndex = outputName.find_last_of('_');
  if (cutIndex != std::string::npos)
    outputName = outputName.substr(0, cutIndex);
  return outputName + "_" + selectedFitType().toStdString() + "_JumpFit";
}

IAlgorithm_sptr JumpFit::singleFitAlgorithm() const {
  const auto sample = inputWorkspace()->getName();
  const auto widthText = m_uiForm->cbWidth->currentText().toStdString();
  const auto width = m_spectraList.at(widthText);

  auto fitAlg = AlgorithmManager::Instance().create("PlotPeakByLogValue");
  fitAlg->initialize();
  fitAlg->setProperty("Input", sample + ",i" + std::to_string(width));
  fitAlg->setProperty("OutputWorkspace", outputWorkspaceName());
  fitAlg->setProperty("CreateOutput", true);
  return fitAlg;
}

/*
 * Creates an algorithm for processing an output parameters workspace.
 *
 * @param parameterWSName The name of the parameters workspace.
 * @return                A processing algorithm.
 */
<<<<<<< HEAD
void JumpFit::fitFunctionSelected(const QString &functionName) {
  const auto plotGuess = m_uiForm.ckPlotGuess->isChecked();
  if (plotGuess) {
    m_uiForm.ckPlotGuess->setChecked(false);
  }

  // Remove current parameter elements
  for (auto it = m_properties.begin(); it != m_properties.end();) {
    if (it.key().startsWith("parameter_")) {
      delete it.value();
      it = m_properties.erase(it);
    } else {
      ++it;
    }
  }

  // Add new parameter elements
  QStringList parameters = getFunctionParameters(functionName);
  for (auto it = parameters.begin(); it != parameters.end(); ++it) {
    QString name = "parameter_" + *it;
    m_properties[name] = m_dblManager->addProperty(*it);
    m_dblManager->setValue(m_properties[name], 1.0);
    m_properties["FitFunction"]->addSubProperty(m_properties[name]);
  }
=======
IAlgorithm_sptr
JumpFit::processParametersAlgorithm(const std::string &parameterWSName,
                                    const std::string &resultWSName) {
  const auto parameterNames =
      boost::algorithm::join(fitFunction()->getParameterNames(), ",");

  auto processAlg =
      AlgorithmManager::Instance().create("ProcessIndirectFitParameters");
  processAlg->setProperty("InputWorkspace", parameterWSName);
  processAlg->setProperty("ColumnX", "axis-1");
  processAlg->setProperty("XAxisUnit", "MomentumTransfer");
  processAlg->setProperty("ParameterNames", parameterNames);
  processAlg->setProperty("OutputWorkspace", resultWSName);
  return processAlg;
}
>>>>>>> 58006918

IAlgorithm_sptr
JumpFit::deleteWorkspaceAlgorithm(const std::string &workspaceName) {
  auto deleteAlg = AlgorithmManager::Instance().create("DeleteWorkspace");
  deleteAlg->setProperty("Workspace", workspaceName);
  return deleteAlg;
}

<<<<<<< HEAD
/**
 * clears the previous plot curves and readds sample
 */
void JumpFit::clearPlot() {
  m_uiForm.ppPlotTop->clear();
  const auto sampleName =
      (m_uiForm.dsSample->getCurrentDataName().toStdString());
  if (sampleName.compare("") != 0) {
    MatrixWorkspace_sptr sample =
        AnalysisDataService::Instance().retrieveWS<MatrixWorkspace>(sampleName +
                                                                    "_HWHM");
    if (sample && m_spectraList.size() > 0) {
      m_uiForm.cbWidth->setEnabled(true);

      const auto currentWidth = m_uiForm.cbWidth->currentText().toStdString();

      m_uiForm.ppPlotTop->clear();
      m_uiForm.ppPlotTop->addSpectrum("Sample", sample,
                                      m_spectraList[currentWidth]);
    }
  }
}

void JumpFit::plotGuess() {
  // Do nothing if there is not a sample
  if (m_uiForm.dsSample->isValid() && m_uiForm.ckPlotGuess->isChecked()) {
    const auto functionName = m_uiForm.cbFunction->currentText();
    IndirectDataAnalysisTab::plotGuess(m_uiForm.ppPlotTop,
                                       createFunction(functionName));
  } else {
    m_uiForm.ppPlotTop->removeSpectrum("Guess");
    m_uiForm.ckPlotGuess->setChecked(false);
  }
}

IAlgorithm_sptr JumpFit::createFitAlgorithm(IFunction_sptr func) {
  const auto widthText = m_uiForm.cbWidth->currentText().toStdString();
  int width = m_spectraList[widthText];
  const auto sample =
      m_uiForm.dsSample->getCurrentDataName().toStdString() + "_HWHM";
  const auto startX = m_dblManager->value(m_properties["StartX"]);
  const auto endX = m_dblManager->value(m_properties["EndX"]);
  const auto baseName = getWorkspaceBasename(QString::fromStdString(sample));
  m_baseName = baseName.toStdString() + "_" + func->name() + "_fit";

  auto fitAlg = AlgorithmManager::Instance().create("Fit");
  fitAlg->initialize();
  fitAlg->setProperty("Function", func->asString());
  fitAlg->setProperty("InputWorkspace", sample);
  fitAlg->setProperty("WorkspaceIndex", width);
  fitAlg->setProperty("IgnoreInvalidData", true);
  fitAlg->setProperty("StartX", startX);
  fitAlg->setProperty("EndX", endX);
  fitAlg->setProperty("CreateOutput", true);
  fitAlg->setProperty("Output", m_baseName);
  return fitAlg;
}

/**
 * Creates a function string to be used in fitting
 */
IFunction_sptr JumpFit::createFunction(const QString &functionName) {
  auto functionString = "name=" + functionName;

  // Build function string
  QStringList parameters = getFunctionParameters(functionName);
  for (auto it = parameters.begin(); it != parameters.end(); ++it) {
    auto parameterName = *it;

    // Get the value form double manager
    auto name = "parameter_" + *it;
    double value = m_dblManager->value(m_properties[name]);
    auto parameterValue = QString::number(value);
=======
IAlgorithm_sptr
JumpFit::renameWorkspaceAlgorithm(const std::string &workspaceToRename,
                                  const std::string &newName) {
  auto renameAlg = AlgorithmManager::Instance().create("RenameWorkspace");
  renameAlg->setProperty("InputWorkspace", workspaceToRename);
  renameAlg->setProperty("OutputWorkspace", newName);
  return renameAlg;
}

IAlgorithm_sptr JumpFit::scaleAlgorithm(const std::string &workspaceToScale,
                                        const std::string &outputName,
                                        double scaleFactor) {
  auto scaleAlg = AlgorithmManager::Instance().create("Scale");
  scaleAlg->initialize();
  scaleAlg->setProperty("InputWorkspace", workspaceToScale);
  scaleAlg->setProperty("OutputWorkspace", outputName);
  scaleAlg->setProperty("Factor", scaleFactor);
  return scaleAlg;
}

void JumpFit::updatePlotOptions() {}

void JumpFit::enablePlotResult() { m_uiForm->pbPlot->setEnabled(true); }

void JumpFit::disablePlotResult() { m_uiForm->pbPlot->setEnabled(false); }

void JumpFit::enableSaveResult() { m_uiForm->pbSave->setEnabled(true); }

void JumpFit::disableSaveResult() { m_uiForm->pbSave->setEnabled(false); }
>>>>>>> 58006918

void JumpFit::enablePlotPreview() { m_uiForm->pbPlotPreview->setEnabled(true); }

void JumpFit::disablePlotPreview() {
  m_uiForm->pbPlotPreview->setEnabled(false);
}

<<<<<<< HEAD
=======
void JumpFit::addGuessPlot(MatrixWorkspace_sptr workspace) {
  m_uiForm->ppPlotTop->addSpectrum("Guess", workspace, 0, Qt::green);
}

void JumpFit::removeGuessPlot() {
  m_uiForm->ppPlotTop->removeSpectrum("Guess");
  m_uiForm->ckPlotGuess->setChecked(false);
}

>>>>>>> 58006918
/**
 * Handles mantid plotting
 */
void JumpFit::plotClicked() {
<<<<<<< HEAD
  const auto outWsName = m_baseName + "_Workspace";
  checkADSForPlotSaveWorkspace(outWsName, true);
  plotSpectrum(QString::fromStdString(outWsName), 0, 2);
=======
  const auto outWsName = outputWorkspaceName() + "_Workspace";
  IndirectFitAnalysisTab::plotResult(outWsName, "All");
>>>>>>> 58006918
}

/**
 * Handles saving of workspace
 */
void JumpFit::saveClicked() {
<<<<<<< HEAD
  const auto outWsName = m_baseName + "_Workspace";
  checkADSForPlotSaveWorkspace(outWsName, false);
  addSaveWorkspaceToQueue(QString::fromStdString(outWsName));
  m_batchAlgoRunner->executeBatchAsync();
=======
  const auto outWsName = outputWorkspaceName() + "_Workspace";
  IndirectFitAnalysisTab::saveResult(outWsName);
>>>>>>> 58006918
}

} // namespace IDA
} // namespace CustomInterfaces
} // namespace MantidQt<|MERGE_RESOLUTION|>--- conflicted
+++ resolved
@@ -27,31 +27,6 @@
 }
 
 void JumpFit::setup() {
-<<<<<<< HEAD
-  // Create range selector
-  auto qRangeSelector = m_uiForm.ppPlotTop->addRangeSelector("JumpFitQ");
-  connect(qRangeSelector, SIGNAL(selectionChangedLazy(double, double)), this,
-          SLOT(qRangeChanged(double, double)));
-
-  // Add the properties browser to the ui form
-  m_jfTree = new QtTreePropertyBrowser();
-  m_jfTree->setFactoryForManager(m_dblManager, m_dblEdFac);
-  m_uiForm.treeSpace->addWidget(m_jfTree);
-
-  // Fitting range
-  m_properties["StartX"] = m_dblManager->addProperty("QMin");
-  m_properties["EndX"] = m_dblManager->addProperty("QMax");
-
-  m_dblManager->setDecimals(m_properties["StartX"], NUM_DECIMALS);
-  m_dblManager->setDecimals(m_properties["EndX"], NUM_DECIMALS);
-
-  m_jfTree->addProperty(m_properties["StartX"]);
-  m_jfTree->addProperty(m_properties["EndX"]);
-
-  // Fitting function
-  m_properties["FitFunction"] = m_grpManager->addProperty("Fitting Parameters");
-  m_jfTree->addProperty(m_properties["FitFunction"]);
-=======
   auto chudleyElliot =
       FunctionFactory::Instance().createFunction("ChudleyElliot");
   auto hallRoss = FunctionFactory::Instance().createFunction("HallRoss");
@@ -73,7 +48,6 @@
           SLOT(xMinSelected(double)));
   connect(qRangeSelector, SIGNAL(maxValueChanged(double)), this,
           SLOT(xMaxSelected(double)));
->>>>>>> 58006918
 
   m_uiForm->cbWidth->setEnabled(false);
 
@@ -136,22 +110,8 @@
   setMinimumSpectrum(width);
   setMaximumSpectrum(width);
 
-<<<<<<< HEAD
-  // Fit function to use
-  const QString functionName = m_uiForm.cbFunction->currentText();
-  const auto sample = m_uiForm.dsSample->getCurrentDataName().toStdString();
-  // Setup fit algorithm
-  auto fitAlg = createFitAlgorithm(createFunction(functionName));
-
-  m_batchAlgoRunner->addAlgorithm(fitAlg);
-  // Connect algorithm runner to completion handler function
-  connect(m_batchAlgoRunner, SIGNAL(batchComplete(bool)), this,
-          SLOT(fitAlgDone(bool)));
-  m_batchAlgoRunner->executeBatchAsync();
-=======
   if (validate())
     executeSequentialFit();
->>>>>>> 58006918
 }
 
 /**
@@ -163,36 +123,6 @@
   // Ignore errors
   if (error)
     return;
-<<<<<<< HEAD
-  m_uiForm.pbPlot->setEnabled(true);
-  m_uiForm.pbSave->setEnabled(true);
-
-  // Get output workspace name
-  const auto outWsName = m_baseName + "_Workspace";
-  IndirectDataAnalysisTab::updatePlot(outWsName, m_uiForm.ppPlotTop,
-                                      m_uiForm.ppPlotBottom);
-  // Update parameters in UI
-  const auto paramTableName = m_baseName + "_Parameters";
-
-  ITableWorkspace_sptr paramTable =
-      AnalysisDataService::Instance().retrieveWS<ITableWorkspace>(
-          paramTableName);
-
-  const auto plotResult = m_uiForm.ckPlotGuess->isChecked();
-  if (plotResult) {
-    m_uiForm.ckPlotGuess->setChecked(false);
-  }
-  for (auto it = m_properties.begin(); it != m_properties.end(); ++it) {
-    const QString &propName(it.key());
-    if (propName.startsWith("parameter_")) {
-      size_t row(0), col(0);
-      paramTable->find(propName.split("_")[1].toStdString(), row, col);
-      col++;
-      double value = paramTable->cell<double>(row, col);
-      m_dblManager->setValue(m_properties[propName], value);
-    }
-  }
-=======
   m_uiForm->pbPlot->setEnabled(true);
   m_uiForm->pbSave->setEnabled(true);
 
@@ -203,7 +133,6 @@
   renameWorkspaceAlgorithm(outputWorkspaceName(), paramWsName)->execute();
   processParametersAlgorithm(paramWsName, resultWsName)->execute();
   IndirectFitAnalysisTab::fitAlgorithmComplete(paramWsName);
->>>>>>> 58006918
 }
 
 /**
@@ -239,34 +168,12 @@
   findAllWidths(inputWorkspace());
 
   if (m_spectraList.size() > 0) {
-<<<<<<< HEAD
-    m_uiForm.cbWidth->setEnabled(true);
-    std::string currentWidth = m_uiForm.cbWidth->currentText().toStdString();
-    setSelectedSpectrum(m_spectraList[currentWidth]);
-    m_uiForm.ppPlotBottom->clear();
-    plotInput(m_uiForm.ppPlotTop);
-
-    QPair<double, double> res;
-    QPair<double, double> range = m_uiForm.ppPlotTop->getCurveRange("Sample");
-
-    // Use the values from the instrument parameter file if we can
-    if (getResolutionRangeFromWs(sample, res))
-      setRangeSelector(qRangeSelector, m_properties["StartX"],
-                       m_properties["EndX"], res);
-    else
-      setRangeSelector(qRangeSelector, m_properties["StartX"],
-                       m_properties["EndX"], range);
-
-    setPlotPropertyRange(qRangeSelector, m_properties["StartX"],
-                         m_properties["EndX"], range);
-=======
     m_uiForm->cbWidth->setEnabled(true);
     const auto currentWidth = m_uiForm->cbWidth->currentText().toStdString();
     const auto width = static_cast<int>(m_spectraList[currentWidth]);
     setMinimumSpectrum(width);
     setMaximumSpectrum(width);
     setSelectedSpectrum(width);
->>>>>>> 58006918
   } else {
     m_uiForm->cbWidth->setEnabled(false);
     emit showMessageBox("Workspace doesn't appear to contain any width data");
@@ -278,47 +185,6 @@
  *
  * @param ws :: The workspace to search
  */
-<<<<<<< HEAD
-void JumpFit::findAllWidths(Mantid::API::MatrixWorkspace_const_sptr ws) {
-  m_uiForm.cbWidth->blockSignals(true);
-  m_uiForm.cbWidth->clear();
-  m_spectraList.clear();
-
-  for (size_t i = 0; i < ws->getNumberHistograms(); ++i) {
-    auto axis = dynamic_cast<Mantid::API::TextAxis *>(ws->getAxis(1));
-    if (!axis)
-      return;
-
-    const auto title = axis->label(i);
-
-    // check if the axis labels indicate this spectrum is width data
-    size_t qLinesWidthIndex = title.find(".Width");
-    size_t convFitWidthIndex = title.find(".FWHM");
-
-    bool qLinesWidth = qLinesWidthIndex != std::string::npos;
-    bool convFitWidth = convFitWidthIndex != std::string::npos;
-
-    // if we get a match, add this spectrum to the combobox
-    if (convFitWidth || qLinesWidth) {
-      std::string cbItemName = "";
-      size_t substrIndex = 0;
-
-      if (qLinesWidth) {
-        substrIndex = qLinesWidthIndex;
-      } else if (convFitWidth) {
-        substrIndex = convFitWidthIndex;
-      }
-
-      cbItemName = title.substr(0, substrIndex);
-      m_spectraList[cbItemName] = static_cast<int>(i);
-      m_uiForm.cbWidth->addItem(QString(cbItemName.c_str()));
-
-      // display widths f1.f1, f2.f1 and f2.f2
-      if (m_uiForm.cbWidth->count() == 3) {
-        return;
-      }
-    }
-=======
 void JumpFit::findAllWidths(MatrixWorkspace_const_sptr ws) {
   MantidQt::API::SignalBlocker<QObject> blocker(m_uiForm->cbWidth);
   m_uiForm->cbWidth->clear();
@@ -332,7 +198,6 @@
       m_uiForm->cbWidth->addItem(QString::fromStdString(iter.first));
   } else {
     m_spectraList.clear();
->>>>>>> 58006918
   }
 }
 
@@ -362,29 +227,6 @@
  * @param text :: The name spectrum index to plot
  */
 void JumpFit::handleWidthChange(const QString &text) {
-<<<<<<< HEAD
-  const auto sampleName = (m_uiForm.dsSample->getCurrentDataName() + "_HWHM");
-
-  if (!sampleName.isEmpty() && m_spectraList.size() > 0) {
-    if (validate()) {
-      m_uiForm.ppPlotTop->clear();
-      m_uiForm.ppPlotTop->addSpectrum("Sample", sampleName,
-                                      m_spectraList[text.toStdString()]);
-    }
-  }
-}
-
-/**
- * Updates the property manager when the range selector is moved on the mini
- *plot.
- *
- * @param min :: The new value of the lower guide
- * @param max :: The new value of the upper guide
- */
-void JumpFit::qRangeChanged(double min, double max) {
-  m_dblManager->setValue(m_properties["StartX"], min);
-  m_dblManager->setValue(m_properties["EndX"], max);
-=======
   const auto width = text.toStdString();
 
   if (m_spectraList.find(width) != m_spectraList.end())
@@ -401,7 +243,6 @@
   auto rangeSelector = m_uiForm->ppPlotTop->getRangeSelector("JumpFitQ");
   MantidQt::API::SignalBlocker<QObject> blocker(rangeSelector);
   rangeSelector->setMaximum(endX);
->>>>>>> 58006918
 }
 
 void JumpFit::disablePlotGuess() { m_uiForm->ckPlotGuess->setEnabled(false); }
@@ -416,19 +257,11 @@
                                       m_uiForm->ppPlotBottom);
 }
 
-<<<<<<< HEAD
-  if (prop == m_properties["StartX"] || prop == m_properties["EndX"]) {
-    auto bounds = qMakePair(m_dblManager->value(m_properties["StartX"]),
-                            m_dblManager->value(m_properties["EndX"]));
-    setRangeSelector(qRangeSelector, m_properties["StartX"],
-                     m_properties["EndX"], bounds);
-=======
 void JumpFit::updatePlotRange() {
   auto rangeSelector = m_uiForm->ppPlotTop->getRangeSelector("JumpFitQ");
   if (m_uiForm->ppPlotTop->hasCurve("Sample")) {
     const auto range = m_uiForm->ppPlotTop->getCurveRange("Sample");
     rangeSelector->setRange(range.first, range.second);
->>>>>>> 58006918
   }
 }
 
@@ -461,32 +294,6 @@
  * @param parameterWSName The name of the parameters workspace.
  * @return                A processing algorithm.
  */
-<<<<<<< HEAD
-void JumpFit::fitFunctionSelected(const QString &functionName) {
-  const auto plotGuess = m_uiForm.ckPlotGuess->isChecked();
-  if (plotGuess) {
-    m_uiForm.ckPlotGuess->setChecked(false);
-  }
-
-  // Remove current parameter elements
-  for (auto it = m_properties.begin(); it != m_properties.end();) {
-    if (it.key().startsWith("parameter_")) {
-      delete it.value();
-      it = m_properties.erase(it);
-    } else {
-      ++it;
-    }
-  }
-
-  // Add new parameter elements
-  QStringList parameters = getFunctionParameters(functionName);
-  for (auto it = parameters.begin(); it != parameters.end(); ++it) {
-    QString name = "parameter_" + *it;
-    m_properties[name] = m_dblManager->addProperty(*it);
-    m_dblManager->setValue(m_properties[name], 1.0);
-    m_properties["FitFunction"]->addSubProperty(m_properties[name]);
-  }
-=======
 IAlgorithm_sptr
 JumpFit::processParametersAlgorithm(const std::string &parameterWSName,
                                     const std::string &resultWSName) {
@@ -502,7 +309,6 @@
   processAlg->setProperty("OutputWorkspace", resultWSName);
   return processAlg;
 }
->>>>>>> 58006918
 
 IAlgorithm_sptr
 JumpFit::deleteWorkspaceAlgorithm(const std::string &workspaceName) {
@@ -511,81 +317,6 @@
   return deleteAlg;
 }
 
-<<<<<<< HEAD
-/**
- * clears the previous plot curves and readds sample
- */
-void JumpFit::clearPlot() {
-  m_uiForm.ppPlotTop->clear();
-  const auto sampleName =
-      (m_uiForm.dsSample->getCurrentDataName().toStdString());
-  if (sampleName.compare("") != 0) {
-    MatrixWorkspace_sptr sample =
-        AnalysisDataService::Instance().retrieveWS<MatrixWorkspace>(sampleName +
-                                                                    "_HWHM");
-    if (sample && m_spectraList.size() > 0) {
-      m_uiForm.cbWidth->setEnabled(true);
-
-      const auto currentWidth = m_uiForm.cbWidth->currentText().toStdString();
-
-      m_uiForm.ppPlotTop->clear();
-      m_uiForm.ppPlotTop->addSpectrum("Sample", sample,
-                                      m_spectraList[currentWidth]);
-    }
-  }
-}
-
-void JumpFit::plotGuess() {
-  // Do nothing if there is not a sample
-  if (m_uiForm.dsSample->isValid() && m_uiForm.ckPlotGuess->isChecked()) {
-    const auto functionName = m_uiForm.cbFunction->currentText();
-    IndirectDataAnalysisTab::plotGuess(m_uiForm.ppPlotTop,
-                                       createFunction(functionName));
-  } else {
-    m_uiForm.ppPlotTop->removeSpectrum("Guess");
-    m_uiForm.ckPlotGuess->setChecked(false);
-  }
-}
-
-IAlgorithm_sptr JumpFit::createFitAlgorithm(IFunction_sptr func) {
-  const auto widthText = m_uiForm.cbWidth->currentText().toStdString();
-  int width = m_spectraList[widthText];
-  const auto sample =
-      m_uiForm.dsSample->getCurrentDataName().toStdString() + "_HWHM";
-  const auto startX = m_dblManager->value(m_properties["StartX"]);
-  const auto endX = m_dblManager->value(m_properties["EndX"]);
-  const auto baseName = getWorkspaceBasename(QString::fromStdString(sample));
-  m_baseName = baseName.toStdString() + "_" + func->name() + "_fit";
-
-  auto fitAlg = AlgorithmManager::Instance().create("Fit");
-  fitAlg->initialize();
-  fitAlg->setProperty("Function", func->asString());
-  fitAlg->setProperty("InputWorkspace", sample);
-  fitAlg->setProperty("WorkspaceIndex", width);
-  fitAlg->setProperty("IgnoreInvalidData", true);
-  fitAlg->setProperty("StartX", startX);
-  fitAlg->setProperty("EndX", endX);
-  fitAlg->setProperty("CreateOutput", true);
-  fitAlg->setProperty("Output", m_baseName);
-  return fitAlg;
-}
-
-/**
- * Creates a function string to be used in fitting
- */
-IFunction_sptr JumpFit::createFunction(const QString &functionName) {
-  auto functionString = "name=" + functionName;
-
-  // Build function string
-  QStringList parameters = getFunctionParameters(functionName);
-  for (auto it = parameters.begin(); it != parameters.end(); ++it) {
-    auto parameterName = *it;
-
-    // Get the value form double manager
-    auto name = "parameter_" + *it;
-    double value = m_dblManager->value(m_properties[name]);
-    auto parameterValue = QString::number(value);
-=======
 IAlgorithm_sptr
 JumpFit::renameWorkspaceAlgorithm(const std::string &workspaceToRename,
                                   const std::string &newName) {
@@ -615,7 +346,6 @@
 void JumpFit::enableSaveResult() { m_uiForm->pbSave->setEnabled(true); }
 
 void JumpFit::disableSaveResult() { m_uiForm->pbSave->setEnabled(false); }
->>>>>>> 58006918
 
 void JumpFit::enablePlotPreview() { m_uiForm->pbPlotPreview->setEnabled(true); }
 
@@ -623,8 +353,6 @@
   m_uiForm->pbPlotPreview->setEnabled(false);
 }
 
-<<<<<<< HEAD
-=======
 void JumpFit::addGuessPlot(MatrixWorkspace_sptr workspace) {
   m_uiForm->ppPlotTop->addSpectrum("Guess", workspace, 0, Qt::green);
 }
@@ -634,34 +362,20 @@
   m_uiForm->ckPlotGuess->setChecked(false);
 }
 
->>>>>>> 58006918
 /**
  * Handles mantid plotting
  */
 void JumpFit::plotClicked() {
-<<<<<<< HEAD
-  const auto outWsName = m_baseName + "_Workspace";
-  checkADSForPlotSaveWorkspace(outWsName, true);
-  plotSpectrum(QString::fromStdString(outWsName), 0, 2);
-=======
   const auto outWsName = outputWorkspaceName() + "_Workspace";
   IndirectFitAnalysisTab::plotResult(outWsName, "All");
->>>>>>> 58006918
 }
 
 /**
  * Handles saving of workspace
  */
 void JumpFit::saveClicked() {
-<<<<<<< HEAD
-  const auto outWsName = m_baseName + "_Workspace";
-  checkADSForPlotSaveWorkspace(outWsName, false);
-  addSaveWorkspaceToQueue(QString::fromStdString(outWsName));
-  m_batchAlgoRunner->executeBatchAsync();
-=======
   const auto outWsName = outputWorkspaceName() + "_Workspace";
   IndirectFitAnalysisTab::saveResult(outWsName);
->>>>>>> 58006918
 }
 
 } // namespace IDA
