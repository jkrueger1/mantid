--- conflicted
+++ resolved
@@ -85,11 +85,7 @@
         "Input workspace doesn't appear to contain any width data.");
   }
 
-<<<<<<< HEAD
-  if (emptyModel())
-=======
   if (isEmptyModel())
->>>>>>> 369feb67
     uiv.addErrorMessage("No fit function has been selected");
 
   QString errors = uiv.generateErrorMessage();
