--- conflicted
+++ resolved
@@ -55,11 +55,8 @@
             DataObjects
             Geometry
             HistogramData
-<<<<<<< HEAD
             Indexing
-=======
             Types
->>>>>>> d540335e
             Kernel
             ${Boost_LIBRARIES}
             ${POCO_LIBRARIES}
