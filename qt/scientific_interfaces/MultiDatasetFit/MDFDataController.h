// Mantid Repository : https://github.com/mantidproject/mantid
//
// Copyright &copy; 2018 ISIS Rutherford Appleton Laboratory UKRI,
//     NScD Oak Ridge National Laboratory, European Spallation Source
//     & Institut Laue - Langevin
// SPDX - License - Identifier: GPL - 3.0 +
#ifndef MDFDATACONTROLLER_H_
#define MDFDATACONTROLLER_H_

#include <MantidKernel/Statistics.h>
#include <QObject>

// Forward declaration
class QStringList;
class QTableWidget;

// Forward declaration
namespace Mantid {
namespace API {
class MatrixWorkspace;
}
} // namespace Mantid

namespace MantidQt {

namespace CustomInterfaces {

// Forward declaration
class MultiDatasetFit;

namespace MDF {

/**
 * A class for controlling a table widget containing a list of
 * data sources for the fit.
 *
 * Each data source is described by:
 *  - workspace name;
 *  - workspace index;
 *  - start of the fitting range;
 *  - end of the fitting range;
 *
 * This controller has a pointer to the table widget and controls
 * its behaviour but not its position on the parent widget.
 */
class DataController : public QObject {
  Q_OBJECT
public:
  DataController(MultiDatasetFit *parent, QTableWidget *dataTable);
  QString getWorkspaceName(int i) const;
  int getWorkspaceIndex(int i) const;
  int getNumberOfSpectra() const;
  void checkSpectra();
  std::pair<double, double> getFittingRange(int i) const;

signals:
  void dataTableUpdated();
  void dataSetUpdated(int i);
<<<<<<< HEAD
  void hasSelection(bool);
  void spectraRemoved(QList<int>);
  void spectraAdded(const QStringList&);
=======
  void hasSelection(bool /*_t1*/);
  void spectraRemoved(QList<int> /*_t1*/);
  void spectraAdded(int n);
>>>>>>> c2aaf5a8

public slots:
  void setFittingRangeGlobal(bool /*on*/);
  void setFittingRange(int /*i*/, double /*startX*/, double /*endX*/);

private slots:
  void addWorkspace();
  void workspaceSelectionChanged();
  void removeSelectedSpectra();
  void updateDataset(int /*row*/, int /*unused*/);

private:
  MultiDatasetFit *owner() const;
  void addWorkspaceSpectrum(const QString &wsName, int wsIndex,
                            const Mantid::API::MatrixWorkspace &ws);
  void removeSpectra(QList<int> rows);

  /// Table with data set names and other data.
  QTableWidget *m_dataTable;
  /// Flag for setting the fitting range.
  bool m_isFittingRangeGlobal;
};

} // namespace MDF
} // namespace CustomInterfaces
} // namespace MantidQt

#endif /*MDFDATACONTROLLER_H_*/<|MERGE_RESOLUTION|>--- conflicted
+++ resolved
@@ -56,15 +56,9 @@
 signals:
   void dataTableUpdated();
   void dataSetUpdated(int i);
-<<<<<<< HEAD
   void hasSelection(bool);
   void spectraRemoved(QList<int>);
   void spectraAdded(const QStringList&);
-=======
-  void hasSelection(bool /*_t1*/);
-  void spectraRemoved(QList<int> /*_t1*/);
-  void spectraAdded(int n);
->>>>>>> c2aaf5a8
 
 public slots:
   void setFittingRangeGlobal(bool /*on*/);
