--- conflicted
+++ resolved
@@ -334,7 +334,6 @@
  * Forbid running rebin if no parameters are provided
  * @param text the text in the params field
  */
-<<<<<<< HEAD
 void InstrumentWidgetPickTab::onRebinParamsWritten(const QString &text) {
   m_runRebin->setEnabled(!text.isEmpty());
   if (text.isEmpty()) {
@@ -344,9 +343,6 @@
     connect(m_rebinParams, SIGNAL(returnPressed()), this, SLOT(onRunRebin()), Qt::UniqueConnection);
   }
 }
-=======
-bool InstrumentWidgetPickTab::canUpdateTouchedDetector() const { return !m_peakAdd->isChecked(); }
->>>>>>> 0817568b
 
 /**
  * Returns true if the plot can be updated when the mouse moves over detectors
@@ -540,7 +536,6 @@
     auto previousInteractionMode = surface->getInteractionMode();
     surface->setInteractionMode(surfaceMode);
     auto interactionMode = surface->getInteractionMode();
-<<<<<<< HEAD
     if (interactionMode != previousInteractionMode) {
       if (interactionMode == ProjectionSurface::DrawRegularMode || interactionMode == ProjectionSurface::MoveMode) {
         updatePlotMultipleDetectors();
@@ -548,13 +543,6 @@
         m_plot->clearAll();
         m_plot->replot();
       }
-=======
-    if (interactionMode == ProjectionSurface::DrawRegularMode || interactionMode == ProjectionSurface::MoveMode) {
-      updatePlotMultipleDetectors();
-    } else {
-      m_plot->clearAll();
-      m_plot->replot();
->>>>>>> 0817568b
     }
     setPlotCaption();
   }
