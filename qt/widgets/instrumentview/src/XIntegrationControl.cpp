// Mantid Repository : https://github.com/mantidproject/mantid
//
// Copyright &copy; 2018 ISIS Rutherford Appleton Laboratory UKRI,
//   NScD Oak Ridge National Laboratory, European Spallation Source,
//   Institut Laue - Langevin & CSNS, Institute of High Energy Physics, CAS
// SPDX - License - Identifier: GPL - 3.0 +
#include "MantidQtWidgets/InstrumentView/XIntegrationControl.h"
#include "MantidQtWidgets/InstrumentView/InstrumentWidget.h"

#include "MantidKernel/ConfigService.h"

#include <QAction>
#include <QApplication>
#include <QEvent>
#include <QHBoxLayout>
#include <QLabel>
#include <QLineEdit>
#include <QMenu>
#include <QMouseEvent>
#include <QPushButton>
#include <QSpinBox>

#include <cfloat>
#include <numeric>

namespace MantidQt::MantidWidgets {

XIntegrationScrollBar::XIntegrationScrollBar(QWidget *parent)
    : QFrame(parent), m_resizeMargin(5), m_init(false), m_resizingLeft(false), m_resizingRight(false), m_moving(false),
      m_changed(false), m_x(0), m_width(0), m_minimum(0.0), m_maximum(1.0) {
  setMouseTracking(true);
  setFrameShape(StyledPanel);
  m_slider = new QPushButton(this);
  m_slider->setMouseTracking(true);
  m_slider->setFocusPolicy(Qt::StrongFocus);
  m_slider->move(0, 0);
  m_slider->installEventFilter(this);
  m_slider->setToolTip("Resize to change integration range");
}

void XIntegrationScrollBar::resizeEvent(QResizeEvent * /*unused*/) {
  if (!m_init) {
    if (!m_isDiscrete) {
      m_slider->resize(width(), height());
    } else {
      m_slider->resize(2 * m_resizeMargin + 1, height());
    }
    m_init = true;
  } else {
    set(m_minimum, m_maximum);
  }
}

void XIntegrationScrollBar::mouseMoveEvent(QMouseEvent *e) { QFrame::mouseMoveEvent(e); }

/**
 * Process events comming to the slider
 * @param object :: pointer to the slider
 * @param e :: event
 */
bool XIntegrationScrollBar::eventFilter(QObject *object, QEvent *e) {
  auto *slider = dynamic_cast<QPushButton *>(object);
  if (!slider)
    return false;

  // first we take care of events that don't depend on the slider being discrete or not
  switch (e->type()) {
  case QEvent::Leave:
    if (QApplication::overrideCursor()) {
      QApplication::restoreOverrideCursor();
    }
    return true;

  case QEvent::KeyRelease: {
    QKeyEvent *keyEv = static_cast<QKeyEvent *>(e);

    // for key press, update only on release of the key
    if ((keyEv->key() == Qt::Key_Left || keyEv->key() == Qt::Key_Right || keyEv->key() == Qt::Key_Up ||
         keyEv->key() == Qt::Key_Down) &&
        !keyEv->isAutoRepeat()) {
      emit changed(m_minimum, m_maximum);
    }
    m_changed = false;
    return true;
  }

  case QEvent::MouseButtonRelease: {
    m_resizingLeft = false;
    m_resizingRight = false;
    m_moving = false;
    if (m_changed) {
      emit changed(m_minimum, m_maximum);
    }
    m_changed = false;
    return false;
  }

  case QEvent::MouseButtonPress: {
    auto *me = static_cast<QMouseEvent *>(e);
    m_x = me->x();
    m_width = m_slider->width();
    if (m_x < m_resizeMargin) {
      m_resizingLeft = true;
    } else if (m_x > m_width - m_resizeMargin) {
      m_resizingRight = true;
    } else {
      m_moving = true;
    }
    return false;
  }
  default:
    break;
  }

  // in all other cases, the treatment is different
  if (m_isDiscrete) {
    return manageEventDiscrete(e);
  } else {
    return manageEventContinuous(e);
  }
}

/**
 * @brief XIntegrationScrollBar::manageEventContinuous
 * Takes care of qt event when the slider is pseudo continuous
 * @param e the qt event to manage
 * @return
 */
bool XIntegrationScrollBar::manageEventContinuous(QEvent *e) {
  switch (e->type()) {
  case QEvent::MouseMove: {
    auto *me = static_cast<QMouseEvent *>(e);
    int x = me->x();
    int w = m_slider->width();
    if (x < m_resizeMargin || x > w - m_resizeMargin) {
      if (!QApplication::overrideCursor()) {
        QApplication::setOverrideCursor(QCursor(Qt::SizeHorCursor));
      }
    } else {
      QApplication::restoreOverrideCursor();
    }

    if (m_moving) {
      int idx = x - m_x;
      int new_x = m_slider->x() + idx;
      if (new_x >= 0 && new_x + m_slider->width() <= this->width()) {
        int new_y = m_slider->y();
        m_slider->move(new_x, new_y);
        m_changed = true;
        updateMinMax();
      }
    } else if (m_resizingLeft) {
      int idx = x - m_x;
      int new_x = m_slider->x() + idx;
      int new_w = m_slider->width() - idx;
      if (new_x >= 0 && new_w > 2 * m_resizeMargin) {
        m_slider->move(new_x, m_slider->y());
        m_slider->resize(new_w, m_slider->height());
        m_changed = true;
        updateMinMax();
      }
    } else if (m_resizingRight) {
      int dx = x - m_x;
      int new_w = m_width + dx;
      int xright = m_slider->x() + new_w;
      if (xright <= this->width() && new_w > 2 * m_resizeMargin) {
        m_slider->resize(new_w, m_slider->height());
        m_changed = true;
        updateMinMax();
      }
    }
    return true;
  }
  case QEvent::KeyPress: {

    QKeyEvent *keyEv = static_cast<QKeyEvent *>(e);
    int step = 1;
    int sliderx = m_slider->x();
    int slidery = m_slider->y();
    int sliderWidth = m_slider->width();
    int sliderHeight = m_slider->height();
    int totalWidth = this->width();

    switch (keyEv->key()) {
    case Qt::Key_Left: {
      if (sliderx >= step) {
        m_slider->move(sliderx - step, slidery);
      } else {
        m_slider->move(0, slidery);
      }
      break;
    }

    case Qt::Key_Right: {
      if (sliderx + sliderWidth + step < totalWidth) {
        m_slider->move(sliderx + step, slidery);
      } else {
        m_slider->move(totalWidth - sliderWidth, slidery);
      }
      break;
    }

    case Qt::Key_Up: {
      // widen the range

      // expand to the left, depending on the space on this side
      if (sliderx > step) {
        m_slider->resize(sliderWidth + step, sliderHeight);
        m_slider->move(sliderx - step, slidery);
      } else {
        m_slider->resize(sliderWidth + sliderx, sliderHeight);
        m_slider->move(0, slidery);
      }

      // then expand to the right, depending on the space on this side
      if (sliderx + sliderWidth + step <= totalWidth) {
        m_slider->resize(m_slider->width() + step, sliderHeight);
      } else {
        m_slider->resize(totalWidth - m_slider->x(), sliderHeight);
      }
      break;
    }

    case Qt::Key_Down: {
      // shrink the range

      // only change the range if it is not already minimal
      if (sliderWidth > m_resizeMargin) {

        // shrink depending on how far the range is from being minimal
        if (sliderWidth - 2 * step >= m_resizeMargin) {
          m_slider->move(sliderx + step, slidery);
          m_slider->resize(sliderWidth - 2 * step, sliderHeight);
        } else {
          m_slider->move(sliderx + (sliderWidth - m_resizeMargin) / 2, slidery);
          m_slider->resize(m_resizeMargin, sliderHeight);
        }
      }
      break;
    }
    default:
      return false;
    }
    m_changed = true;
    updateMinMax();
    return false;
  }
  default:
    return false;
  }
}

/**
 * @brief XIntegrationScrollBar::manageEventDiscrete
 * Manage events for the scroll bar when the bar is supposed to work along discrete intervals rather than pseudo
 * continuous ones.
 * @param e the qt event
 */
bool XIntegrationScrollBar::manageEventDiscrete(QEvent *e) {

  switch (e->type()) {
  case QEvent::KeyPress: {
    QKeyEvent *keyEv = static_cast<QKeyEvent *>(e);

    switch (keyEv->key()) {
    case Qt::Key_Right:
      if (m_currentStepMax < m_stepsTotal - 1) {
        m_currentStepMax += 1;
        m_currentStepMin += 1;
      }
      break;
    case Qt::Key_Left:
      if (m_currentStepMin > 0) {
        m_currentStepMin -= 1;
        m_currentStepMax -= 1;
      }
      break;
    case Qt::Key_Up:
      // condition so that the slider alternate the growing side
      if (((m_currentStepMax + m_currentStepMin) % 2 == 0 || m_currentStepMin == 0) &&
          m_currentStepMax < m_stepsTotal - 1) {
        m_currentStepMax += 1;
      } else if (m_currentStepMin > 0) {
        m_currentStepMin -= 1;
      }
      break;
    case Qt::Key_Down:
      // first check if the slider can be smaller
      if (m_currentStepMax - m_currentStepMin > 0) {
        // if so, alternate from which side it shrinks
        if ((m_currentStepMax + m_currentStepMin) % 2 == 1) {
          m_currentStepMax -= 1;
        } else {
          m_currentStepMin += 1;
        }
      }
      break;
    default:
      // an unhelpful key was pressed, nothing to do here
      return false;
    }
    // this wasn't the default case, a useful key was actually pressed, so the values need to be updated
    setDiscreteValues();
    emit running(m_minimum, m_maximum);
    return true;
  }

  case QEvent::MouseMove: {
    auto *me = static_cast<QMouseEvent *>(e);
    int x = me->x();
    int w = m_slider->width();
    if (x < m_resizeMargin || x > w - m_resizeMargin) {
      if (!QApplication::overrideCursor()) {
        QApplication::setOverrideCursor(QCursor(Qt::SizeHorCursor));
      }
    } else {
      QApplication::restoreOverrideCursor();
    }

    int idx = x - m_x;

    if (m_moving) {
      int new_x = m_slider->x() + idx;
      int width = m_currentStepMax - m_currentStepMin;
      m_currentStepMin = std::min(
          static_cast<int>(std::round(static_cast<double>(std::max(new_x, 0) * (m_stepsTotal - 1)) / this->width())),
          m_stepsTotal - width - 1);
      m_currentStepMax = m_currentStepMin + width;

    } else if (m_resizingLeft) {
      int new_x = m_slider->x() + idx;
      m_currentStepMin =
          static_cast<int>(std::round(static_cast<double>(std::max(new_x, 0) * (m_stepsTotal - 1)) / this->width()));
      m_currentStepMin = std::min(m_currentStepMin, m_currentStepMax);

    } else if (m_resizingRight) {
      int new_x = m_slider->x() + idx + m_width;
      m_currentStepMax = static_cast<int>(
          std::round(static_cast<double>(std::min(new_x, this->width()) * (m_stepsTotal - 1) / this->width())));
      m_currentStepMax = std::max(m_currentStepMax, m_currentStepMin);
    } else {
      // the mouse is just moving around, no need to update anything
      return true;
    }

    m_changed = true;
    setDiscreteValues();
    emit running(m_minimum, m_maximum);

    return true;
  }
  default:
    return false;
  }
}

/**
 * @brief XIntegrationScrollBar::setDiscreteValues
 * If the slider is discrete, convert the current step min and step max to new min and max (between 0 and 1) and update
 * the slider. Mostly a convenience function.
 */
void XIntegrationScrollBar::setDiscreteValues() {
  if (!m_isDiscrete)
    return;
  set(std::max((static_cast<double>(m_currentStepMin) - 0.1) / (m_stepsTotal - 1), 0.),
      std::min((static_cast<double>(m_currentStepMax) + 0.1) / (m_stepsTotal - 1), 1.));
}

/**
 * Return the minimum value (between 0 and 1)
 */
double XIntegrationScrollBar::getMinimum() const { return m_minimum; }

/**
 * Return the maximum value (between 0 and 1)
 */
double XIntegrationScrollBar::getMaximum() const { return m_maximum; }

/**
 * Return the width == maximum - minimum (value is between 0 and 1)
 */
double XIntegrationScrollBar::getWidth() const { return m_maximum - m_minimum; }

/**
 * @brief XIntegrationScrollBar::setStepsTotal
 * Set the total number of steps and reset the current scroll bar internal variables to match these new values.
 * @param steps the new total number of step for the discrete bar.
 */
void XIntegrationScrollBar::setStepsTotal(int steps) {
  m_stepsTotal = steps;
  m_currentStepMin = 0;
  m_currentStepMax = 0;
  m_minimum = 0;
  m_maximum = 0;
}

/**
 * Set new minimum and maximum values
 */
void XIntegrationScrollBar::set(double minimum, double maximum) {
  if (minimum < 0 || minimum > 1. || maximum < 0 || maximum > 1.) {
    throw std::invalid_argument("XIntegrationScrollBar : minimum and maximum must be between 0 and 1");
  }
  if (minimum > maximum) {
    std::swap(minimum, maximum);
  }
  m_minimum = minimum;
  m_maximum = maximum;
  m_currentStepMin = static_cast<int>(std::round(minimum * static_cast<double>(m_stepsTotal - 1)));
  m_currentStepMax = static_cast<int>(std::round(maximum * static_cast<double>(m_stepsTotal - 1)));

  int x = static_cast<int>(m_minimum * this->width());
  int w = static_cast<int>((m_maximum - m_minimum) * this->width());

  if (w <= 2 * m_resizeMargin)
    w = 2 * m_resizeMargin + 1;
  if (x > this->width() - 2 * m_resizeMargin - 1)
    x = this->width() - 2 * m_resizeMargin - 1;

  m_slider->move(x, 0);
  m_slider->resize(w, this->height());
}

/**
 * @brief XIntegrationScrollBar::updateMinMax
 * Use the current slider position to update the integration. Do not use in discrete case.
 */
void XIntegrationScrollBar::updateMinMax() {
  if (!m_isDiscrete) {
    m_minimum = double(m_slider->x()) / this->width();
    m_maximum = m_minimum + double(m_slider->width()) / this->width();
  }
  emit running(m_minimum, m_maximum);
}

//---------------------------------------------------------------------------------//
XIntegrationControl::XIntegrationControl(InstrumentWidget *instrWindow)
    : QFrame(instrWindow), m_instrWindow(instrWindow), m_totalMinimum(0), m_totalMaximum(1), m_minimum(0),
      m_maximum(1) {
  auto *layout = new QHBoxLayout();
  m_minText = new QLineEdit(this);
  m_minText->setMaximumWidth(100);
  m_minText->setToolTip("Minimum x value");
  m_maxText = new QLineEdit(this);
  m_maxText->setMaximumWidth(100);
  m_maxText->setToolTip("Maximum x value");

  m_minSpin = new QSpinBox(this);
  m_minSpin->setMaximumWidth(100);
  m_minSpin->setToolTip("Minimum channel index");
  m_maxSpin = new QSpinBox(this);
  m_maxSpin->setMaximumWidth(100);
  m_maxSpin->setToolTip("Maximum channel index");

  m_units = new QLabel("TOF", this);
  m_setWholeRange = new QPushButton("Reset");
  m_setWholeRange->setToolTip("Reset integration range to maximum");
  m_scrollBar = new XIntegrationScrollBar(this);

  layout->addWidget(m_units, 0);
  layout->addWidget(m_minSpin, 0);
  layout->addWidget(m_minText, 0);
  layout->addWidget(m_scrollBar, 1);
  layout->addWidget(m_maxSpin, 0);
  layout->addWidget(m_maxText, 0);

  layout->addWidget(m_setWholeRange, 0);
  setLayout(layout);

  connect(m_scrollBar, SIGNAL(changed(double, double)), this, SLOT(sliderChanged(double, double)));
  connect(m_scrollBar, SIGNAL(running(double, double)), this, SLOT(sliderRunning(double, double)));
  connect(m_minText, SIGNAL(editingFinished()), this, SLOT(setMinimum()));
  connect(m_maxText, SIGNAL(editingFinished()), this, SLOT(setMaximum()));
  connect(m_minSpin, SIGNAL(editingFinished()), this, SLOT(setMinimum()));
  connect(m_maxSpin, SIGNAL(editingFinished()), this, SLOT(setMaximum()));
  connect(m_setWholeRange, SIGNAL(clicked()), this, SLOT(setWholeRange()));
  updateTextBoxes();
}

void XIntegrationControl::sliderChanged(double minimum, double maximum) {
  double w = m_totalMaximum - m_totalMinimum;
  m_minimum = m_totalMinimum + minimum * w;
  m_maximum = m_totalMinimum + maximum * w;
  if (!m_isDiscrete && w > 0 && (m_maximum - m_minimum) / w >= 0.98) {
    m_minimum = m_totalMinimum;
    m_maximum = m_totalMaximum;
  }
  updateTextBoxes();
  emit changed(m_minimum, m_maximum);
}

void XIntegrationControl::sliderRunning(double minimum, double maximum) {
  double w = m_totalMaximum - m_totalMinimum;
  m_minimum = m_totalMinimum + minimum * w;
  m_maximum = m_totalMinimum + maximum * w;
  updateTextBoxes();
}

void XIntegrationControl::discretize() {
  m_totalMinimum = std::round(m_totalMinimum);
  m_totalMaximum = std::round(m_totalMaximum);
  m_minimum = std::round(m_minimum);
  m_maximum = std::round(m_maximum);
}

void XIntegrationControl::setTotalRange(double minimum, double maximum) {
  if (minimum > maximum) {
    std::swap(minimum, maximum);
  }
  m_totalMinimum = minimum;
  m_totalMaximum = maximum;
<<<<<<< HEAD
  m_minimum = minimum;
  m_maximum = maximum;

  if (m_isDiscrete) {
    discretize();
    m_scrollBar->setStepsTotal(static_cast<int>(m_totalMaximum - m_totalMinimum + 1));
    setRange(0, 0);
  } else {
    // we reset the slider to max range, since its size has been changed
    setWholeRange();
  }
=======

  if (m_scrollBar->getMinimum() != 0 || m_scrollBar->getMaximum() != 1) {
    m_minimum = std::min(std::max(m_minimum, minimum), m_totalMaximum);
    m_maximum = std::max(std::min(m_maximum, maximum), m_totalMinimum);
    setRange(m_minimum, m_maximum);
  } else {
    m_minimum = minimum;
    m_maximum = maximum;
  }
  updateTextBoxes();
>>>>>>> 09994cb7
}

void XIntegrationControl::setRange(double minimum, double maximum) {
  if (minimum > maximum) {
    std::swap(minimum, maximum);
  }
  if ((minimum < m_totalMinimum) || (minimum > m_totalMaximum)) {
    minimum = m_totalMinimum;
  }
  if ((maximum > m_totalMaximum) || (maximum < m_totalMinimum)) {
    maximum = m_totalMaximum;
  }
  m_minimum = minimum;
  m_maximum = maximum;
  double w = m_totalMaximum - m_totalMinimum;
  m_scrollBar->set((m_minimum - m_totalMinimum) / w, (m_maximum - m_totalMinimum) / w);

  updateTextBoxes();

  emit changed(m_minimum, m_maximum);
}

void XIntegrationControl::setDiscrete(bool isDiscrete) {
  m_isDiscrete = isDiscrete;
  if (m_isDiscrete) {
    m_minText->hide();
    m_maxText->hide();
    m_minSpin->show();
    m_maxSpin->show();
  } else {
    m_minSpin->hide();
    m_maxSpin->hide();
    m_minText->show();
    m_maxText->show();
  }

  m_scrollBar->setDiscrete(m_isDiscrete);
}

void XIntegrationControl::setWholeRange() { setRange(m_totalMinimum, m_totalMaximum); }

double XIntegrationControl::getMinimum() const { return m_minimum; }

double XIntegrationControl::getMaximum() const { return m_maximum; }

double XIntegrationControl::getWidth() const { return m_maximum - m_minimum; }

void XIntegrationControl::updateTextBoxes() {
  if (m_isDiscrete) {
    discretize();
    m_minSpin->setRange(static_cast<int>(m_totalMinimum), static_cast<int>(m_maximum));
    m_maxSpin->setRange(static_cast<int>(m_minimum), static_cast<int>(m_totalMaximum));
    m_minSpin->setValue(static_cast<int>(m_minimum));
    m_maxSpin->setValue(static_cast<int>(m_maximum));
  } else {
    m_minText->setText(QString::number(m_minimum));
    m_maxText->setText(QString::number(m_maximum));
  }
  m_setWholeRange->setEnabled(m_minimum != m_totalMinimum || m_maximum != m_totalMaximum);
}

void XIntegrationControl::setMinimum() {
  bool ok;
  QString text = m_isDiscrete ? m_minSpin->text() : m_minText->text();
  double minValue = text.toDouble(&ok);
  if (!ok)
    return;
  double maxValue = getMaximum();
  setRange(minValue, maxValue);
}

void XIntegrationControl::setMaximum() {
  bool ok;
  QString text = m_isDiscrete ? m_maxSpin->text() : m_maxText->text();

  double maxValue = text.toDouble(&ok);
  if (!ok)
    return;
  double minValue = getMinimum();
  setRange(minValue, maxValue);
}

void XIntegrationControl::setUnits(const QString &units) { m_units->setText(units); }
} // namespace MantidQt::MantidWidgets<|MERGE_RESOLUTION|>--- conflicted
+++ resolved
@@ -509,30 +509,24 @@
   }
   m_totalMinimum = minimum;
   m_totalMaximum = maximum;
-<<<<<<< HEAD
-  m_minimum = minimum;
-  m_maximum = maximum;
 
   if (m_isDiscrete) {
+    // if the slider is discrete, we reset it to its usual starting position
     discretize();
     m_scrollBar->setStepsTotal(static_cast<int>(m_totalMaximum - m_totalMinimum + 1));
     setRange(0, 0);
   } else {
-    // we reset the slider to max range, since its size has been changed
-    setWholeRange();
-  }
-=======
-
-  if (m_scrollBar->getMinimum() != 0 || m_scrollBar->getMaximum() != 1) {
-    m_minimum = std::min(std::max(m_minimum, minimum), m_totalMaximum);
-    m_maximum = std::max(std::min(m_maximum, maximum), m_totalMinimum);
-    setRange(m_minimum, m_maximum);
-  } else {
-    m_minimum = minimum;
-    m_maximum = maximum;
-  }
-  updateTextBoxes();
->>>>>>> 09994cb7
+    // we keep as much of the previous slider as possible
+    if (m_scrollBar->getMinimum() != 0 || m_scrollBar->getMaximum() != 1) {
+      m_minimum = std::min(std::max(m_minimum, minimum), m_totalMaximum);
+      m_maximum = std::max(std::min(m_maximum, maximum), m_totalMinimum);
+      setRange(m_minimum, m_maximum);
+    } else {
+      m_minimum = minimum;
+      m_maximum = maximum;
+    }
+    updateTextBoxes();
+  }
 }
 
 void XIntegrationControl::setRange(double minimum, double maximum) {
