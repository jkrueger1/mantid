#include "MantidQtWidgets/Common/DataProcessorUI/GenericDataProcessorPresenter.h"
#include "MantidAPI/AlgorithmManager.h"
#include "MantidAPI/IEventWorkspace.h"
#include "MantidAPI/ITableWorkspace.h"
#include "MantidAPI/MatrixWorkspace.h"
#include "MantidAPI/NotebookWriter.h"
#include "MantidAPI/TableRow.h"
#include "MantidAPI/WorkspaceFactory.h"
#include "MantidGeometry/Instrument.h"
#include "MantidKernel/Strings.h"
#include "MantidKernel/TimeSeriesProperty.h"
#include "MantidKernel/Utils.h"
#include "MantidKernel/make_unique.h"
#include "MantidQtWidgets/Common/AlgorithmHintStrategy.h"
#include "MantidQtWidgets/Common/DataProcessorUI/DataProcessorView.h"
#include "MantidQtWidgets/Common/DataProcessorUI/GenerateNotebook.h"
#include "MantidQtWidgets/Common/DataProcessorUI/GenericDataProcessorPresenterGroupReducerWorker.h"
#include "MantidQtWidgets/Common/DataProcessorUI/GenericDataProcessorPresenterRowReducerWorker.h"
#include "MantidQtWidgets/Common/DataProcessorUI/GenericDataProcessorPresenterThread.h"
#include "MantidQtWidgets/Common/DataProcessorUI/OptionsMap.h"
#include "MantidQtWidgets/Common/DataProcessorUI/QtDataProcessorOptionsDialog.h"
#include "MantidQtWidgets/Common/DataProcessorUI/WorkspaceCommand.h"
#include "MantidQtWidgets/Common/DataProcessorUI/WorkspaceNameUtils.h"
#include "MantidQtWidgets/Common/ParseKeyValueString.h"
#include "MantidQtWidgets/Common/ProgressableView.h"

#include <QHash>
#include <QStringList>
#include <algorithm>
#include <boost/tokenizer.hpp>
#include <fstream>
#include <iterator>
#include <sstream>

using namespace Mantid::API;
using namespace Mantid::Geometry;
using namespace Mantid::Kernel;
using namespace MantidQt::MantidWidgets;

namespace {
void setAlgorithmProperty(IAlgorithm *const alg, std::string const &name,
                          std::string const &value) {
  if (!value.empty())
    alg->setProperty(name, value);
}

void setAlgorithmProperty(IAlgorithm *const alg, QString const &name,
                          std::string const &value) {
  if (!value.empty())
    setAlgorithmProperty(alg, name.toStdString(), value);
}

void setAlgorithmProperty(IAlgorithm *const alg, QString const &name,
                          QString const &value) {
  if (!value.isEmpty())
    setAlgorithmProperty(alg, name.toStdString(), value.toStdString());
}

bool workspaceExists(QString const &workspaceName) {
  return AnalysisDataService::Instance().doesExist(workspaceName.toStdString());
}

void removeWorkspace(QString const &workspaceName) {
  AnalysisDataService::Instance().remove(workspaceName.toStdString());
}
}

namespace MantidQt {
namespace MantidWidgets {
namespace DataProcessor {

/**
* Constructor
* @param whitelist : The set of properties we want to show as columns
* @param preprocessMap : A map containing instructions for pre-processing
* @param processor : A ProcessingAlgorithm
* @param postprocessor : A PostprocessingAlgorithm
* workspaces
* @param postprocessMap : A map containing instructions for post-processing.
* This map links column name to properties of the post-processing algorithm
* @param loader : The algorithm responsible for loading data
*/
GenericDataProcessorPresenter::GenericDataProcessorPresenter(
    WhiteList whitelist,
    std::map<QString, PreprocessingAlgorithm> preprocessMap,
    ProcessingAlgorithm processor, PostprocessingAlgorithm postprocessor,
    std::map<QString, QString> postprocessMap, QString loader)
    : WorkspaceObserver(), m_view(nullptr), m_progressView(nullptr),
      m_mainPresenter(), m_loader(std::move(loader)),
      m_postprocessing(postprocessor.name().isEmpty()
                           ? boost::optional<PostprocessingStep>()
                           : PostprocessingStep(QString(),
                                                std::move(postprocessor),
                                                std::move(postprocessMap))),
      m_preprocessing(ColumnOptionsMap(), std::move(preprocessMap)),
      m_whitelist(std::move(whitelist)), m_processor(std::move(processor)),
      m_progressReporter(nullptr), m_promptUser(true), m_tableDirty(false),
      m_pauseReduction(false), m_reductionPaused(true),
      m_nextActionFlag(ReductionFlag::StopReduceFlag) {

  // Column Options must be added to the whitelist
  m_whitelist.addElement("Options", "Options",
                         "<b>Override <samp>" + processor.name() +
                             "</samp> properties</b><br /><i>optional</i><br "
                             "/>This column allows you to "
                             "override the properties used when executing "
                             "the main reduction algorithm. "
                             "Options are given as "
                             "key=value pairs, separated by commas. Values "
                             "containing commas must be quoted. In case of "
                             "conflict between options "
                             "specified via this column and global options "
                             "specified externally, the former prevail.");

  // Column Hidden Options must be added to the whitelist
  m_whitelist.addElement("HiddenOptions", "HiddenOptions",
                         "<b>Override <samp>" + processor.name() +
                             "</samp> properties</b><br /><i>optional</i><br "
                             "/>This column allows you to "
                             "override the properties used when executing "
                             "the main reduction algorithm in the same way"
                             "as the Options column, but this column is hidden"
                             "from the user. "
                             "Hidden Options are given as "
                             "key=value pairs, separated by commas. Values "
                             "containing commas must be quoted. In case of "
                             "conflict between options "
                             "specified via this column and global options "
                             "specified externally, the former prevail.");

  if (hasPostprocessing()) {
    m_manager =
        Mantid::Kernel::make_unique<TwoLevelTreeManager>(this, m_whitelist);
  } else {
    m_manager =
        Mantid::Kernel::make_unique<OneLevelTreeManager>(this, m_whitelist);
  }
}

/**
* Delegating constructor (no pre-processing needed)
* @param whitelist : The set of properties we want to show as columns
* @param processor : A ProcessingAlgorithm
* @param postprocessor : A PostprocessingAlgorithm
* workspaces
*/
GenericDataProcessorPresenter::GenericDataProcessorPresenter(
    WhiteList whitelist, ProcessingAlgorithm processor,
    PostprocessingAlgorithm postprocessor)
    : GenericDataProcessorPresenter(
          std::move(whitelist), std::map<QString, PreprocessingAlgorithm>(),
          std::move(processor), std::move(postprocessor)) {}

/**
 * Delegating constructor (only whitelist specified)
 * @param whitelist : The set of properties we want to show as columns
 */
GenericDataProcessorPresenter::GenericDataProcessorPresenter(
    WhiteList whitelist)
    : GenericDataProcessorPresenter(
          std::move(whitelist), std::map<QString, PreprocessingAlgorithm>(),
          ProcessingAlgorithm(), PostprocessingAlgorithm()) {}

/**
* Delegating constructor (no post-processing needed)
* @param whitelist : The set of properties we want to show as columns
* @param preprocessMap : A map containing instructions for pre-processing
* @param processor : A ProcessingAlgorithm
* workspaces
*/
GenericDataProcessorPresenter::GenericDataProcessorPresenter(
    WhiteList whitelist,
    std::map<QString, PreprocessingAlgorithm> preprocessMap,
    ProcessingAlgorithm processor)
    : GenericDataProcessorPresenter(
          std::move(whitelist), std::move(preprocessMap), std::move(processor),
          PostprocessingAlgorithm()) {}

/**
* Delegating constructor (no pre-processing needed, no post-processing needed)
* @param whitelist : The set of properties we want to show as columns
* @param processor : A ProcessingAlgorithm
* workspaces
*/
GenericDataProcessorPresenter::GenericDataProcessorPresenter(
    WhiteList whitelist, ProcessingAlgorithm processor)
    : GenericDataProcessorPresenter(
          std::move(whitelist), std::map<QString, PreprocessingAlgorithm>(),
          std::move(processor), PostprocessingAlgorithm()) {}

/**
* Destructor
*/
GenericDataProcessorPresenter::~GenericDataProcessorPresenter() {}

namespace {
std::set<std::string> toStdStringSet(std::set<QString> in) {
  auto out = std::set<std::string>();
  std::transform(in.cbegin(), in.cend(), std::inserter(out, out.begin()),
                 [](QString const &inStr)
                     -> std::string { return inStr.toStdString(); });
  return out;
}
}
/**
* Sets the views this presenter is going to handle
* @param tableView : The table view
* @param progressView : The progress view
*/
void GenericDataProcessorPresenter::acceptViews(
    DataProcessorView *tableView, ProgressableView *progressView) {

  // As soon as we are given a view, initialize everything
  m_view = tableView;
  m_progressView = progressView;

  // Add actions to toolbar
  addCommands();

  // Initialise options
  // Load saved values from disk
  initOptions();

  // Populate an initial list of valid tables to open, and subscribe to the ADS
  // to keep it up to date
  Mantid::API::AnalysisDataServiceImpl &ads =
      Mantid::API::AnalysisDataService::Instance();

  auto items = ads.getObjectNames();
  for (auto const &name : items) {
    Workspace_sptr ws = ads.retrieve(name);

    if (m_manager->isValidModel(
            boost::dynamic_pointer_cast<ITableWorkspace>(ws),
            m_whitelist.size()))
      m_workspaceList.insert(QString::fromStdString(name));
  }
  observeAdd();
  observePostDelete();
  observeRename();
  observeADSClear();
  observeAfterReplace();

  // Provide autocompletion hints for the options column. We use the algorithm's
  // properties minus those we blacklist. We blacklist any useless properties or
  // ones we're handling that the user should'nt touch.
  IAlgorithm_sptr alg =
      AlgorithmManager::Instance().create(m_processor.name().toStdString());
  m_view->setOptionsHintStrategy(
      new AlgorithmHintStrategy(alg, toStdStringSet(m_processor.blacklist())),
      static_cast<int>(m_whitelist.size()) - 2);

  // Start with a blank table
  newTable();

  // Update enabled/disabled states on the view (processing is not yet in
  // progress)
  updateWidgetEnabledState(false);
}

/**
Returns the name of the reduced workspace for a given row
@param data :: [input] The data for this row
@param prefix : A prefix to be appended to the generated ws name
@throws std::runtime_error if the workspace could not be prepared
@returns : The name of the workspace
*/
QString GenericDataProcessorPresenter::getReducedWorkspaceName(
    const QStringList &data, const QString &prefix) const {
  return MantidQt::MantidWidgets::DataProcessor::getReducedWorkspaceName(
      data, m_whitelist, prefix);
}

void GenericDataProcessorPresenter::settingsChanged() {
  m_preprocessing.m_options =
      convertColumnOptionsFromQMap(m_mainPresenter->getPreprocessingOptions());
  m_processingOptions =
      convertOptionsFromQMap(m_mainPresenter->getProcessingOptions());

  if (hasPostprocessing())
    m_postprocessing->m_options =
        m_mainPresenter->getPostprocessingOptionsAsString();

  m_manager->invalidateAllProcessed();
}

bool GenericDataProcessorPresenter::rowOutputExists(RowItem const &row) const {
  for (auto i = 0u; i < m_processor.numberOfOutputProperties(); i++) {
    auto outputWorkspaceName =
        getReducedWorkspaceName(row.second, m_processor.prefix(i));
    if (!workspaceExists(outputWorkspaceName))
      return false;
  }
  return true;
}

/**
Process selected data
*/
void GenericDataProcessorPresenter::process() {
  // Emit a signal that the process is starting
  m_view->emitProcessClicked();
  if (GenericDataProcessorPresenter::m_skipProcessing) {
    m_skipProcessing = false;
    return;
  }
  m_selectedData = m_manager->selectedData(m_promptUser);

  // Don't continue if there are no items selected
  if (m_selectedData.size() == 0) {
    m_mainPresenter->confirmReductionPaused();
    return;
<<<<<<< HEAD
  }
  // Set the global settings. If any have been changed, set all groups and rows
  // as unprocessed
  auto settingsHaveChanged = areOptionsUpdated();
=======
>>>>>>> a5bfc263

  // Clear the group queue
  m_group_queue = GroupQueue();

  // Progress: each group and each row within count as a progress step.
  int maxProgress = 0;

  for (const auto &group : m_selectedData) {
    auto groupOutputNotFound =
        hasPostprocessing() &&
        !workspaceExists(getPostprocessedWorkspaceName(group.second));

    if (groupOutputNotFound)
      m_manager->setProcessed(false, group.first);

    // Groups that are already processed or cannot be post-processed (only 1
    // child row selected) do not count in progress
    if (!isProcessed(group.first) && group.second.size() > 1)
      maxProgress++;

    RowQueue rowQueue;

    for (const auto &row : group.second) {

      // Add all row items to queue
      rowQueue.push(row);

      // Set group as unprocessed if settings have changed or the expected
      // output workspaces cannot be found
      if (!rowOutputExists(row))
        m_manager->setProcessed(false, row.first, group.first);

      // Rows that are already processed do not count in progress
      if (!isProcessed(row.first, group.first))
        maxProgress++;
    }
    m_group_queue.emplace(group.first, rowQueue);
  }

  // Create progress reporter bar
  if (maxProgress > 0) {
    int progress = 0;
    m_progressReporter = new ProgressPresenter(progress, maxProgress,
                                               maxProgress, m_progressView);
  }
  // Start processing the first group
  m_nextActionFlag = ReductionFlag::ReduceGroupFlag;
  resume();
}

/**
Decide which processing action to take next
*/
void GenericDataProcessorPresenter::doNextAction() {

  switch (m_nextActionFlag) {
  case ReductionFlag::ReduceRowFlag:
    nextRow();
    break;
  case ReductionFlag::ReduceGroupFlag:
    nextGroup();
    break;
  case ReductionFlag::StopReduceFlag:
    endReduction();
    break;
  }
  // Not having a 'default' case is deliberate. gcc issues a warning if there's
  // a flag we aren't handling.
}

/**
Process a new row
*/
void GenericDataProcessorPresenter::nextRow() {

  if (m_pauseReduction) {
    // Notify presenter that reduction is paused
    m_mainPresenter->confirmReductionPaused();
    m_reductionPaused = true;
    return;
  }

  // Add processed row data to the group
  int rowIndex = m_rowItem.first;
  m_groupData[rowIndex] = m_rowItem.second;
  int groupIndex = m_group_queue.front().first;
  auto &rqueue = m_group_queue.front().second;

  if (!rqueue.empty()) {
    // Set next action flag
    m_nextActionFlag = ReductionFlag::ReduceRowFlag;
    // Reduce next row
    m_rowItem = rqueue.front();
    rqueue.pop();
    // Skip reducing rows that are already processed
    if (!isProcessed(m_rowItem.first, groupIndex)) {
      startAsyncRowReduceThread(&m_rowItem, groupIndex);
      return;
    }
  } else {
    m_group_queue.pop();
    // Set next action flag
    m_nextActionFlag = ReductionFlag::ReduceGroupFlag;

    // Skip post-processing groups that are already processed or only contain a
    // single row
    if (!isProcessed(groupIndex) && m_groupData.size() > 1) {
      startAsyncGroupReduceThread(m_groupData, groupIndex);
      return;
    }
  }

  // Row / group skipped, perform next action
  doNextAction();
}

/**
Process a new group
*/
void GenericDataProcessorPresenter::nextGroup() {

  if (m_pauseReduction) {
    // Notify presenter that reduction is paused
    m_mainPresenter->confirmReductionPaused();
    m_reductionPaused = true;
    return;
  }

  // Clear group data from any previously processed groups
  m_groupData.clear();

  if (!m_group_queue.empty()) {
    // Set next action flag
    m_nextActionFlag = ReductionFlag::ReduceRowFlag;
    // Reduce first row
    auto &rqueue = m_group_queue.front().second;
    m_rowItem = rqueue.front();
    rqueue.pop();
    // Skip reducing rows that are already processed
    if (!isProcessed(m_rowItem.first, m_group_queue.front().first))
      startAsyncRowReduceThread(&m_rowItem, m_group_queue.front().first);
    else
      doNextAction();
  } else {
    // If "Output Notebook" checkbox is checked then create an ipython notebook
    if (m_view->getEnableNotebook())
      saveNotebook(m_selectedData);
    endReduction();
  }
}

/*
Reduce the current row asynchronously
*/
void GenericDataProcessorPresenter::startAsyncRowReduceThread(RowItem *rowItem,
                                                              int groupIndex) {

  auto *worker = new GenericDataProcessorPresenterRowReducerWorker(
      this, rowItem, groupIndex);
  m_workerThread.reset(new GenericDataProcessorPresenterThread(this, worker));
  m_workerThread->start();
}

/*
Reduce the current group asynchronously
*/
void GenericDataProcessorPresenter::startAsyncGroupReduceThread(
    GroupData &groupData, int groupIndex) {

  auto *worker = new GenericDataProcessorPresenterGroupReducerWorker(
      this, groupData, groupIndex);
  m_workerThread.reset(new GenericDataProcessorPresenterThread(this, worker));
  m_workerThread->start();
}

/**
End reduction
*/
void GenericDataProcessorPresenter::endReduction() {

  pause();
  m_reductionPaused = true;
  m_mainPresenter->confirmReductionPaused();
}

/**
Handle reduction error
*/
void GenericDataProcessorPresenter::reductionError(QString ex) {
  m_view->giveUserCritical(ex, "Error");
}

/**
Handle thread completion
*/
void GenericDataProcessorPresenter::threadFinished(const int exitCode) {

  m_workerThread.release();

  if (exitCode == 0) { // Success
    m_progressReporter->report();
    doNextAction();
  } else { // Error
    m_progressReporter->clear();
    endReduction();
  }
}

/**
Display a dialog to choose save location for notebook, then save the notebook
there
@param data : the processed data
*/
void GenericDataProcessorPresenter::saveNotebook(const TreeData &data) {
  QString filename = m_view->requestNotebookPath();
  if (!filename.isEmpty()) {
    // Global pre-processing options as a map where keys are column
    // name and values are pre-processing options as a map of
    // property name to value
    const auto preprocessingOptionsMap = m_preprocessing.m_options;

    auto notebook = Mantid::Kernel::make_unique<GenerateNotebook>(
        m_wsName, m_view->getProcessInstrument(), m_whitelist,
        m_preprocessing.m_map, m_processor, m_postprocessing,
        preprocessingOptionsMap, m_processingOptions);
    auto generatedNotebook =
        std::string(notebook->generateNotebook(data).toStdString());

    std::ofstream file(filename.toStdString(), std::ofstream::trunc);
    file << generatedNotebook;
    file.flush();
    file.close();
  }
}

bool GenericDataProcessorPresenter::hasPostprocessing() const {
  return bool(m_postprocessing);
}

/**
Post-processes the workspaces created by the given rows together.
@param groupData : the data in a given group as received from the tree manager
*/
void GenericDataProcessorPresenter::postProcessGroup(
    const GroupData &groupData) {
  if (hasPostprocessing())
    m_postprocessing->postProcessGroup(m_processor.prefix(0), m_whitelist,
                                       groupData);
}

/**
Takes a user specified run, or list of runs, and returns a pointer to the
desired workspace
@param runStr : The run or list of runs (separated by '+')
@param preprocessor : The pre-processing algorithm acting on this column
@param optionsMap : User-specified options as a map
@throws std::runtime_error if the workspace could not be prepared
@returns a shared pointer to the workspace
*/
Workspace_sptr GenericDataProcessorPresenter::prepareRunWorkspace(
    const QString &runStr, const PreprocessingAlgorithm &preprocessor,
    const OptionsMap &optionsMap) {
  auto const instrument = m_view->getProcessInstrument();

  auto runs = preprocessingStringToList(runStr);

  if (runs.isEmpty())
    throw std::runtime_error("No runs given");

  // If we're only given one run, just return that
  if (runs.size() == 1)
    return getRun(runs[0], instrument, preprocessor.prefix());

  auto const outputName =
      preprocessingListToString(runs, preprocessor.prefix());

  /* Ideally, this should be executed as a child algorithm to keep the ADS tidy,
  * but that doesn't preserve history nicely, so we'll just take care of tidying
  * up in the event of failure.
  */
  IAlgorithm_sptr alg =
      AlgorithmManager::Instance().create(preprocessor.name().toStdString());
  alg->initialize();
  setAlgorithmProperty(
      alg.get(), preprocessor.lhsProperty(),
      getRun(runs[0], instrument, preprocessor.prefix())->getName());
  setAlgorithmProperty(alg.get(), preprocessor.outputProperty(), outputName);

  // Drop the first run from the runs list
  runs.erase(runs.begin());

  try {
    // Iterate through all the remaining runs, adding them to the first run
    for (auto runIt = runs.begin(); runIt != runs.end(); ++runIt) {

      // Loop all options and set them on the algorithm unless they
      // are the LHS or RHS property
      for (auto &kvp : optionsMap) {
        try {
          if (kvp.first != preprocessor.lhsProperty() &&
              kvp.first != preprocessor.rhsProperty())
            setAlgorithmProperty(alg.get(), kvp.first, kvp.second);
        } catch (Mantid::Kernel::Exception::NotFoundError &) {
          // We can't apply this option to this pre-processing alg
          throw;
        }
      }

      // Now set this run as the RHS property
      setAlgorithmProperty(
          alg.get(), preprocessor.rhsProperty(),
          getRun(*runIt, instrument, preprocessor.prefix())->getName());
      alg->execute();

      if (runIt != --runs.end()) {
        // After the first execution we replace the LHS with the previous output
        setAlgorithmProperty(alg.get(), preprocessor.lhsProperty(), outputName);
      }
    }
  } catch (...) {
    // If we're unable to create the full workspace, discard the partial version
    removeWorkspace(outputName);
    // We've tidied up, now re-throw.
    throw;
  }

  return AnalysisDataService::Instance().retrieveWS<Workspace>(
      outputName.toStdString());
}
/**
Returns the name of the reduced workspace for a given group
@param groupData : The data in a given group
@returns : The name of the workspace
*/
QString GenericDataProcessorPresenter::getPostprocessedWorkspaceName(
    const GroupData &groupData) {
  if (!hasPostprocessing())
    throw std::runtime_error("Attempted to get postprocessing workspace but no "
                             "postprocessing is specified.");
  return m_postprocessing->getPostprocessedWorkspaceName(m_whitelist,
                                                         groupData);
}

/** Loads a run found from disk or AnalysisDataService
 *
 * @param run : The name of the run
 * @param instrument : The instrument the run belongs to
 * @param prefix : The prefix to be prepended to the run number
 * @throws std::runtime_error if the run could not be loaded
 * @returns a shared pointer to the workspace
 */
Workspace_sptr GenericDataProcessorPresenter::getRun(const QString &run,
                                                     const QString &instrument,
                                                     const QString &prefix) {

  bool runFound;
  QString outName;
  QString fileName = instrument + run;

  outName = findRunInADS(run, prefix, runFound);
  if (!runFound) {
    outName = loadRun(run, instrument, prefix, m_loader, runFound);
    if (!runFound)
      throw std::runtime_error("Could not open " + fileName.toStdString());
  }

  return AnalysisDataService::Instance().retrieveWS<Workspace>(
      outName.toStdString());
}

bool isNumeric(QString const &numericCandidate) {
  return QRegExp("\\d+").exactMatch(numericCandidate);
}
/** Tries fetching a run from AnalysisDataService
 *
 * @param run : The name of the run
 * @param prefix : The prefix to be prepended to the run number
 * @param runFound : Whether or not the run was actually found
 * @returns string name of the run
 */
QString GenericDataProcessorPresenter::findRunInADS(const QString &run,
                                                    const QString &prefix,
                                                    bool &runFound) {

  runFound = true;

  // First, let's see if the run given is the name of a workspace in the ADS
  if (workspaceExists(run))
    return run;

  // Try with prefix
  if (workspaceExists(prefix + run))
    return prefix + run;

  // Is the run string is numeric?
  if (isNumeric(run)) {
    // Look for "<run_number>" in the ADS
    if (workspaceExists(run))
      return run;

    // Look for "<instrument><run_number>" in the ADS
    if (workspaceExists(prefix + run))
      return prefix + run;
  }

  // Run not found in ADS;
  runFound = false;
  return "";
}

/** Tries loading a run from disk
 *
 * @param run : The name of the run
 * @param instrument : The instrument the run belongs to
 * @param prefix : The prefix to be prepended to the run number
 * @param loader : The algorithm used for loading runs
 * @param runFound : Whether or not the run was actually found
 * @returns string name of the run
 */
QString GenericDataProcessorPresenter::loadRun(const QString &run,
                                               const QString &instrument,
                                               const QString &prefix,
                                               const QString &loader,
                                               bool &runFound) {

  runFound = true;
  auto const fileName = instrument + run;
  auto const outputName = prefix + run;

  IAlgorithm_sptr algLoadRun =
      AlgorithmManager::Instance().create(loader.toStdString());
  algLoadRun->initialize();
  algLoadRun->setProperty("Filename", fileName.toStdString());
  algLoadRun->setProperty("OutputWorkspace", outputName.toStdString());
  algLoadRun->execute();
  if (!algLoadRun->isExecuted()) {
    // Run not loaded from disk
    runFound = false;
    return "";
  }

  return outputName;
}

IAlgorithm_sptr
GenericDataProcessorPresenter::createProcessingAlgorithm() const {
  auto alg =
      AlgorithmManager::Instance().create(m_processor.name().toStdString());
  alg->initialize();
  return alg;
}

/** Preprocess the property value from the given column if
 * preprocessing is applicable for this column (does nothing
 * otherwise)
 * @param columnName [in] :: the name of the column
 * @param columnValue [inout] :: the original value in the column;
 * this gets updated to the new (preprocessed) value for the column
 * if preprocessing was performed
 * @param data [in] :: the data in the row
 */
void GenericDataProcessorPresenter::preprocessColumnValue(
    const QString &columnName, QString &columnValue, RowData *data) {
  // Check if preprocessing is required for this column
  if (!m_preprocessing.hasPreprocessing(columnName))
    return;

  // Get the options for the preprocessing algorithm
  auto preprocessor = m_preprocessing.m_map.at(columnName);
  OptionsMap options;
  if (m_preprocessing.hasOptions(columnName)) {
    auto globalOptions = m_preprocessing.m_options.at(columnName);
    options = getCanonicalOptions(data, globalOptions, m_whitelist, false);
  }

  // Run the preprocessing algorithm
  auto runWS = prepareRunWorkspace(columnValue, preprocessor, options);

  // Update the column value with the result of preprocessing
  columnValue = QString::fromStdString(runWS->getName());
}

/** Perform preprocessing on algorithm property values where applicable
 * @param options : the algorithm properties as a map of property name
 * to value
 * @param data : the data in the row
*/
void GenericDataProcessorPresenter::preprocessOptionValues(OptionsMap &options,
                                                           RowData *data) {
  // Loop through all columns (excluding the Options and Hidden options
  // columns)
  for (auto columnIt = m_whitelist.cbegin(); columnIt != m_whitelist.cend() - 2;
       ++columnIt) {
    auto column = *columnIt;
    auto &propertyName = column.algorithmProperty();

    // Check if the column has a value
    if (options.find(propertyName) != options.end()) {
      preprocessColumnValue(column.name(), options[propertyName], data);
    }
  }
}

/** Some columns in the model should be updated with outputs
 * from the algorithm if they were not set by the user. This is
 * so that the view can be updated show the user what values were used.
 */
void GenericDataProcessorPresenter::updateModelFromAlgorithm(
    IAlgorithm_sptr alg, RowData *data) {

  auto newData = data;

  if (alg->isExecuted()) {
    auto runNumbersIt2 = data->constBegin();
    auto newDataIt = newData->begin();
    auto columnIt2 = m_whitelist.cbegin();

    /* The reduction is complete, try to populate the columns */
    for (; columnIt2 != m_whitelist.cend() - 2;
         ++columnIt2, ++runNumbersIt2, ++newDataIt) {

      auto column = *columnIt2;
      auto runNumbers = *runNumbersIt2;

      if (runNumbers.isEmpty() && !m_preprocessing.m_map.count(column.name())) {

        QString propValue = QString::fromStdString(
            alg->getPropertyValue(column.algorithmProperty().toStdString()));

        if (m_options["Round"].toBool()) {
          QString exp = (propValue.indexOf("e") != -1)
                            ? propValue.right(propValue.indexOf("e"))
                            : "";
          propValue =
              propValue.mid(0, propValue.indexOf(".") +
                                   m_options["RoundPrecision"].toInt() + 1) +
              exp;
        }

        (*newDataIt) = propValue;
      }
    }
  }
}

/** Create an algorithm with the given properties and execute it
 * @param options : the options as a map of property name to value
 * @throws std::runtime_error if reduction fails
 * @returns : the algorithm
 */
IAlgorithm_sptr GenericDataProcessorPresenter::createAndRunAlgorithm(
    const OptionsMap &options) {
  auto alg = createProcessingAlgorithm();

  for (auto &kvp : options) {
    setAlgorithmProperty(alg.get(), kvp.first, kvp.second);
  }

  alg->execute();

  return alg;
}

/** Reduce a row
 *
 * @param data :: [input] The data in this row as a vector where elements
 * correspond to column contents
 * @throws std::runtime_error if reduction fails
 */
void GenericDataProcessorPresenter::reduceRow(RowData *data) {

  // Get the algorithm input properties as an options map
  OptionsMap options = getCanonicalOptions(
      data, m_processingOptions, m_whitelist, true,
      m_processor.outputProperties(), m_processor.prefixes());
  // Perform any preprocessing on the input properties
  preprocessOptionValues(options, data);
  // Run the algorithm
  const auto alg = createAndRunAlgorithm(options);
  // Populate any missing values in the model with output from the algorithm
  updateModelFromAlgorithm(alg, data);
}

/**
Insert a new row
*/
void GenericDataProcessorPresenter::appendRow() { m_manager->appendRow(); }

/**
Insert a new group
*/
void GenericDataProcessorPresenter::appendGroup() { m_manager->appendGroup(); }

/**
Delete row(s) from the model
*/
void GenericDataProcessorPresenter::deleteRow() { m_manager->deleteRow(); }

/**
Delete group(s) from the model
*/
void GenericDataProcessorPresenter::deleteGroup() { m_manager->deleteGroup(); }

/**
Group rows together
*/
void GenericDataProcessorPresenter::groupRows() { m_manager->groupRows(); }

/**
Expand all groups
*/
void GenericDataProcessorPresenter::expandAll() { m_view->expandAll(); }

/**
Collapse all groups
*/
void GenericDataProcessorPresenter::collapseAll() { m_view->collapseAll(); }

/**
Select all rows / groups
*/
void GenericDataProcessorPresenter::selectAll() { m_view->selectAll(); }

/**
Used by the view to tell the presenter something has changed
*/
void GenericDataProcessorPresenter::notify(DataProcessorPresenter::Flag flag) {

  switch (flag) {
  case DataProcessorPresenter::SaveAsFlag:
    saveTableAs();
    break;
  case DataProcessorPresenter::SaveFlag:
    saveTable();
    break;
  case DataProcessorPresenter::AppendRowFlag:
    appendRow();
    break;
  case DataProcessorPresenter::AppendGroupFlag:
    appendGroup();
    break;
  case DataProcessorPresenter::DeleteRowFlag:
    deleteRow();
    break;
  case DataProcessorPresenter::DeleteGroupFlag:
    deleteGroup();
    break;
  case DataProcessorPresenter::ProcessFlag:
    process();
    break;
  case DataProcessorPresenter::GroupRowsFlag:
    groupRows();
    break;
  case DataProcessorPresenter::NewTableFlag:
    newTable();
    break;
  case DataProcessorPresenter::TableUpdatedFlag:
    m_tableDirty = true;
    break;
  case DataProcessorPresenter::ExpandSelectionFlag:
    expandSelection();
    break;
  case DataProcessorPresenter::OptionsDialogFlag:
    showOptionsDialog();
    break;
  case DataProcessorPresenter::ClearSelectedFlag:
    clearSelected();
    break;
  case DataProcessorPresenter::CopySelectedFlag:
    copySelected();
    break;
  case DataProcessorPresenter::CutSelectedFlag:
    cutSelected();
    break;
  case DataProcessorPresenter::PasteSelectedFlag:
    pasteSelected();
    break;
  case DataProcessorPresenter::ImportTableFlag:
    importTable();
    break;
  case DataProcessorPresenter::OpenTableFlag:
    openTable();
    break;
  case DataProcessorPresenter::ExportTableFlag:
    exportTable();
    break;
  case DataProcessorPresenter::PlotRowFlag:
    plotRow();
    break;
  case DataProcessorPresenter::PlotGroupFlag:
    plotGroup();
    break;
  case DataProcessorPresenter::ExpandAllGroupsFlag:
    expandAll();
    break;
  case DataProcessorPresenter::CollapseAllGroupsFlag:
    collapseAll();
    break;
  case DataProcessorPresenter::SelectAllFlag:
    selectAll();
    break;
  case DataProcessorPresenter::PauseFlag:
    pause();
    break;
  }
  // Not having a 'default' case is deliberate. gcc issues a warning if there's
  // a flag we aren't handling.
}

/**
Press changes to the same item in the ADS
*/
void GenericDataProcessorPresenter::saveTable() {
  if (!m_wsName.isEmpty()) {
    AnalysisDataService::Instance().addOrReplace(
        m_wsName.toStdString(),
        boost::shared_ptr<ITableWorkspace>(
            m_manager->getTableWorkspace()->clone().release()));
    m_tableDirty = false;
  } else {
    saveTableAs();
  }
}

/**
Press changes to a new item in the ADS
*/
void GenericDataProcessorPresenter::saveTableAs() {
  auto const userString =
      m_view->askUserString("Save As", "Enter a workspace name:", "Workspace");
  if (!userString.isEmpty()) {
    m_wsName = userString;
    saveTable();
  }
}

/**
Start a new, untitled table
*/
void GenericDataProcessorPresenter::newTable() {
  if (m_tableDirty && m_options["WarnDiscardChanges"].toBool())
    if (!m_view->askUserYesNo("Your current table has unsaved changes. Are you "
                              "sure you want to discard them?",
                              "Start New Table?"))
      return;

  m_manager->newTable(m_whitelist);
  m_wsName.clear();
  m_view->showTable(m_manager->getModel());

  m_tableDirty = false;
}

/**
Open a table from the ADS
*/
void GenericDataProcessorPresenter::openTable() {
  if (m_tableDirty && m_options["WarnDiscardChanges"].toBool())
    if (!m_view->askUserYesNo("Your current table has unsaved changes. Are you "
                              "sure you want to discard them?",
                              "Open Table?"))
      return;

  auto &ads = AnalysisDataService::Instance();
  auto const toOpen = m_view->getWorkspaceToOpen();

  if (toOpen.isEmpty())
    return;

  if (!ads.isValid(toOpen.toStdString()).empty()) {
    m_view->giveUserCritical("Could not open workspace: " + toOpen, "Error");
    return;
  }

  ITableWorkspace_sptr origTable =
      AnalysisDataService::Instance().retrieveWS<ITableWorkspace>(
          toOpen.toStdString());

  // We create a clone of the table for live editing. The original is not
  // updated unless we explicitly save.
  ITableWorkspace_sptr newTable =
      boost::shared_ptr<ITableWorkspace>(origTable->clone().release());
  try {
    m_manager->isValidModel(newTable, m_whitelist.size());
    m_manager->newTable(newTable, m_whitelist);
    m_wsName = toOpen;
    m_view->showTable(m_manager->getModel());
    m_tableDirty = false;
  } catch (std::runtime_error &e) {
    m_view->giveUserCritical(
        QString(QString("Could not open workspace: ") + e.what()), "Error");
  }
}

/**
Import a table from TBL file
*/
void GenericDataProcessorPresenter::importTable() {

  QString pythonSrc;
  pythonSrc += "try:\n";
  pythonSrc += "  algm = LoadTBLDialog()\n";
  pythonSrc += "  print(algm.getPropertyValue(\"OutputWorkspace\"))\n";
  pythonSrc += "except:\n";
  pythonSrc += "  pass\n";

  auto const result = m_view->runPythonAlgorithm(pythonSrc);

  // result will hold the name of the output workspace
  // otherwise this should be an empty string.
  QString outputWorkspaceName = result.trimmed();
  if (!outputWorkspaceName.isEmpty())
    m_view->setModel(outputWorkspaceName);
}

/**
Export a table to TBL file
*/
void GenericDataProcessorPresenter::exportTable() {

  QString pythonSrc;
  pythonSrc += "try:\n";
  pythonSrc += "  algm = SaveTBLDialog()\n";
  pythonSrc += "except:\n";
  pythonSrc += "  pass\n";

  m_view->runPythonAlgorithm(pythonSrc);
}

/**
Handle ADS add events
*/
void GenericDataProcessorPresenter::addHandle(
    const std::string &name, Mantid::API::Workspace_sptr workspace) {
  if (Mantid::API::AnalysisDataService::Instance().isHiddenDataServiceObject(
          name))
    return;

  if (!m_manager->isValidModel(workspace, m_whitelist.size()))
    return;

  m_workspaceList.insert(QString::fromStdString(name));
  m_mainPresenter->notifyADSChanged(m_workspaceList);
}

/**
Handle ADS remove events
*/
void GenericDataProcessorPresenter::postDeleteHandle(const std::string &name) {
  m_workspaceList.remove(QString::fromStdString(name));
  m_mainPresenter->notifyADSChanged(m_workspaceList);
}

/**
Handle ADS clear events
*/
void GenericDataProcessorPresenter::clearADSHandle() {
  m_workspaceList.clear();
  m_mainPresenter->notifyADSChanged(m_workspaceList);
}

/**
Handle ADS rename events
*/
void GenericDataProcessorPresenter::renameHandle(const std::string &oldName,
                                                 const std::string &newName) {

  // if a workspace with oldName exists then replace it for the same workspace
  // with newName
  auto qOldName = QString::fromStdString(oldName);
  auto qNewName = QString::fromStdString(newName);
  if (m_workspaceList.contains(qOldName)) {
    m_workspaceList.remove(qOldName);
    m_workspaceList.insert(qNewName);
    m_mainPresenter->notifyADSChanged(m_workspaceList);
  }
}

/**
Handle ADS replace events
*/
void GenericDataProcessorPresenter::afterReplaceHandle(
    const std::string &name, Mantid::API::Workspace_sptr workspace) {
  auto qName = QString::fromStdString(name);
  // Erase it
  m_workspaceList.remove(qName);

  // If it's a table workspace, bring it back
  if (m_manager->isValidModel(workspace, static_cast<int>(m_whitelist.size())))
    m_workspaceList.insert(qName);
}

/** Expands the current selection */
void GenericDataProcessorPresenter::expandSelection() {

  auto selection = m_manager->expandSelection();

  if (!selection.empty())
    m_view->setSelection(selection);
}

/** Clear current selection */
void GenericDataProcessorPresenter::clearSelected() {

  m_manager->clearSelected();
}

/** Copy current selection to clipboard */
void GenericDataProcessorPresenter::copySelected() {

  m_view->setClipboard(m_manager->copySelected());
}

/** Copy currently selected rows to the clipboard, and then delete them. */
void GenericDataProcessorPresenter::cutSelected() {
  copySelected();
  deleteRow();
}

/** Paste the contents of the clipboard */
void GenericDataProcessorPresenter::pasteSelected() {
  auto const text = m_view->getClipboard();

  if (!text.isEmpty())
    m_manager->pasteSelected(text);
}

/** Transfers the selected runs in the search results to the processing table
* @param runs : [input] the set of runs to transfer as a vector of maps
*/
void GenericDataProcessorPresenter::transfer(
    const std::vector<std::map<QString, QString>> &runs) {

  m_manager->transfer(runs, m_whitelist);
  m_view->showTable(m_manager->getModel());
}

/**
Set the list of available instruments to search for and updates the list of
available instruments in the table view
@param instruments : The list of instruments available
@param defaultInstrument : The instrument to have selected by default
*/
void GenericDataProcessorPresenter::setInstrumentList(
    const QStringList &instruments, const QString &defaultInstrument) {

  QString instrList = instruments.join(",");

  m_view->setInstrumentList(instrList, defaultInstrument);
}

/** Plots any currently selected rows */
void GenericDataProcessorPresenter::plotRow() {
  if (m_processor.name().isEmpty())
    return;

  // Set of workspaces to plot
  QOrderedSet<QString> workspaces;
  // Set of workspaces not found in the ADS
  QSet<QString> notFound;

  const auto items = m_manager->selectedData();

  for (const auto &item : items) {

    for (const auto &run : item.second) {

      auto const wsName =
          getReducedWorkspaceName(run.second, m_processor.prefix(0));

      if (workspaceExists(wsName))
        workspaces.insert(wsName, nullptr);
      else
        notFound.insert(wsName);
    }
  }

  if (!notFound.isEmpty())
    issueNotFoundWarning("rows", notFound);

  plotWorkspaces(workspaces);
}

void GenericDataProcessorPresenter::issueNotFoundWarning(
    QString const &granule, QSet<QString> const &missingWorkspaces) {
  m_view->giveUserWarning(
      "The following workspaces were not plotted because they were not "
      "found:\n" +
          QStringList(QStringList::fromSet(missingWorkspaces)).join("\n") +
          "\n\nPlease check that the " + granule +
          " you are trying to plot have been "
          "fully processed.",
      "Error plotting " + granule + ".");
}

/** Plots any currently selected groups */
void GenericDataProcessorPresenter::plotGroup() {
  if (m_processor.name().isEmpty())
    return;

  // This method shouldn't be called if a post-processing algorithm is not
  // defined
  if (!hasPostprocessing())
    throw std::runtime_error("Can't plot group.");

  // Set of workspaces to plot
  QOrderedSet<QString> workspaces;
  // Set of workspaces not found in the ADS
  QSet<QString> notFound;

  auto const items = m_manager->selectedData();

  if (hasPostprocessing()) {
    for (const auto &item : items) {
      if (item.second.size() > 1) {
        auto const wsName = getPostprocessedWorkspaceName(item.second);

        if (workspaceExists(wsName))
          workspaces.insert(wsName, nullptr);
        else
          notFound.insert(wsName);
      }
    }
  }

  if (!notFound.empty())
    issueNotFoundWarning("groups", notFound);

  plotWorkspaces(workspaces);
}

/**
Plot a set of workspaces
* @param workspaces : [input] The list of workspaces as a set
*/
void GenericDataProcessorPresenter::plotWorkspaces(
    const QOrderedSet<QString> &workspaces) {
  if (!workspaces.isEmpty()) {
    QString pythonSrc;
    pythonSrc += "base_graph = None\n";
    for (auto ws = workspaces.begin(); ws != workspaces.end(); ++ws)
      pythonSrc += "base_graph = plotSpectrum(\"" + ws.key() +
                   "\", 0, True, window = base_graph)\n";

    pythonSrc += "base_graph.activeLayer().logLogAxes()\n";

    m_view->runPythonAlgorithm(pythonSrc);
  }
}

/** Shows the Refl Options dialog */
void GenericDataProcessorPresenter::showOptionsDialog() {
  auto options =
      new QtDataProcessorOptionsDialog(m_view, m_view->getPresenter());
  // By default the dialog is only destroyed when ReflMainView is and so they'll
  // stack up.
  // This way, they'll be deallocated as soon as they've been closed.
  options->setAttribute(Qt::WA_DeleteOnClose, true);
  options->exec();
}

/** Gets the options used by the presenter
@returns The options used by the presenter
*/
const std::map<QString, QVariant> &
GenericDataProcessorPresenter::options() const {
  return m_options;
}

/** Sets the options used by the presenter
@param options : The new options for the presenter to use
*/
void GenericDataProcessorPresenter::setOptions(
    const std::map<QString, QVariant> &options) {
  for (auto const &option : options)
    m_options[option.first] = option.second;

  // Save any changes to disk
  m_view->saveSettings(m_options);
}

/** Load options from disk if possible, or set to defaults */
void GenericDataProcessorPresenter::initOptions() {
  m_options.clear();
  applyDefaultOptions(m_options);

  // Load saved values from disk
  m_view->loadSettings(m_options);
}

void GenericDataProcessorPresenter::applyDefaultOptions(
    std::map<QString, QVariant> &options) {
  options["WarnProcessAll"] = true;
  options["WarnDiscardChanges"] = true;
  options["WarnProcessPartialGroup"] = true;
  options["Round"] = false;
  options["RoundPrecision"] = 3;
}

/** Tells the view which of the actions should be added to the toolbar
*/
void GenericDataProcessorPresenter::addCommands() {

  auto commands = m_manager->publishCommands();
  std::vector<std::unique_ptr<Command>> commandsToShow;
  for (auto comm = 10u; comm < commands.size(); comm++)
    commandsToShow.push_back(std::move(commands.at(comm)));
  m_view->addActions(std::move(commandsToShow));
}

/**
Pauses reduction. If currently reducing runs, this does not take effect until
the current thread for reducing a row or group has finished
*/
void GenericDataProcessorPresenter::updateWidgetEnabledState(
    const bool isProcessing) const {
  m_view->updateMenuEnabledState(isProcessing);

  m_view->setProcessButtonEnabled(!isProcessing);
  m_view->setInstrumentComboEnabled(!isProcessing);
  m_view->setTreeEnabled(!isProcessing);
  m_view->setOutputNotebookEnabled(!isProcessing);
}

/**
Pauses reduction. If currently reducing runs, this does not take effect until
the current thread for reducing a row or group has finished
*/
void GenericDataProcessorPresenter::pause() {

  updateWidgetEnabledState(false);

  m_mainPresenter->pause();

  m_pauseReduction = true;
}

/** Resumes reduction if currently paused
*/
void GenericDataProcessorPresenter::resume() {

  updateWidgetEnabledState(true);
  m_mainPresenter->resume();

  m_pauseReduction = false;
  m_reductionPaused = false;
  m_mainPresenter->confirmReductionResumed();

  doNextAction();
}

/**
* Tells the view to load a table workspace
* @param name : [input] The workspace's name
*/
void GenericDataProcessorPresenter::setModel(QString const &name) {
  m_view->setModel(name);
}

/**
* Sets whether to prompt user when getting selected runs
* @param allowPrompt : [input] Enable setting user prompt
*/
void GenericDataProcessorPresenter::setPromptUser(bool allowPrompt) {
  m_promptUser = allowPrompt;
}

/**
* Publishes a list of available commands
* @return : The list of available commands
*/
std::vector<std::unique_ptr<Command>>
GenericDataProcessorPresenter::publishCommands() {

  auto commands = m_manager->publishCommands();

  // "Open Table" needs the list of "child" commands, i.e. the list of
  // available workspaces in the ADS
  commands.at(0)->setChildren(getTableList());

  return commands;
}

/** Register a workspace receiver
* @param mainPresenter : [input] The outer presenter
*/
void GenericDataProcessorPresenter::accept(
    DataProcessorMainPresenter *mainPresenter) {
  m_mainPresenter = mainPresenter;
  // Notify workspace receiver with the list of valid workspaces as soon as it
  // is registered
  settingsChanged();

  m_mainPresenter->notifyADSChanged(m_workspaceList);
  // Presenter should initially be in the paused state
  m_mainPresenter->pause();
}

/** Returs the list of valid workspaces currently in the ADS
* @return : The vector of workspaces (as commands)
*/
std::vector<Command_uptr> GenericDataProcessorPresenter::getTableList() {

  std::vector<Command_uptr> workspaces;
  workspaces.reserve(m_workspaceList.size());
  // Create a command for each of the workspaces in the ADS
  for (const auto &name : m_workspaceList) {
    workspaces.push_back(
        Mantid::Kernel::make_unique<WorkspaceCommand>(this, name));
  }
  return workspaces;
}

/** Asks the view for selected parent items
 * @return :: the selected parent items
 */
ParentItems GenericDataProcessorPresenter::selectedParents() const {
  return m_view->getSelectedParents();
}

/** Asks the view for selected child items
 * @return :: the selected child items
 */
ChildItems GenericDataProcessorPresenter::selectedChildren() const {
  return m_view->getSelectedChildren();
}

/** Ask user for Yes/No
 * @param prompt :: the question to ask
 * @param title :: the title
 * @return :: Yes/No
 */
bool GenericDataProcessorPresenter::askUserYesNo(const QString &prompt,
                                                 const QString &title) const {

  return m_view->askUserYesNo(prompt, title);
}

/** Print warning message
 * @param prompt :: the message
 * @param title :: the title
 */
void GenericDataProcessorPresenter::giveUserWarning(
    const QString &prompt, const QString &title) const {

  m_view->giveUserWarning(prompt, title);
}

/** Checks whether data reduction is still in progress or not
* @return :: the reduction state
*/
bool GenericDataProcessorPresenter::isProcessing() const {
  return !m_reductionPaused;
}

/** Checks if a row in the table has been processed.
 * @param position :: the row to check
 * @return :: true if the row has already been processed else false.
 */
bool GenericDataProcessorPresenter::isProcessed(int position) const {
  // processing truth table
  // isProcessed      manager    force
  //    0               1          1
  //    0               0          1
  //    1               1          0
  //    0               0          0
  return m_manager->isProcessed(position) && !m_forceProcessing;
}

/** Checks if a row in the table has been processed.
 * @param position :: the row to check
 * @param parent :: the parent
 * @return :: true if the row has already been processed else false.
 */
bool GenericDataProcessorPresenter::isProcessed(int position,
                                                int parent) const {
  // processing truth table
  // isProcessed      manager    force
  //    0               1          1
  //    0               0          1
  //    1               1          0
  //    0               0          0
  return m_manager->isProcessed(position, parent) && !m_forceProcessing;
}

/** Set the forced reprocessing flag
 * @param forceReProcessing :: the row to check
 */
void GenericDataProcessorPresenter::setForcedReProcessing(
    bool forceReProcessing) {
  m_forceProcessing = forceReProcessing;
}

/** Set a value in the table
 *
 * @param row : the row index
 * @param column : the column index
 * @param parentRow : the row index of the parent item
 * @param parentColumn : the column index of the parent item
 * @param value : the new value
*/
void GenericDataProcessorPresenter::setCell(int row, int column, int parentRow,
                                            int parentColumn,
                                            const std::string &value) {

  m_manager->setCell(row, column, parentRow, parentColumn, value);
}

/** Gets a cell from the table
 *
 * @param row : the row index
 * @param column : the column index
 * @param parentRow : the row index of the parent item
 * @param parentColumn : the column index of the parent item
 * @return : the value in the cell
*/
std::string GenericDataProcessorPresenter::getCell(int row, int column,
                                                   int parentRow,
                                                   int parentColumn) {

  return m_manager->getCell(row, column, parentRow, parentColumn);
}

/**
 * Gets the number of rows.
 * @return : the number of rows.
 */
int GenericDataProcessorPresenter::getNumberOfRows() {
  return m_manager->getNumberOfRows();
}

/**
  * Clear the table
 **/
void GenericDataProcessorPresenter::clearTable() { m_manager->deleteRow(); }

/**
  * Flag used to stop processing
**/
void GenericDataProcessorPresenter::skipProcessing() {
  m_skipProcessing = true;
}
}
}
}<|MERGE_RESOLUTION|>--- conflicted
+++ resolved
@@ -310,13 +310,7 @@
   if (m_selectedData.size() == 0) {
     m_mainPresenter->confirmReductionPaused();
     return;
-<<<<<<< HEAD
-  }
-  // Set the global settings. If any have been changed, set all groups and rows
-  // as unprocessed
-  auto settingsHaveChanged = areOptionsUpdated();
-=======
->>>>>>> a5bfc263
+  }
 
   // Clear the group queue
   m_group_queue = GroupQueue();
