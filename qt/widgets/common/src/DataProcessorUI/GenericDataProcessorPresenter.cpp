--- conflicted
+++ resolved
@@ -162,24 +162,12 @@
                              "specified via this column and global options "
                              "specified externally, the former prevail.");
 
-<<<<<<< HEAD
   if (hasPostprocessing()) {
     m_manager =
         Mantid::Kernel::make_unique<TwoLevelTreeManager>(this, m_whitelist);
   } else {
     m_manager =
         Mantid::Kernel::make_unique<OneLevelTreeManager>(this, m_whitelist);
-=======
-  m_columns = static_cast<int>(m_whitelist.size());
-
-  if (m_postprocessor.name().isEmpty()) {
-    m_postprocess = false;
-    m_manager =
-        Mantid::Kernel::make_unique<OneLevelTreeManager>(this, m_whitelist);
-  } else {
-    m_manager =
-        Mantid::Kernel::make_unique<TwoLevelTreeManager>(this, m_whitelist);
->>>>>>> c64594f3
   }
 }
 
