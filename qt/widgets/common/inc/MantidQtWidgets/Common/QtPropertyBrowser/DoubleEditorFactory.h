--- conflicted
+++ resolved
@@ -15,11 +15,7 @@
 class DoubleEditorFactoryBase
     : public QtAbstractEditorFactory<DoubleManagerType> {
 public:
-<<<<<<< HEAD
-  DoubleEditorFactoryBase(QObject *parent = 0)
-=======
   DoubleEditorFactoryBase(QObject *parent = nullptr)
->>>>>>> 9519fe64
       : QtAbstractEditorFactory<DoubleManagerType>(parent) {}
 
 protected:
@@ -82,11 +78,7 @@
     : public DoubleEditorFactoryBase<QtDoublePropertyManager, DoubleEditor> {
   Q_OBJECT
 public:
-<<<<<<< HEAD
-  DoubleEditorFactory(QObject *parent = 0)
-=======
   DoubleEditorFactory(QObject *parent = nullptr)
->>>>>>> 9519fe64
       : DoubleEditorFactoryBase<QtDoublePropertyManager, DoubleEditor>(parent) {
   }
 };
@@ -99,11 +91,7 @@
                                      ParameterEditor> {
   Q_OBJECT
 public:
-<<<<<<< HEAD
-  ParameterEditorFactory(QObject *parent = 0)
-=======
   ParameterEditorFactory(QObject *parent = nullptr)
->>>>>>> 9519fe64
       : DoubleEditorFactoryBase<ParameterPropertyManager, ParameterEditor>(
             parent) {}
 };
