# Mantid Repository : https://github.com/mantidproject/mantid
#
# Copyright &copy; 2018 ISIS Rutherford Appleton Laboratory UKRI,
#     NScD Oak Ridge National Laboratory, European Spallation Source
#     & Institut Laue - Langevin
# SPDX - License - Identifier: GPL - 3.0 +
# pylint: disable=invalid-name
from __future__ import (absolute_import, division, print_function)

import sys

import PyQt4.QtGui as QtGui
import PyQt4.QtCore as QtCore
from mantid.kernel import ConfigServiceImpl
<<<<<<< HEAD
from Muon.GUI.Common.muon_data_context import MuonDataContext
=======
from Muon.GUI.Common.dock.dockable_tabs import DetachableTabWidget

from Muon.GUI.Common.muon_data_context import MuonDataContext
from Muon.GUI.Common.dummy_label.dummy_label_widget import DummyLabelWidget
from Muon.GUI.MuonAnalysis.dock.dock_widget import DockWidget
from Muon.GUI.Common.muon_context.muon_context import *  # MuonContext
>>>>>>> f25df998
from save_python import getWidgetIfOpen
from Muon.GUI.MuonAnalysis.load_widget.load_widget import LoadWidget
import Muon.GUI.Common.message_box as message_box
from Muon.GUI.Common.muon_load_data import MuonLoadData
<<<<<<< HEAD
from Muon.GUI.Common.grouping_tab_widget.grouping_tab_widget import GroupingTabWidget
from Muon.GUI.Common.help_widget.help_widget_presenter import HelpWidget


Name = "Muon_Analysis_2"

=======

from Muon.GUI.Common.home_tab.home_tab_widget import HomeTabWidget

Name = "Muon_Analysis_2"


muonGUI = None
SUPPORTED_FACILITIES = ["ISIS", "SmuS"]


def check_facility():
    """
    Get the currently set facility and check if it is in the list
    of supported facilities, raising an AttributeError if not.
    """
    current_facility = ConfigServiceImpl.Instance().getFacility().name()
    if current_facility not in SUPPORTED_FACILITIES:
        raise AttributeError("Your facility {} is not supported by MuonAnalysis 2.0, so you"
                             "will not be able to load any files. \n \n"
                             "Supported facilities are :"
                             + "\n - ".join(SUPPORTED_FACILITIES))


class MuonAnalysis4Gui(QtGui.QMainWindow):
    """
    The Muon Analaysis 2.0 interface.
    """

    @staticmethod
    def warning_popup(message):
        message_box.warning(str(message))

    def __init__(self, parent=None):
        super(MuonAnalysis4Gui, self).__init__(parent)
        self.setFocusPolicy(QtCore.Qt.StrongFocus)

        try:
            check_facility()
        except AttributeError as error:
            self.warning_popup(error.args[0])

        # initialise the data storing classes of the interface
        self.loaded_data = MuonLoadData()
        self.context = MuonDataContext(load_data=self.loaded_data)

        # construct all the widgets.
        self.load_widget = LoadWidget(self.loaded_data, self.context.instrument, self)
        self.home_tab = HomeTabWidget(self.context)
        self.setup_tabs()

        splitter = QtGui.QSplitter(QtCore.Qt.Vertical)
        splitter.addWidget(self.load_widget.load_widget_view)
        splitter.addWidget(self.tabs)

        self.setCentralWidget(splitter)
        self.setWindowTitle("Muon Analysis version 2")

        self.home_tab.instrument_widget.instrumentNotifier.add_subscriber(self.home_tab.home_tab_widget.instrumentObserver)
        self.home_tab.instrument_widget.instrumentNotifier.add_subscriber(self.load_widget.load_widget.instrumentObserver)
        self.load_widget.load_widget.loadNotifier.add_subscriber(self.home_tab.home_tab_widget.loadObserver)

    def closeEvent(self, event):
        print("Muon Analysis Close Event")
        self.load_widget.load_widget_view = None
        self.load_widget.load_run_view = None
        self.load_widget.load_file_view = None

    def setup_tabs(self):
        """
        Set up the tabbing structure; the tabs work similarly to conventional
        web browsers.
        """
        self.tabs = DetachableTabWidget(self)
        self.tabs.addTab(self.home_tab.home_tab_view, 'Home')
        # self.tabs.addTab(self.group_tab_view, 'Grouping')
>>>>>>> f25df998

muonGUI = None
SUPPORTED_FACILITIES = ["ISIS", "SmuS"]


<<<<<<< HEAD
def check_facility():
    """
    Get the currently set facility and check if it is in the list
    of supported facilities, raising an AttributeError if not.
    """
    current_facility = ConfigServiceImpl.Instance().getFacility().name()
    if current_facility not in SUPPORTED_FACILITIES:
        raise AttributeError("Your facility {} is not supported by MuonAnalysis 2.0, so you"
                             "will not be able to load any files. \n \n"
                             "Supported facilities are :"
                             + "\n - ".join(SUPPORTED_FACILITIES))
=======
    def __init__(self, parent=None):
        super(MuonAnalysis2Gui, self).__init__(parent)
        self.setFocusPolicy(QtCore.Qt.StrongFocus)

        self.add_table_workspace()
>>>>>>> f25df998


class MuonAnalysisGui(QtGui.QMainWindow):
    """
    The Muon Analaysis 2.0 interface.
    """

    @staticmethod
    def warning_popup(message):
        message_box.warning(str(message))

    def __init__(self, parent=None):
        super(MuonAnalysisGui, self).__init__(parent)
        self.setFocusPolicy(QtCore.Qt.StrongFocus)

        try:
            check_facility()
        except AttributeError as error:
            self.warning_popup(error.args[0])

        # initialise the data storing classes of the interface
        self.loaded_data = MuonLoadData()
        self.context = MuonDataContext(load_data=self.loaded_data)

        # construct all the widgets.
        self.load_widget = LoadWidget(self.loaded_data, self.context.instrument, self)
        self.grouping_tab_widget = GroupingTabWidget(self.context)
        self.help_widget = HelpWidget()

        splitter = QtGui.QSplitter(QtCore.Qt.Vertical)
        splitter.addWidget(self.load_widget.load_widget_view)
        splitter.addWidget(self.grouping_tab_widget.group_tab_view)
        splitter.addWidget(self.help_widget.view)

        self.setCentralWidget(splitter)
        self.setWindowTitle("Muon Analysis version 2")

        self.load_widget.load_widget.loadNotifier.add_subscriber(self.grouping_tab_widget.group_tab_presenter.loadObserver)

    def closeEvent(self, event):
        self.load_widget = None


def qapp():
    if QtGui.QApplication.instance():
        _app = QtGui.QApplication.instance()
    else:
        _app = QtGui.QApplication(sys.argv)
    return _app


def main():
    widget = getWidgetIfOpen(Name)
    if widget is not None:
        # if GUI is open bring to front
        widget.raise_()
        return widget
    app = qapp()
    try:
        global muon
<<<<<<< HEAD
        muon = MuonAnalysisGui()
=======
        muon = MuonAnalysis4Gui()
>>>>>>> f25df998
        muon.resize(700, 700)
        muon.show()
        app.exec_()
        return muon
    except RuntimeError as error:
        muon = QtGui.QWidget()
        QtGui.QMessageBox.warning(muon, Name, str(error))
        return muon


def saveToProject():
    widget = getWidgetIfOpen(Name)
    if widget is None:
        return ""
    widget.update()
    project = widget.saveToProject()
    return project


def loadFromProject(project):
    global muonGUI
    muonGUI = main()
    muonGUI.dock_widget.loadFromProject(project)
<<<<<<< HEAD
    muonGUI.loadFromContext(project)
=======
    # muonGUI.loadFromContext(project)
>>>>>>> f25df998
    return muonGUI


if __name__ == '__main__':
    muon = main()
    # cannot assign straight to muonGUI
    # prevents reopening to the same GUI
    muonGUI = muon<|MERGE_RESOLUTION|>--- conflicted
+++ resolved
@@ -12,28 +12,15 @@
 import PyQt4.QtGui as QtGui
 import PyQt4.QtCore as QtCore
 from mantid.kernel import ConfigServiceImpl
-<<<<<<< HEAD
-from Muon.GUI.Common.muon_data_context import MuonDataContext
-=======
 from Muon.GUI.Common.dock.dockable_tabs import DetachableTabWidget
 
 from Muon.GUI.Common.muon_data_context import MuonDataContext
-from Muon.GUI.Common.dummy_label.dummy_label_widget import DummyLabelWidget
-from Muon.GUI.MuonAnalysis.dock.dock_widget import DockWidget
-from Muon.GUI.Common.muon_context.muon_context import *  # MuonContext
->>>>>>> f25df998
 from save_python import getWidgetIfOpen
 from Muon.GUI.MuonAnalysis.load_widget.load_widget import LoadWidget
 import Muon.GUI.Common.message_box as message_box
 from Muon.GUI.Common.muon_load_data import MuonLoadData
-<<<<<<< HEAD
 from Muon.GUI.Common.grouping_tab_widget.grouping_tab_widget import GroupingTabWidget
 from Muon.GUI.Common.help_widget.help_widget_presenter import HelpWidget
-
-
-Name = "Muon_Analysis_2"
-
-=======
 
 from Muon.GUI.Common.home_tab.home_tab_widget import HomeTabWidget
 
@@ -55,85 +42,6 @@
                              "will not be able to load any files. \n \n"
                              "Supported facilities are :"
                              + "\n - ".join(SUPPORTED_FACILITIES))
-
-
-class MuonAnalysis4Gui(QtGui.QMainWindow):
-    """
-    The Muon Analaysis 2.0 interface.
-    """
-
-    @staticmethod
-    def warning_popup(message):
-        message_box.warning(str(message))
-
-    def __init__(self, parent=None):
-        super(MuonAnalysis4Gui, self).__init__(parent)
-        self.setFocusPolicy(QtCore.Qt.StrongFocus)
-
-        try:
-            check_facility()
-        except AttributeError as error:
-            self.warning_popup(error.args[0])
-
-        # initialise the data storing classes of the interface
-        self.loaded_data = MuonLoadData()
-        self.context = MuonDataContext(load_data=self.loaded_data)
-
-        # construct all the widgets.
-        self.load_widget = LoadWidget(self.loaded_data, self.context.instrument, self)
-        self.home_tab = HomeTabWidget(self.context)
-        self.setup_tabs()
-
-        splitter = QtGui.QSplitter(QtCore.Qt.Vertical)
-        splitter.addWidget(self.load_widget.load_widget_view)
-        splitter.addWidget(self.tabs)
-
-        self.setCentralWidget(splitter)
-        self.setWindowTitle("Muon Analysis version 2")
-
-        self.home_tab.instrument_widget.instrumentNotifier.add_subscriber(self.home_tab.home_tab_widget.instrumentObserver)
-        self.home_tab.instrument_widget.instrumentNotifier.add_subscriber(self.load_widget.load_widget.instrumentObserver)
-        self.load_widget.load_widget.loadNotifier.add_subscriber(self.home_tab.home_tab_widget.loadObserver)
-
-    def closeEvent(self, event):
-        print("Muon Analysis Close Event")
-        self.load_widget.load_widget_view = None
-        self.load_widget.load_run_view = None
-        self.load_widget.load_file_view = None
-
-    def setup_tabs(self):
-        """
-        Set up the tabbing structure; the tabs work similarly to conventional
-        web browsers.
-        """
-        self.tabs = DetachableTabWidget(self)
-        self.tabs.addTab(self.home_tab.home_tab_view, 'Home')
-        # self.tabs.addTab(self.group_tab_view, 'Grouping')
->>>>>>> f25df998
-
-muonGUI = None
-SUPPORTED_FACILITIES = ["ISIS", "SmuS"]
-
-
-<<<<<<< HEAD
-def check_facility():
-    """
-    Get the currently set facility and check if it is in the list
-    of supported facilities, raising an AttributeError if not.
-    """
-    current_facility = ConfigServiceImpl.Instance().getFacility().name()
-    if current_facility not in SUPPORTED_FACILITIES:
-        raise AttributeError("Your facility {} is not supported by MuonAnalysis 2.0, so you"
-                             "will not be able to load any files. \n \n"
-                             "Supported facilities are :"
-                             + "\n - ".join(SUPPORTED_FACILITIES))
-=======
-    def __init__(self, parent=None):
-        super(MuonAnalysis2Gui, self).__init__(parent)
-        self.setFocusPolicy(QtCore.Qt.StrongFocus)
-
-        self.add_table_workspace()
->>>>>>> f25df998
 
 
 class MuonAnalysisGui(QtGui.QMainWindow):
@@ -161,20 +69,44 @@
         # construct all the widgets.
         self.load_widget = LoadWidget(self.loaded_data, self.context.instrument, self)
         self.grouping_tab_widget = GroupingTabWidget(self.context)
+        self.home_tab = HomeTabWidget(self.context)
+        self.setup_tabs()
         self.help_widget = HelpWidget()
 
         splitter = QtGui.QSplitter(QtCore.Qt.Vertical)
         splitter.addWidget(self.load_widget.load_widget_view)
-        splitter.addWidget(self.grouping_tab_widget.group_tab_view)
+        splitter.addWidget(self.tabs)
         splitter.addWidget(self.help_widget.view)
 
         self.setCentralWidget(splitter)
         self.setWindowTitle("Muon Analysis version 2")
 
+        self.home_tab.group_widget.pairAlphaNotifier.add_subscriber(self.grouping_tab_widget.group_tab_presenter.loadObserver)
+        self.grouping_tab_widget.group_tab_presenter.groupingNotifier.add_subscriber(self.home_tab.home_tab_widget.groupingObserver)
+        self.home_tab.instrument_widget.instrumentNotifier.add_subscriber(
+            self.home_tab.home_tab_widget.instrumentObserver)
+        self.home_tab.instrument_widget.instrumentNotifier.add_subscriber(
+            self.load_widget.load_widget.instrumentObserver)
+        self.home_tab.instrument_widget.instrumentNotifier.add_subscriber(
+            self.grouping_tab_widget.group_tab_presenter.instrumentObserver)
+        self.load_widget.load_widget.loadNotifier.add_subscriber(self.home_tab.home_tab_widget.loadObserver)
         self.load_widget.load_widget.loadNotifier.add_subscriber(self.grouping_tab_widget.group_tab_presenter.loadObserver)
 
+
     def closeEvent(self, event):
-        self.load_widget = None
+        print("Muon Analysis Close Event")
+        self.load_widget.load_widget_view = None
+        self.load_widget.load_run_view = None
+        self.load_widget.load_file_view = None
+
+    def setup_tabs(self):
+        """
+        Set up the tabbing structure; the tabs work similarly to conventional
+        web browsers.
+        """
+        self.tabs = DetachableTabWidget(self)
+        self.tabs.addTab(self.home_tab.home_tab_view, 'Home')
+        self.tabs.addTab(self.grouping_tab_widget.group_tab_view, 'Grouping')
 
 
 def qapp():
@@ -194,11 +126,7 @@
     app = qapp()
     try:
         global muon
-<<<<<<< HEAD
         muon = MuonAnalysisGui()
-=======
-        muon = MuonAnalysis4Gui()
->>>>>>> f25df998
         muon.resize(700, 700)
         muon.show()
         app.exec_()
@@ -222,11 +150,7 @@
     global muonGUI
     muonGUI = main()
     muonGUI.dock_widget.loadFromProject(project)
-<<<<<<< HEAD
     muonGUI.loadFromContext(project)
-=======
-    # muonGUI.loadFromContext(project)
->>>>>>> f25df998
     return muonGUI
 
 
