from __future__ import (absolute_import, division, print_function)

import mantid.simpleapi as mantid

import isis_powder.routines.common as common
<<<<<<< HEAD
from isis_powder.routines.common_enums import InputBatchingEnum


def create_van(instrument, van, empty, absorb, gen_absorb):
    run_details = instrument._get_run_details(run_number_string=van)
=======
from isis_powder.routines.common_enums import INPUT_BATCHING


def create_van(instrument, run_details, absorb):
    """
    Creates a splined vanadium run for the following instrument. Requires the run_details for the
    vanadium workspace we will process and whether to apply absorption corrections.
    :param instrument: The instrument object that will be used to supply various instrument specific methods
    :param run_details: The run details associated with this vanadium run
    :param absorb: Boolean flag whether to apply absorption corrections
    :return: Processed workspace group in dSpacing (but not splined)
    """
    van = run_details.vanadium_run_numbers
>>>>>>> d3c062ad
    # Always sum a range of inputs as its a vanadium run over multiple captures
    input_van_ws_list = common.load_current_normalised_ws_list(run_number_string=van, instrument=instrument,
                                                               input_batching=INPUT_BATCHING.Summed)
    input_van_ws = input_van_ws_list[0]  # As we asked for a summed ws there should only be one returned

    # TODO where do we subtract empty can on GEM ?
    corrected_van_ws = common.subtract_sample_empty(ws_to_correct=input_van_ws,
                                                    empty_sample_ws_string=run_details.empty_runs,
                                                    instrument=instrument)

    # Crop the tail end of the data on PEARL if they are not capturing slow neutrons
    corrected_van_ws = instrument._crop_raw_to_expected_tof_range(ws_to_crop=corrected_van_ws)
<<<<<<< HEAD

    aligned_ws = mantid.AlignDetectors(InputWorkspace=corrected_van_ws,
                                       CalibrationFile=run_details.calibration_file_path)
=======
>>>>>>> d3c062ad

    aligned_ws = mantid.AlignDetectors(InputWorkspace=corrected_van_ws,
                                       CalibrationFile=run_details.offset_file_path)
    if absorb:
<<<<<<< HEAD
        aligned_ws = _apply_absorb_corrections(instrument=instrument, run_details=run_details,
                                               van_ws=aligned_ws, gen_absorb=gen_absorb)
=======
        aligned_ws = instrument._apply_absorb_corrections(run_details=run_details, van_ws=aligned_ws)
>>>>>>> d3c062ad

    focused_vanadium = mantid.DiffractionFocussing(InputWorkspace=aligned_ws,
                                                   GroupingFileName=run_details.grouping_file_path)

    focused_spectra = common.extract_ws_spectra(focused_vanadium)
    focused_spectra = instrument._crop_van_to_expected_tof_range(focused_spectra)

    d_spacing_group, tof_group = instrument._output_focused_ws(processed_spectra=focused_spectra,
                                                               run_details=run_details, output_mode="all")

    _create_vanadium_splines(focused_spectra, instrument, run_details)

    common.keep_single_ws_unit(d_spacing_group=d_spacing_group,tof_group=tof_group,
                               unit_to_keep=instrument._get_unit_to_keep())

    common.remove_intermediate_workspace(corrected_van_ws)
    common.remove_intermediate_workspace(aligned_ws)
    common.remove_intermediate_workspace(focused_vanadium)
    common.remove_intermediate_workspace(focused_spectra)

    return d_spacing_group


def _create_vanadium_splines(focused_spectra, instrument, run_details):
    splined_ws_list = instrument._spline_vanadium_ws(focused_spectra)
    out_spline_van_file_path = run_details.splined_vanadium_file_path
    append = False
    for ws in splined_ws_list:
        mantid.SaveNexus(Filename=out_spline_van_file_path, InputWorkspace=ws, Append=append)
        append = True
<<<<<<< HEAD
    mantid.GroupWorkspaces(InputWorkspaces=splined_ws_list, OutputWorkspace="Van_spline_data")


def _apply_absorb_corrections(instrument, run_details, van_ws, gen_absorb):
    absorb_ws = instrument._apply_absorb_corrections(run_details, van_ws, gen_absorb=gen_absorb)
    return absorb_ws


def _save_focused_vanadium(instrument, run_details, van_spectra):
    d_spacing_group = instrument._output_focused_ws(processed_spectra=van_spectra,
                                                    run_details=run_details, output_mode="all")
    return d_spacing_group
=======
    # Group for user convenience
    mantid.GroupWorkspaces(InputWorkspaces=splined_ws_list, OutputWorkspace="Van_spline_data")
>>>>>>> d3c062ad
<|MERGE_RESOLUTION|>--- conflicted
+++ resolved
@@ -3,13 +3,6 @@
 import mantid.simpleapi as mantid
 
 import isis_powder.routines.common as common
-<<<<<<< HEAD
-from isis_powder.routines.common_enums import InputBatchingEnum
-
-
-def create_van(instrument, van, empty, absorb, gen_absorb):
-    run_details = instrument._get_run_details(run_number_string=van)
-=======
 from isis_powder.routines.common_enums import INPUT_BATCHING
 
 
@@ -23,7 +16,6 @@
     :return: Processed workspace group in dSpacing (but not splined)
     """
     van = run_details.vanadium_run_numbers
->>>>>>> d3c062ad
     # Always sum a range of inputs as its a vanadium run over multiple captures
     input_van_ws_list = common.load_current_normalised_ws_list(run_number_string=van, instrument=instrument,
                                                                input_batching=INPUT_BATCHING.Summed)
@@ -36,22 +28,11 @@
 
     # Crop the tail end of the data on PEARL if they are not capturing slow neutrons
     corrected_van_ws = instrument._crop_raw_to_expected_tof_range(ws_to_crop=corrected_van_ws)
-<<<<<<< HEAD
-
-    aligned_ws = mantid.AlignDetectors(InputWorkspace=corrected_van_ws,
-                                       CalibrationFile=run_details.calibration_file_path)
-=======
->>>>>>> d3c062ad
 
     aligned_ws = mantid.AlignDetectors(InputWorkspace=corrected_van_ws,
                                        CalibrationFile=run_details.offset_file_path)
     if absorb:
-<<<<<<< HEAD
-        aligned_ws = _apply_absorb_corrections(instrument=instrument, run_details=run_details,
-                                               van_ws=aligned_ws, gen_absorb=gen_absorb)
-=======
         aligned_ws = instrument._apply_absorb_corrections(run_details=run_details, van_ws=aligned_ws)
->>>>>>> d3c062ad
 
     focused_vanadium = mantid.DiffractionFocussing(InputWorkspace=aligned_ws,
                                                    GroupingFileName=run_details.grouping_file_path)
@@ -82,20 +63,5 @@
     for ws in splined_ws_list:
         mantid.SaveNexus(Filename=out_spline_van_file_path, InputWorkspace=ws, Append=append)
         append = True
-<<<<<<< HEAD
-    mantid.GroupWorkspaces(InputWorkspaces=splined_ws_list, OutputWorkspace="Van_spline_data")
-
-
-def _apply_absorb_corrections(instrument, run_details, van_ws, gen_absorb):
-    absorb_ws = instrument._apply_absorb_corrections(run_details, van_ws, gen_absorb=gen_absorb)
-    return absorb_ws
-
-
-def _save_focused_vanadium(instrument, run_details, van_spectra):
-    d_spacing_group = instrument._output_focused_ws(processed_spectra=van_spectra,
-                                                    run_details=run_details, output_mode="all")
-    return d_spacing_group
-=======
     # Group for user convenience
-    mantid.GroupWorkspaces(InputWorkspaces=splined_ws_list, OutputWorkspace="Van_spline_data")
->>>>>>> d3c062ad
+    mantid.GroupWorkspaces(InputWorkspaces=splined_ws_list, OutputWorkspace="Van_spline_data")