--- conflicted
+++ resolved
@@ -81,11 +81,7 @@
 
 
 def generate_ts_pdf(run_number, focus_file_path, merge_banks=False, q_lims=None, cal_file_name=None,
-<<<<<<< HEAD
-                    sample_details=None, output_binning=None):
-=======
-                    sample_details=None, pdf_type="G(r)"):
->>>>>>> b7b1db9c
+                    sample_details=None, output_binning=None, pdf_type="G(r)"):
     focused_ws = _obtain_focused_run(run_number, focus_file_path)
     focused_ws = mantid.ConvertUnits(InputWorkspace=focused_ws, Target="MomentumTransfer", EMode='Elastic')
 
