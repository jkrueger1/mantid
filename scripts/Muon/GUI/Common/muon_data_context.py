--- conflicted
+++ resolved
@@ -8,21 +8,16 @@
 from __future__ import (absolute_import, division, print_function)
 
 import Muon.GUI.Common.utilities.load_utils as load_utils
-<<<<<<< HEAD
-=======
+
 import Muon.GUI.Common.utilities.xml_utils as xml_utils
 from Muon.GUI.Common.ADSHandler.muon_workspace_wrapper import MuonWorkspaceWrapper
->>>>>>> 53daf226
 
 from Muon.GUI.Common.muon_group import MuonGroup
 from Muon.GUI.Common.muon_pair import MuonPair
 from Muon.GUI.Common.muon_load_data import MuonLoadData
 from Muon.GUI.Common.utilities.muon_file_utils import format_run_for_file
 from Muon.GUI.Common.utilities.run_string_utils import run_list_to_string
-<<<<<<< HEAD
-=======
-
->>>>>>> 53daf226
+
 from Muon.GUI.Common.ADSHandler.workspace_naming import (get_raw_data_workspace_name, get_group_data_workspace_name,
                                                          get_pair_data_workspace_name, get_base_data_directory,
                                                          get_raw_data_directory, get_group_data_directory,
