# Mantid Repository : https://github.com/mantidproject/mantid
#
# Copyright &copy; 2018 ISIS Rutherford Appleton Laboratory UKRI,
#     NScD Oak Ridge National Laboratory, European Spallation Source
#     & Institut Laue - Langevin
# SPDX - License - Identifier: GPL - 3.0 +

from __future__ import (absolute_import, division, print_function)

import Muon.GUI.Common.utilities.load_utils as load_utils
import Muon.GUI.Common.utilities.xml_utils as xml_utils
from Muon.GUI.Common.ADSHandler.muon_workspace_wrapper import MuonWorkspaceWrapper

from Muon.GUI.Common.muon_group import MuonGroup
from Muon.GUI.Common.muon_pair import MuonPair
from Muon.GUI.Common.muon_load_data import MuonLoadData
from Muon.GUI.Common.utilities.muon_file_utils import format_run_for_file
from Muon.GUI.Common.utilities.run_string_utils import run_list_to_string, run_string_to_list

from Muon.GUI.Common.ADSHandler.workspace_naming import (get_raw_data_workspace_name, get_group_data_workspace_name,
                                                         get_pair_data_workspace_name, get_base_data_directory,
                                                         get_raw_data_directory, get_group_data_directory,
                                                         get_pair_data_directory)

from Muon.GUI.Common.calculate_pair_and_group import calculate_group_data, calculate_pair_data

from collections import OrderedDict

from mantid.api import WorkspaceGroup
from mantid.kernel import ConfigServiceImpl, ConfigService


def get_default_grouping(workspace, instrument, main_field_direction):
    parameter_name = "Default grouping file"
    if instrument == "MUSR":
        parameter_name += " - " + main_field_direction
    try:
<<<<<<< HEAD
        if isinstance(workspace, WorkspaceGroup):
            grouping_file = workspace[0].getInstrument().getStringParameter(parameter_name)[0]
        else:
            grouping_file = workspace.getInstrument().getStringParameter(parameter_name)[0]
=======
        grouping_file = workspace.getInstrument().getStringParameter(parameter_name)[0]
>>>>>>> ebef5ce4
    except IndexError:
        return [], []
    instrument_directory = ConfigServiceImpl.Instance().getInstrumentDirectory()
    filename = instrument_directory + grouping_file
    new_groups, new_pairs, description = xml_utils.load_grouping_from_XML(filename)
    return new_groups, new_pairs


def construct_empty_group(group_names, group_index=0):
    """
    Create an empty MuonGroup appropriate for adding to the current grouping table.
    """
    new_group_name = "group_" + str(group_index)
    while new_group_name in group_names:
        # modify the name until it is unique
        group_index += 1
        new_group_name = "group_" + str(group_index)
    return MuonGroup(group_name=new_group_name, detector_ids=[1])


def construct_empty_pair(group_names, pair_names, pair_index=0):
    """
    Create an empty MuonPair appropriate for adding to the current pairing table.
    """
    new_pair_name = "pair_" + str(pair_index)
    while new_pair_name in pair_names:
        # modify the name until it is unique
        pair_index += 1
        new_pair_name = "pair_" + str(pair_index)
    if len(group_names) == 1:
        group1 = group_names[0]
        group2 = group_names[0]
    elif len(group_names) >= 2:
        group1 = group_names[0]
        group2 = group_names[1]
    else:
        group1 = None
        group2 = None
    return MuonPair(pair_name=new_pair_name,
                    forward_group_name=group1, backward_group_name=group2, alpha=1.0)


class MuonDataContext(object):
    """
    The MuonContext is the core class for the MuonAnalysis 2 interface. It stores all the data and parameters used
    in the interface and serves as the model part of the MVP design pattern for every widget in the interface.
    By sharing a common instance of this class, the interface remains synchronized by use of the observer pattern to
    notify subcribers of changes, whi will then respond by updating their view from this commonly shared model.

    The actual processing of data occurs via this class (as it should as the model).
    """

    # ADS base directory for all workspaces
    base_directory = "Muon Data"

    def __init__(self, load_data=MuonLoadData()):
        """
        Currently, only a single run is loaded into the Home/Grouping tab at once. This is held in the _current_data
        member. The load widget may load multiple runs at once, these are stored in the _loaded_data member.
        Groups and Pairs associated to the current run are stored in _grousp and _pairs as ordered dictionaries.
        """
        self._groups = OrderedDict()
        self._pairs = OrderedDict()

        self._loaded_data = load_data
        self._current_data = {"workspace": load_utils.empty_loaded_data()}  # self.get_result(False)

        self._instrument = ConfigService.getInstrument().name()

    def is_data_loaded(self):
        return self._loaded_data.num_items() > 0

    def is_multi_period(self):
        return len(self.current_data["OutputWorkspace"]) > 1

    @property
    def current_data(self):
        return self._current_data["workspace"]

    @property
    def instrument(self):
        return self._instrument

    @instrument.setter
    def instrument(self, value):
        self._instrument = value

    @property
    def current_run(self):
        return self._current_data["run"]

    @property
    def run(self):
        try:
            # refer to the output of the loading widget (e.g. for co-adding)
            runs = run_list_to_string(self.current_run)
        except Exception:
            # extract from sample logs
            run_log = self.get_sample_log("run_number")
            if run_log:
                runs = run_log.value
            else:
                runs = 0
        return runs

    @property
    def group_names(self):
        return self._groups.keys()

    @property
    def pair_names(self):
        return self._pairs.keys()

    @property
    def groups(self):
        return self._groups

    @property
    def pairs(self):
        return self._pairs

    def add_group(self, group):
        assert isinstance(group, MuonGroup)
        if self.check_group_contains_valid_detectors(group):
            self._groups[group.name] = group
        else:
            raise ValueError('Invalid detectors in group {}'.format(group.name))

    def add_pair(self, pair):
        assert isinstance(pair, MuonPair)
        self._pairs[pair.name] = pair

    def update_current_data(self):
        # Update the current data; resetting the groups and pairs to their default values
        if self._loaded_data.num_items() > 0:
            self._current_data = self._loaded_data.get_latest_data()
            self.set_groups_and_pairs_to_default()
        else:
            self._current_data = {"workspace": load_utils.empty_loaded_data()}

    @property
    def loaded_data(self):
        return self._current_data["workspace"]

    @property
    def loaded_workspace(self):
        return self.current_data["OutputWorkspace"][0].workspace

    def loaded_workspace_as_group(self, run):
        if self.is_multi_period():
            workspace_group = WorkspaceGroup()
            for workspace_wrapper in self._loaded_data.get_data(run=run_string_to_list(run))['workspace']['OutputWorkspace']:
                workspace_group.addWorkspace(workspace_wrapper.workspace)
            return workspace_group
        else:
            return self.current_data["OutputWorkspace"][0].workspace

    @property
    def period_string(self):
        summed_periods = self.loaded_data["SummedPeriods"] if 'SummedPeriods' in self.loaded_data else [1]
        subtracted_periods = self.loaded_data["SubtractedPeriods"] if 'SubtractedPeriods' in self.loaded_data else []
        if subtracted_periods:
            return '+'.join([str(period) for period in summed_periods]) + '-' + '-'.join([str(period) for period in subtracted_periods])
        else:
            return '+'.join([str(period) for period in summed_periods])

    @property
    def num_detectors(self):
        try:
            n_det = self.loaded_workspace.detectorInfo().size()
        except AttributeError:
            # default to 1
            n_det = 1
        return n_det

    @property
    def main_field_direction(self):
        return self.current_data["MainFieldDirection"]

    @property
    def dead_time_table(self):
        return self.loaded_data["DeadTimeTable"]

    def get_sample_logs(self):
        logs = None
        try:
            logs = self.loaded_workspace.getSampleDetails()
        except Exception:
            print("Cannot find sample logs")
        return logs

    def get_sample_log(self, log_name):
        logs = self.get_sample_logs()
        try:
            log = logs.getLogData(log_name)
        except Exception:
            log = None
        return log

    # ------------------------------------------------------------------------------------------------------------------
    # Clearing data
    # ------------------------------------------------------------------------------------------------------------------

    def clear_groups(self):
        self._groups = OrderedDict()

    def clear_pairs(self):
        self._pairs = OrderedDict()

    def clear(self):
        self.clear_groups()
        self.clear_pairs()
        self._current_data = {"workspace": load_utils.empty_loaded_data()}

    def _base_run_name(self, run=None):
        """ e.g. EMU0001234 """
        if not run:
            run = self.run
        if isinstance(run, int):
            return str(self.instrument) + format_run_for_file(run)
        else:
            return str(self.instrument) + run

    # ------------------------------------------------------------------------------------------------------------------
    # Showing workspaces in the ADS
    # ------------------------------------------------------------------------------------------------------------------

    def show_raw_data(self):
        workspace_list = self._loaded_data.params
        for workspace in workspace_list:
            run = run_list_to_string(workspace['run'])
            workspace = workspace['workspace']['OutputWorkspace']
            directory = get_base_data_directory(self, run) + get_raw_data_directory(self, run)

            if len(workspace) > 1:
                # Multi-period data
                for i, single_ws in enumerate(workspace):
                    name = directory + get_raw_data_workspace_name(self, run) + "_period_" + str(i)
                    single_ws.show(name)
            else:
                # Single period data
                name = directory + get_raw_data_workspace_name(self, run)
                workspace[0].show(name)

    def show_all_groups(self):
        for group_name in self._groups.keys():
            self.show_group_data(group_name)

    def show_group_data(self, group_name, show=True):
        workspace_list = self._loaded_data.params
        for workspace in workspace_list:
            run = run_list_to_string(workspace['run'])
            workspace = calculate_group_data(self, group_name, run)
            directory = get_base_data_directory(self, run) + get_group_data_directory(self, run)
            name = get_group_data_workspace_name(self, group_name, run)

            self._groups[group_name].workspace = MuonWorkspaceWrapper(workspace)
            if show:
                self._groups[group_name].workspace.show(directory + name)

    def show_all_pairs(self):
        for pair_name in self._pairs.keys():
            self.show_pair_data(pair_name)

    def show_pair_data(self, pair_name, show=True):
        workspace_list = self._loaded_data.params
        for workspace in workspace_list:
            run = run_list_to_string(workspace['run'])
            name = get_pair_data_workspace_name(self, pair_name, run)
            directory = get_base_data_directory(self, run) + get_pair_data_directory(self, run)
            workspace = calculate_pair_data(self, pair_name, run)

            self._pairs[pair_name].workspace = MuonWorkspaceWrapper(workspace)
            if show:
                self._pairs[pair_name].workspace.show(directory + name)

    def calculate_all_groups(self):
        for group_name in self._groups.keys():
            calculate_group_data(self, group_name)

    def set_groups_and_pairs_to_default(self):
        groups, pairs = get_default_grouping(self.loaded_workspace, self.instrument, self.main_field_direction)

        self.clear_groups()
        for group in groups:
            self.add_group(group)

        self.clear_pairs()
        for pair in pairs:
            self.add_pair(pair)

    def check_group_contains_valid_detectors(self, group):
        if max(group.detectors) > self.num_detectors or min(group.detectors) < 1:
            return False
        else:
            return True<|MERGE_RESOLUTION|>--- conflicted
+++ resolved
@@ -35,14 +35,10 @@
     if instrument == "MUSR":
         parameter_name += " - " + main_field_direction
     try:
-<<<<<<< HEAD
         if isinstance(workspace, WorkspaceGroup):
             grouping_file = workspace[0].getInstrument().getStringParameter(parameter_name)[0]
         else:
             grouping_file = workspace.getInstrument().getStringParameter(parameter_name)[0]
-=======
-        grouping_file = workspace.getInstrument().getStringParameter(parameter_name)[0]
->>>>>>> ebef5ce4
     except IndexError:
         return [], []
     instrument_directory = ConfigServiceImpl.Instance().getInstrumentDirectory()
