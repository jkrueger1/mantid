--- conflicted
+++ resolved
@@ -24,15 +24,10 @@
 
         self.data_model = PlotDataPaneModel(context)
         self.fit_model = PlotTimeFitPaneModel(context)
-<<<<<<< HEAD
+        
         #self.raw_model = RawPaneModel(context)
-        self.model_fit_model = PlotModelFitPaneModel(context)
-        models = [self.data_model, self.fit_model, self.model_fit_model]#, self.raw_model]
-=======
-        self.raw_model = RawPaneModel(context)
         #self.model_fit_model = PlotModelFitPaneModel(context)
-        models = [self.data_model, self.fit_model, self.raw_model]#,self.model_fit_model]
->>>>>>> 1821674f
+        models = [self.data_model, self.fit_model]#, self.model_fit_model, self.raw_model]
 
         self.view = MainPlotWidgetView(parent)
         self.model = PlotDataPaneModel(context)
@@ -74,12 +69,8 @@
         #                                         context,self.plotting_canvas_widgets[name].presenter)
 
         self.presenter = MainPlotWidgetPresenter(self.view,
-<<<<<<< HEAD
-                                                   [self.data_mode, self.fit_mode, self.model_fit_mode])
+                                                   [self.data_mode, self.fit_mode])
                                                    #[self.data_mode, self.raw_mode, self.fit_mode, self.model_fit_mode])
-=======
-                                                   [self.data_mode, self.raw_mode, self.fit_mode])#, self.model_fit_mode])
->>>>>>> 1821674f
 
         self._current_plot_mode = self.presenter.get_plot_mode
         self.presenter.set_plot_mode_changed_slot(self.handle_plot_mode_changed_by_user)
