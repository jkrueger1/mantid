--- conflicted
+++ resolved
@@ -6,22 +6,6 @@
 # SPDX - License - Identifier: GPL - 3.0 +
 from __future__ import (absolute_import, print_function)
 
-<<<<<<< HEAD
-from qtpy import QtGui, QtCore, QtWidgets
-from qtpy.QtCore import Signal
-
-try:
-    from ErrorReporter import resources_qt5 # noqa
-except (ImportError, RuntimeError):
-    from ErrorReporter import resources_qt4 # noqa
-
-from mantidqt.utils.qt import load_ui
-
-ErrorReportUI, ErrorReportUIBase = load_ui(__file__, 'errorreport.ui')
-
-
-class CrashReportPage(QtWidgets.QWidget, ErrorReportUI):
-=======
 from qtpy import QtCore, QtGui, QtWidgets
 from qtpy.QtCore import Signal
 
@@ -36,7 +20,6 @@
 
 
 class CrashReportPage(ErrorReportUIBase, ErrorReportUI):
->>>>>>> 669cf056
     action = Signal(bool, int, str, str, str)
     quit_signal = Signal()
 
