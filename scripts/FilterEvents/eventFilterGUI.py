--- conflicted
+++ resolved
@@ -635,11 +635,7 @@
         """ Open a file dialog to get file
         """
         filename = QtGui.QFileDialog.getOpenFileName(self, 'Input File Dialog',
-<<<<<<< HEAD
-                                                     self._defaultdir, "Data (*.nxs *.dat);;All files (*.*)")
-=======
                                                      self._defaultdir, "Data (*.nxs *.dat);;All files (*)")
->>>>>>> 8ab67e8d
 
         self.ui.lineEdit.setText(str(filename))
 
