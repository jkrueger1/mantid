# Mantid Repository : https://github.com/mantidproject/mantid
#
# Copyright &copy; 2019 ISIS Rutherford Appleton Laboratory UKRI,
#   NScD Oak Ridge National Laboratory, European Spallation Source,
#   Institut Laue - Langevin & CSNS, Institute of High Energy Physics, CAS
# SPDX - License - Identifier: GPL - 3.0 +
# pylint: disable=invalid-name
from qtpy import QtCore, QtWidgets

from .tabs.calibration.model import CalibrationModel
from .tabs.calibration.view import CalibrationView
from .tabs.calibration.presenter import CalibrationPresenter
from .tabs.common import CalibrationObserver, SavedirObserver
from .tabs.common.path_handling import get_run_number_from_path
from .tabs.focus.model import FocusModel
from .tabs.focus.view import FocusView
from .tabs.focus.presenter import FocusPresenter
from .tabs.fitting.view import FittingView
from .tabs.fitting.presenter import FittingPresenter
from .settings.settings_model import SettingsModel
from .settings.settings_view import SettingsView
from .settings.settings_presenter import SettingsPresenter
from mantidqt.icons import get_icon

from mantidqt.interfacemanager import InterfaceManager
from mantidqt.utils.qt import load_ui

Ui_main_window, _ = load_ui(__file__, "main_window.ui")


class EngineeringDiffractionGui(QtWidgets.QMainWindow, Ui_main_window):
    """
    The engineering diffraction interface
    """
<<<<<<< HEAD

    status_savdirMaxwidth = 300

    def __init__(self, parent=None):
        super(EngineeringDiffractionGui, self).__init__(parent)
=======
    def __init__(self, parent=None, window_flags=None):
        if window_flags is not None:
            super(EngineeringDiffractionGui, self).__init__(parent, window_flags)
        else:
            super(EngineeringDiffractionGui, self).__init__(parent)
>>>>>>> 4a710b17

    # Main Window
        self.setupUi(self)
        self.doc = "Engineering Diffraction"
        self.tabs = self.tab_main
        self.setFocusPolicy(QtCore.Qt.StrongFocus)
        self.calibration_presenter = None
        self.focus_presenter = None
        self.fitting_presenter = None
        self.settings_presenter = None
        self.calibration_observer = CalibrationObserver(self)
        self.savedir_observer = SavedirObserver(self)
        self.set_on_help_clicked(self.open_help_window)

        self.set_on_settings_clicked(self.open_settings)
        self.btn_settings.setIcon(get_icon("mdi.settings", "black", 1.2))

        # Setup Elements
        self.setup_settings()
        self.setup_calibration()
        self.setup_focus()
        self.setup_fitting()

        # Setup status bar
        self.status_label = QtWidgets.QLabel()
        self.savedir_label = QtWidgets.QLabel()
        self.savedir_label.setMaximumWidth(self.status_savdirMaxwidth )
        self.setup_statusbar()

        # Setup notifiers
        self.setup_calibration_notifier()
        self.setup_savedir_notifier()

        # Usage Reporting
        try:
            import mantid

            # register startup
            mantid.UsageService.registerFeatureUsage(mantid.kernel.FeatureType.Interface,
                                                     "Engineering Diffraction", False)
        except ImportError:
            pass

    def setup_settings(self):
        model = SettingsModel()
        view = SettingsView(self)
        self.settings_presenter = SettingsPresenter(model, view)
        self.settings_presenter.load_settings_from_file_or_default()

    def setup_calibration(self):
        cal_model = CalibrationModel()
        cal_view = CalibrationView(parent=self.tabs)
        self.calibration_presenter = CalibrationPresenter(cal_model, cal_view)
        self.set_on_instrument_changed(self.calibration_presenter.set_instrument_override)
        self.set_on_rb_num_changed(self.calibration_presenter.set_rb_num)
        self.tabs.addTab(cal_view, "Calibration")

    def setup_focus(self):
        focus_model = FocusModel()
        focus_view = FocusView()
        self.focus_presenter = FocusPresenter(focus_model, focus_view)
        self.set_on_instrument_changed(self.focus_presenter.set_instrument_override)
        self.set_on_rb_num_changed(self.focus_presenter.set_rb_num)
        self.tabs.addTab(focus_view, "Focus")

    def setup_fitting(self):
        fitting_view = FittingView()
        self.fitting_presenter = FittingPresenter(fitting_view)
        self.tabs.addTab(fitting_view, "Fitting")

    def setup_calibration_notifier(self):
        self.calibration_presenter.calibration_notifier.add_subscriber(
            self.focus_presenter.calibration_observer)
        self.calibration_presenter.calibration_notifier.add_subscriber(self.calibration_observer)

    def setup_savedir_notifier(self):
        self.settings_presenter.savedir_notifier.add_subscriber(self.savedir_observer)

    def setup_statusbar(self):
        self.statusbar.addWidget(self.status_label)
        self.set_statusbar_text("No Calibration Loaded.")
        self.statusbar.addWidget(self.savedir_label)
        self.update_savedir(self.settings_presenter.settings["save_location"])

    def set_on_help_clicked(self, slot):
        self.pushButton_help.clicked.connect(slot)

    def set_on_settings_clicked(self, slot):
        self.btn_settings.clicked.connect(slot)

    def set_on_rb_num_changed(self, slot):
        self.lineEdit_RBNumber.textChanged.connect(slot)

    def set_on_instrument_changed(self, slot):
        self.comboBox_instrument.currentIndexChanged.connect(slot)

    def open_help_window(self):
        InterfaceManager().showCustomInterfaceHelp(self.doc)

    def open_settings(self):
        self.settings_presenter.load_existing_settings()
        self.settings_presenter.show()

    def get_rb_no(self):
        return self.lineEdit_RBNumber.text()

    def update_calibration(self, calibration):
        instrument = calibration.get_instrument()
        van_no = get_run_number_from_path(calibration.get_vanadium(), instrument)
        sample_no = get_run_number_from_path(calibration.get_sample(), instrument)
        self.set_statusbar_text(f"V: {van_no}, CeO2: {sample_no}, Instrument: {instrument}")

    def set_statusbar_text(self, text):
        self.status_label.setText(text)

    def update_savedir(self, savedir):
        savedir_text = "SaveDir: " + savedir
        self.savedir_label.setToolTip(savedir_text)
        self.savedir_label.setText(savedir_text)<|MERGE_RESOLUTION|>--- conflicted
+++ resolved
@@ -32,19 +32,14 @@
     """
     The engineering diffraction interface
     """
-<<<<<<< HEAD
 
     status_savdirMaxwidth = 300
 
-    def __init__(self, parent=None):
-        super(EngineeringDiffractionGui, self).__init__(parent)
-=======
     def __init__(self, parent=None, window_flags=None):
         if window_flags is not None:
             super(EngineeringDiffractionGui, self).__init__(parent, window_flags)
         else:
             super(EngineeringDiffractionGui, self).__init__(parent)
->>>>>>> 4a710b17
 
     # Main Window
         self.setupUi(self)
