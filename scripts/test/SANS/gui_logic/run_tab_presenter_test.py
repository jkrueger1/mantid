--- conflicted
+++ resolved
@@ -103,15 +103,12 @@
         self.assertTrue(view.radius_limit_max == 15.)
         self.assertFalse(view.compatibility_mode)
         self.assertFalse(view.show_transmission)
-<<<<<<< HEAD
-=======
 
         # Assert that Beam Centre View is updated correctly
         self.assertEqual(view.beam_centre.lab_pos_1, 155.45)
         self.assertEqual(view.beam_centre.lab_pos_2, -169.6)
         self.assertEqual(view.beam_centre.hab_pos_1, 155.45)
         self.assertEqual(view.beam_centre.hab_pos_2, -169.6)
->>>>>>> b28b91b6
 
         # Assert certain function calls
         self.assertTrue(view.get_user_file_path.call_count == 3)
