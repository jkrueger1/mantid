--- conflicted
+++ resolved
@@ -125,15 +125,9 @@
         self.presenter.handle_decrement_run()
         self.wait_for_thread(self.presenter._load_thread)
 
-<<<<<<< HEAD
-        self.assertEqual(self.presenter.filenames, [new_filename])
-        self.assertEqual(self.presenter.runs, [[new_run]])
-        self.assertEqual(self.presenter.workspaces, [[1]])
-=======
         self.assertEqual(self.presenter.filenames, [self._loaded_filename, new_filename])
         self.assertEqual(self.presenter.runs, [[self._loaded_run], [new_run]])
         self.assertEqual(self.presenter.workspaces, [self._loaded_workspace, [1]])
->>>>>>> a4bc46ff
 
         self.assertEqual(self.view.get_run_edit_text(), '1233-1234')
 
@@ -146,15 +140,9 @@
         self.presenter.handle_increment_run()
         self.wait_for_thread(self.presenter._load_thread)
 
-<<<<<<< HEAD
-        self.assertEqual(self.presenter.filenames, [new_filename])
-        self.assertEqual(self.presenter.runs, [[new_run]])
-        self.assertEqual(self.presenter.workspaces, [[1]])
-=======
         self.assertEqual(self.presenter.filenames, [self._loaded_filename, new_filename])
         self.assertEqual(self.presenter.runs, [[self._loaded_run], [new_run]])
         self.assertEqual(self.presenter.workspaces, [self._loaded_workspace, [1]])
->>>>>>> a4bc46ff
 
         self.assertEqual(self.view.get_run_edit_text(), '1234-1235')
 
