# Mantid Repository : https://github.com/mantidproject/mantid
#
# Copyright &copy; 2018 ISIS Rutherford Appleton Laboratory UKRI,
#     NScD Oak Ridge National Laboratory, European Spallation Source
#     & Institut Laue - Langevin
# SPDX - License - Identifier: GPL - 3.0 +
import sys

from Muon.GUI.Common.home_runinfo_widget.home_runinfo_widget_view import HomeRunInfoWidgetView
from Muon.GUI.Common.home_runinfo_widget.home_runinfo_widget_presenter import HomeRunInfoWidgetPresenter
from Muon.GUI.Common.home_runinfo_widget.home_runinfo_widget_model import HomeRunInfoWidgetModel
from Muon.GUI.Common.muon_data_context import MuonDataContext
from Muon.GUI.Common import mock_widget
from mantid.api import FileFinder
import Muon.GUI.Common.utilities.load_utils as load_utils
from Muon.GUI.Common.muon_pair import MuonPair
import unittest
from PyQt4 import QtGui

if sys.version_info.major < 2:
    from unittest import mock
else:
    import mock


class HomeTabRunInfoPresenterTest(unittest.TestCase):
    def setUp(self):
        self._qapp = mock_widget.mockQapp()
        self.obj = QtGui.QWidget()
        self.context = MuonDataContext()
        self.view = HomeRunInfoWidgetView(self.obj)
        self.model = HomeRunInfoWidgetModel(self.context)
        self.presenter = HomeRunInfoWidgetPresenter(self.view, self.model)

        self.view.warning_popup = mock.MagicMock()

    def tearDown(self):
        self.obj = None

    def test_runinfo_correct(self):
        file_path = FileFinder.findRuns('MUSR00022725.nxs')[0]
        ws, run, filename = load_utils.load_workspace_from_filename(file_path)
        self.context._loaded_data.remove_data(run=run)
        self.context._loaded_data.add_data(run=run, workspace=ws, filename=filename)
        self.context.update_current_data()
        test_pair = MuonPair('test_pair', 'top', 'bottom', alpha=0.75)
        self.context.add_pair(pair=test_pair)

        self.presenter.update_view_from_model()

        expected_string_list = ['Instrument:MUSR', 'Run:22725', 'Title:FeTeSeT=1F=100', 'Comment:FCfirstsample',
                                'Start:2009-03-24T04:18:58', 'End:2009-03-24T04:56:26', 'Counts(MEv):20.076704',
                                'GoodFrames:88540', 'CountsperGoodFrame:226.753',
<<<<<<< HEAD
                                'CountsperGoodFrameperdet:3.543', 'AverageTemperature(K):2.5338574658342083',
=======
                                'CountsperGoodFrameperdet:3.543', 'AverageTemperature(K):2.53386',
>>>>>>> f2f1f8ed
                                'SampleTemperature(K):1.0', 'SampleMagneticField(G):100.0']

        self.assertEqual(str(self.view.run_info_box.toPlainText()).replace(' ', '').splitlines(), expected_string_list)


if __name__ == '__main__':
    unittest.main(buffer=False, verbosity=2)<|MERGE_RESOLUTION|>--- conflicted
+++ resolved
@@ -51,11 +51,7 @@
         expected_string_list = ['Instrument:MUSR', 'Run:22725', 'Title:FeTeSeT=1F=100', 'Comment:FCfirstsample',
                                 'Start:2009-03-24T04:18:58', 'End:2009-03-24T04:56:26', 'Counts(MEv):20.076704',
                                 'GoodFrames:88540', 'CountsperGoodFrame:226.753',
-<<<<<<< HEAD
-                                'CountsperGoodFrameperdet:3.543', 'AverageTemperature(K):2.5338574658342083',
-=======
                                 'CountsperGoodFrameperdet:3.543', 'AverageTemperature(K):2.53386',
->>>>>>> f2f1f8ed
                                 'SampleTemperature(K):1.0', 'SampleMagneticField(G):100.0']
 
         self.assertEqual(str(self.view.run_info_box.toPlainText()).replace(' ', '').splitlines(), expected_string_list)
