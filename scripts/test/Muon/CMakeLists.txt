--- conflicted
+++ resolved
@@ -7,13 +7,10 @@
    AxisChangerView_test.py
    FFTModel_test.py
    FFTPresenter_test.py
-<<<<<<< HEAD
-=======
    home_grouping_widget_test.py
    home_instrument_widget_test.py
    home_plot_widget_test.py
    home_runinfo_presenter_test.py
->>>>>>> f25df998
    load_run_widget/loadrun_model_test.py
    load_run_widget/loadrun_presenter_current_run_test.py
    load_run_widget/loadrun_presenter_single_file_test.py
