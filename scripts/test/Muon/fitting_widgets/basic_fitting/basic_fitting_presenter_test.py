--- conflicted
+++ resolved
@@ -13,16 +13,6 @@
 from Muon.GUI.Common.test_helpers.fitting_mock_setup import MockBasicFitting
 from Muon.GUI.Common.utilities.workspace_utils import StaticWorkspaceWrapper
 
-<<<<<<< HEAD
-from Muon.GUI.Common.fitting_widgets.basic_fitting.basic_fitting_model import BasicFittingModel
-from Muon.GUI.Common.fitting_widgets.basic_fitting.basic_fitting_presenter import BasicFittingPresenter
-from Muon.GUI.Common.fitting_widgets.basic_fitting.basic_fitting_view import BasicFittingView
-from Muon.GUI.Common.test_helpers.fitting_mock_setup import (add_mock_methods_to_basic_fitting_model,
-                                                             add_mock_methods_to_basic_fitting_presenter,
-                                                             add_mock_methods_to_basic_fitting_view)
-from Muon.GUI.Common.thread_model import ThreadModel
-=======
->>>>>>> 91f5451b
 
 class BasicFittingPresenterTest(unittest.TestCase, MockBasicFitting):
 
